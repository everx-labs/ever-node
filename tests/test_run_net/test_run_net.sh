--- conflicted
+++ resolved
@@ -39,7 +39,6 @@
     exit 1
 fi
 
-<<<<<<< HEAD
 cd ../../../
 if ! [ -d "ever-node-tools" ]
 then
@@ -61,8 +60,6 @@
 fi
 cd target/release/
 
-=======
->>>>>>> 8fa6da7a
 cd $TEST_ROOT
 NOWDATE=$(date +"%s")
 # NOWIP=$(curl ifconfig.me)
