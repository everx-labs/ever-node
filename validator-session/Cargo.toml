[package]
build = '../common/build/build.rs'
edition = '2021'
name = 'validator_session'
version = '0.0.2'

[dependencies]
adnl = { git = 'https://github.com/tonlabs/ever-adnl.git', tag = '0.10.13' }
backtrace = '0.3'
catchain = { path = '../catchain' }
crc = '3.0'
crossbeam = '0.7'
failure = '0.1'
hex = '0.4'
lazy_static = '1.4'
log = '0.4'
metrics = '0.21.0'
metrics-core = '0.5'
overlay = { git = 'https://github.com/tonlabs/ever-overlay.git', tag = '0.7.27' }
rand = '0.8'
<<<<<<< HEAD
storage = { path = '../storage' }
ton_api = { git = 'https://github.com/tonlabs/ever-tl.git', package = 'ton_api', tag = '0.3.70' }
ton_block = { git = 'https://github.com/tonlabs/ever-block.git', tag = '1.9.139' }
ton_types = { git = 'https://github.com/tonlabs/ever-types.git', tag = '2.0.38' }
=======
adnl = { git = 'https://github.com/tonlabs/ever-adnl.git', tag = '0.10.15' }
catchain = { path = '../catchain' }
storage = { path = '../storage' }
ton_api = { git = 'https://github.com/tonlabs/ever-tl.git', package = 'ton_api', tag = '0.3.72' }
ton_block = { git = 'https://github.com/tonlabs/ever-block.git', tag = '1.9.141' }
ton_types = { git = 'https://github.com/tonlabs/ever-types.git', tag = '2.0.39' }
>>>>>>> 3dba9a90

[dev-dependencies]
chrono = '0.4'
colored = '1.9'
env_logger = '0.7'

[features]
slashing = [  ]
<|MERGE_RESOLUTION|>--- conflicted
+++ resolved
@@ -5,7 +5,7 @@
 version = '0.0.2'
 
 [dependencies]
-adnl = { git = 'https://github.com/tonlabs/ever-adnl.git', tag = '0.10.13' }
+adnl = { git = 'https://github.com/tonlabs/ever-adnl.git', tag = '0.10.15' }
 backtrace = '0.3'
 catchain = { path = '../catchain' }
 crc = '3.0'
@@ -16,21 +16,11 @@
 log = '0.4'
 metrics = '0.21.0'
 metrics-core = '0.5'
-overlay = { git = 'https://github.com/tonlabs/ever-overlay.git', tag = '0.7.27' }
 rand = '0.8'
-<<<<<<< HEAD
-storage = { path = '../storage' }
-ton_api = { git = 'https://github.com/tonlabs/ever-tl.git', package = 'ton_api', tag = '0.3.70' }
-ton_block = { git = 'https://github.com/tonlabs/ever-block.git', tag = '1.9.139' }
-ton_types = { git = 'https://github.com/tonlabs/ever-types.git', tag = '2.0.38' }
-=======
-adnl = { git = 'https://github.com/tonlabs/ever-adnl.git', tag = '0.10.15' }
-catchain = { path = '../catchain' }
 storage = { path = '../storage' }
 ton_api = { git = 'https://github.com/tonlabs/ever-tl.git', package = 'ton_api', tag = '0.3.72' }
 ton_block = { git = 'https://github.com/tonlabs/ever-block.git', tag = '1.9.141' }
 ton_types = { git = 'https://github.com/tonlabs/ever-types.git', tag = '2.0.39' }
->>>>>>> 3dba9a90
 
 [dev-dependencies]
 chrono = '0.4'
