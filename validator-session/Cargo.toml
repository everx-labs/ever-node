--- conflicted
+++ resolved
@@ -5,7 +5,7 @@
 version = '0.0.2'
 
 [dependencies]
-adnl = { git = 'https://github.com/everx-labs/ever-adnl.git', tag = '0.10.26' }
+adnl = { git = 'https://github.com/everx-labs/ever-adnl.git', tag = '0.10.27-fixed' }
 backtrace = '0.3'
 catchain = { path = '../catchain' }
 crc = '3.0'
@@ -17,12 +17,6 @@
 log = '0.4'
 metrics = '0.21.0'
 rand = '0.8'
-<<<<<<< HEAD
-=======
-adnl = { git = 'https://github.com/everx-labs/ever-adnl.git', tag = '0.10.27-fixed' }
-catchain = { path = '../catchain' }
-ever_block = { git = 'https://github.com/everx-labs/ever-block.git', tag = '1.10.4' }
->>>>>>> f53dca85
 storage = { path = '../storage' }
 ton_api = { git = 'https://github.com/everx-labs/ever-tl.git', package = 'ton_api', tag = '0.3.82' }
 
