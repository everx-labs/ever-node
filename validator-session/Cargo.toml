--- conflicted
+++ resolved
@@ -15,14 +15,8 @@
 log = '0.4'
 metrics = '0.21.0'
 metrics-core = '0.5'
-<<<<<<< HEAD
-overlay = { git = 'https://github.com/tonlabs/ever-overlay.git', tag = '0.7.22' }
+overlay = { git = 'https://github.com/tonlabs/ever-overlay.git', tag = '0.7.27' }
 rand = '0.8'
-=======
-rand = '0.8'
-catchain = { path = '../catchain' }
-overlay = { git = 'https://github.com/tonlabs/ever-overlay.git', tag = '0.7.27' }
->>>>>>> c76ab894
 storage = { path = '../storage' }
 ton_api = { git = 'https://github.com/tonlabs/ever-tl.git', package = 'ton_api', tag = '0.3.62' }
 ton_block = { git = 'https://github.com/tonlabs/ever-block.git', tag = '1.9.126' }
