--- conflicted
+++ resolved
@@ -6,7 +6,6 @@
 
 [dependencies]
 backtrace = '0.3'
-catchain = { path = '../catchain' }
 crc = '3.0'
 crossbeam = '0.7'
 failure = '0.1'
@@ -15,21 +14,13 @@
 log = '0.4'
 metrics = '0.21.0'
 metrics-core = '0.5'
+rand = '0.8'
+catchain = { path = '../catchain' }
 overlay = { git = 'https://github.com/tonlabs/ever-overlay.git', tag = '0.7.18' }
-rand = '0.8'
-<<<<<<< HEAD
 storage = { path = '../storage' }
 ton_api = { git = 'https://github.com/tonlabs/ever-tl.git', package = 'ton_api', tag = '0.3.58' }
 ton_block = { git = 'https://github.com/tonlabs/ever-block.git', tag = '1.9.122' }
 ton_types = { git = 'https://github.com/tonlabs/ever-types.git', tag = '2.0.32' }
-=======
-catchain = { path = '../catchain' }
-overlay = { git = 'https://github.com/tonlabs/ever-overlay.git', tag = '0.7.17' }
-storage = { path = '../storage' }
-ton_api = { git = 'https://github.com/tonlabs/ever-tl.git', package = 'ton_api', tag = '0.3.57' }
-ton_block = { git = 'https://github.com/tonlabs/ever-block.git', tag = '1.9.121' }
-ton_types = { git = 'https://github.com/tonlabs/ever-types.git', tag = '2.0.31' }
->>>>>>> 2a6de819
 
 [dev-dependencies]
 chrono = '0.4'
