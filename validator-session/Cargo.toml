--- conflicted
+++ resolved
@@ -16,17 +16,10 @@
 metrics-core = '0.5'
 rand = '0.8'
 catchain = { path = '../catchain' }
-<<<<<<< HEAD
 overlay = { git = 'https://github.com/tonlabs/ever-overlay.git', tag = '0.7.11' }
 storage = { path = '../storage' }
 ton_api = { git = 'https://github.com/tonlabs/ever-tl.git', package = 'ton_api', tag = '0.3.53' }
 ton_block = { git = 'https://github.com/tonlabs/ever-block.git', tag = '1.9.117' }
-=======
-overlay = { git = 'https://github.com/tonlabs/ever-overlay.git', tag = '0.7.3' }
-storage = { path = '../storage' }
-ton_api = { git = 'https://github.com/tonlabs/ever-tl.git', package = 'ton_api', tag = '0.3.48' }
-ton_block = { git = 'https://github.com/tonlabs/ever-block.git', tag = '1.9.110' }
->>>>>>> c5ed19cc
 ton_types = { git = 'https://github.com/tonlabs/ever-types.git', tag = '2.0.31' }
 
 [features]
