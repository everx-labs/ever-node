[package]
build = '../common/build/build.rs'
edition = '2021'
name = 'validator_session'
version = '0.0.2'

[dependencies]
backtrace = '0.3'
catchain = { path = '../catchain' }
crc = '3.0'
crossbeam = '0.7'
failure = '0.1'
hex = '0.4'
lazy_static = '1.4'
log = '0.4'
metrics = '0.21.0'
metrics-core = '0.5'
<<<<<<< HEAD
overlay = { git = 'https://github.com/tonlabs/ever-overlay.git', tag = '0.7.27' }
rand = '0.8'
=======
rand = '0.8'
adnl = { git = 'https://github.com/tonlabs/ever-adnl.git', tag = '0.10.12' }
catchain = { path = '../catchain' }
>>>>>>> ed7fd87c
storage = { path = '../storage' }
ton_api = { git = 'https://github.com/tonlabs/ever-tl.git', package = 'ton_api', tag = '0.3.69' }
ton_block = { git = 'https://github.com/tonlabs/ever-block.git', tag = '1.9.139' }
ton_types = { git = 'https://github.com/tonlabs/ever-types.git', tag = '2.0.38' }

[dev-dependencies]
chrono = '0.4'
colored = '1.9'
env_logger = '0.7'

[features]
slashing = [  ]
<|MERGE_RESOLUTION|>--- conflicted
+++ resolved
@@ -5,6 +5,7 @@
 version = '0.0.2'
 
 [dependencies]
+adnl = { git = 'https://github.com/tonlabs/ever-adnl.git', tag = '0.10.13' }
 backtrace = '0.3'
 catchain = { path = '../catchain' }
 crc = '3.0'
@@ -15,16 +16,10 @@
 log = '0.4'
 metrics = '0.21.0'
 metrics-core = '0.5'
-<<<<<<< HEAD
 overlay = { git = 'https://github.com/tonlabs/ever-overlay.git', tag = '0.7.27' }
 rand = '0.8'
-=======
-rand = '0.8'
-adnl = { git = 'https://github.com/tonlabs/ever-adnl.git', tag = '0.10.12' }
-catchain = { path = '../catchain' }
->>>>>>> ed7fd87c
 storage = { path = '../storage' }
-ton_api = { git = 'https://github.com/tonlabs/ever-tl.git', package = 'ton_api', tag = '0.3.69' }
+ton_api = { git = 'https://github.com/tonlabs/ever-tl.git', package = 'ton_api', tag = '0.3.70' }
 ton_block = { git = 'https://github.com/tonlabs/ever-block.git', tag = '1.9.139' }
 ton_types = { git = 'https://github.com/tonlabs/ever-types.git', tag = '2.0.38' }
 
