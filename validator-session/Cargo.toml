[package]
edition = '2018'
build = '../common/build/build.rs'
name = 'validator_session'
version = '0.0.1'

[dependencies]
# domestic
catchain = { path = '../catchain' }
<<<<<<< HEAD
ever-crypto = { git = 'https://github.com/tonlabs/ever-labs-crypto', tag = '0.1.18' }
storage = { path = '../storage' }
ton_api = { git = 'https://github.com/tonlabs/ton-labs-tl', package = 'ton_api', tag = '0.2.125' }
ton_block = { git = 'https://github.com/tonlabs/ton-labs-block', tag = '1.7.43' }
ton_types = { git = 'https://github.com/tonlabs/ton-labs-types', tag = '1.10.14' }
=======
ever-crypto = { git = 'https://github.com/tonlabs/ever-labs-crypto', tag = '0.1.24' }
storage = { path = '../storage' }
ton_api = { git = 'https://github.com/tonlabs/ton-labs-tl', package = 'ton_api', tag = '0.2.128' }
ton_block = { git = 'https://github.com/tonlabs/ton-labs-block', tag = '1.7.51' }
ton_types = { git = 'https://github.com/tonlabs/ton-labs-types', tag = '1.11.2' }
>>>>>>> 689c74e0

# external
backtrace = '0.3'
crc32c = '0.6'
crossbeam = '0.7'
failure = '0.1'
hex = '0.4'
lazy_static = '1.4'
log = '0.4'
metrics-core = '0.5'
metrics-runtime = '0.13'
rand = '0.8'
sha2 = '0.9'

[dev-dependencies]
env_logger = '0.7'
chrono = '0.4'
colored = '1.9'<|MERGE_RESOLUTION|>--- conflicted
+++ resolved
@@ -7,19 +7,11 @@
 [dependencies]
 # domestic
 catchain = { path = '../catchain' }
-<<<<<<< HEAD
-ever-crypto = { git = 'https://github.com/tonlabs/ever-labs-crypto', tag = '0.1.18' }
-storage = { path = '../storage' }
-ton_api = { git = 'https://github.com/tonlabs/ton-labs-tl', package = 'ton_api', tag = '0.2.125' }
-ton_block = { git = 'https://github.com/tonlabs/ton-labs-block', tag = '1.7.43' }
-ton_types = { git = 'https://github.com/tonlabs/ton-labs-types', tag = '1.10.14' }
-=======
 ever-crypto = { git = 'https://github.com/tonlabs/ever-labs-crypto', tag = '0.1.24' }
 storage = { path = '../storage' }
 ton_api = { git = 'https://github.com/tonlabs/ton-labs-tl', package = 'ton_api', tag = '0.2.128' }
 ton_block = { git = 'https://github.com/tonlabs/ton-labs-block', tag = '1.7.51' }
 ton_types = { git = 'https://github.com/tonlabs/ton-labs-types', tag = '1.11.2' }
->>>>>>> 689c74e0
 
 # external
 backtrace = '0.3'
