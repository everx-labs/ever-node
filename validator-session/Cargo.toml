[package]
build = '../common/build/build.rs'
edition = '2021'
name = 'validator_session'
version = '0.0.2'

[dependencies]
backtrace = '0.3'
crc = '3.0'
crossbeam = '0.7'
failure = '0.1'
hex = '0.4'
lazy_static = '1.4'
log = '0.4'
metrics = '0.21.0'
metrics-core = '0.5'
rand = '0.8'
catchain = { path = '../catchain' }
<<<<<<< HEAD
overlay = { git = 'https://github.com/tonlabs/ever-overlay.git', tag = '0.7.3' }
storage = { path = '../storage' }
ton_api = { git = 'https://github.com/tonlabs/ever-tl.git', package = 'ton_api', tag = '0.3.48' }
ton_block = { git = 'https://github.com/tonlabs/ever-block.git', tag = '1.9.110' }
ton_types = { git = 'https://github.com/tonlabs/ever-types.git', tag = '2.0.31' }
=======
overlay = { git = 'https://github.com/tonlabs/ever-overlay.git', tag = 'pre_remp-rc' }
storage = { path = '../storage' }
ton_api = { git = 'https://github.com/tonlabs/ever-tl.git', package = 'ton_api', tag = 'pre_remp-rc' }
ton_block = { git = 'https://github.com/tonlabs/ever-block.git', tag = 'pre_remp-rc' }
ton_types = { git = 'https://github.com/tonlabs/ever-types.git', tag = 'pre_remp-rc' }
>>>>>>> bfe3f302

[features]
slashing = [  ]
<|MERGE_RESOLUTION|>--- conflicted
+++ resolved
@@ -16,19 +16,11 @@
 metrics-core = '0.5'
 rand = '0.8'
 catchain = { path = '../catchain' }
-<<<<<<< HEAD
 overlay = { git = 'https://github.com/tonlabs/ever-overlay.git', tag = '0.7.3' }
 storage = { path = '../storage' }
 ton_api = { git = 'https://github.com/tonlabs/ever-tl.git', package = 'ton_api', tag = '0.3.48' }
 ton_block = { git = 'https://github.com/tonlabs/ever-block.git', tag = '1.9.110' }
 ton_types = { git = 'https://github.com/tonlabs/ever-types.git', tag = '2.0.31' }
-=======
-overlay = { git = 'https://github.com/tonlabs/ever-overlay.git', tag = 'pre_remp-rc' }
-storage = { path = '../storage' }
-ton_api = { git = 'https://github.com/tonlabs/ever-tl.git', package = 'ton_api', tag = 'pre_remp-rc' }
-ton_block = { git = 'https://github.com/tonlabs/ever-block.git', tag = 'pre_remp-rc' }
-ton_types = { git = 'https://github.com/tonlabs/ever-types.git', tag = 'pre_remp-rc' }
->>>>>>> bfe3f302
 
 [features]
-slashing = [  ]
+slashing = [  ]