--- conflicted
+++ resolved
@@ -15,21 +15,12 @@
 log = '0.4'
 metrics = '0.21.0'
 metrics-core = '0.5'
-overlay = { git = 'https://github.com/tonlabs/ever-overlay.git', tag = '0.7.19' }
+overlay = { git = 'https://github.com/tonlabs/ever-overlay.git', tag = '0.7.22' }
 rand = '0.8'
-<<<<<<< HEAD
-storage = { path = '../storage' }
-ton_api = { git = 'https://github.com/tonlabs/ever-tl.git', package = 'ton_api', tag = '0.3.59' }
-ton_block = { git = 'https://github.com/tonlabs/ever-block.git', tag = '1.9.122' }
-ton_types = { git = 'https://github.com/tonlabs/ever-types.git', tag = '2.0.32' }
-=======
-catchain = { path = '../catchain' }
-overlay = { git = 'https://github.com/tonlabs/ever-overlay.git', tag = '0.7.22' }
 storage = { path = '../storage' }
 ton_api = { git = 'https://github.com/tonlabs/ever-tl.git', package = 'ton_api', tag = '0.3.61' }
 ton_block = { git = 'https://github.com/tonlabs/ever-block.git', tag = '1.9.126' }
 ton_types = { git = 'https://github.com/tonlabs/ever-types.git', tag = '2.0.33' }
->>>>>>> 8fa6da7a
 
 [dev-dependencies]
 chrono = '0.4'
