[package]
build = '../common/build/build.rs'
edition = '2021'
name = 'validator_session'
version = '0.0.2'

[dependencies]
adnl = { git = 'https://github.com/everx-labs/ever-adnl.git', tag = '0.10.24' }
backtrace = '0.3'
catchain = { path = '../catchain' }
crc = '3.0'
crossbeam = '0.7'
ever_block = { git = 'https://github.com/everx-labs/ever-block.git', tag = '1.10.2' }
failure = '0.1'
hex = '0.4'
lazy_static = '1.4'
log = '0.4'
metrics = '0.21.0'
rand = '0.8'
<<<<<<< HEAD
=======
adnl = { git = 'https://github.com/everx-labs/ever-adnl.git', tag = '0.10.26' }
catchain = { path = '../catchain' }
ever_block = { git = 'https://github.com/everx-labs/ever-block.git', tag = '1.10.4' }
>>>>>>> 3990b7eb
storage = { path = '../storage' }
ton_api = { git = 'https://github.com/everx-labs/ever-tl.git', package = 'ton_api', tag = '0.3.82' }

[dev-dependencies]
chrono = '0.4'
colored = '1.9'
env_logger = '0.7'

[features]
slashing = [  ]
<|MERGE_RESOLUTION|>--- conflicted
+++ resolved
@@ -5,24 +5,18 @@
 version = '0.0.2'
 
 [dependencies]
-adnl = { git = 'https://github.com/everx-labs/ever-adnl.git', tag = '0.10.24' }
+adnl = { git = 'https://github.com/everx-labs/ever-adnl.git', tag = '0.10.26' }
 backtrace = '0.3'
 catchain = { path = '../catchain' }
 crc = '3.0'
 crossbeam = '0.7'
-ever_block = { git = 'https://github.com/everx-labs/ever-block.git', tag = '1.10.2' }
+ever_block = { git = 'https://github.com/everx-labs/ever-block.git', tag = '1.10.4' }
 failure = '0.1'
 hex = '0.4'
 lazy_static = '1.4'
 log = '0.4'
 metrics = '0.21.0'
 rand = '0.8'
-<<<<<<< HEAD
-=======
-adnl = { git = 'https://github.com/everx-labs/ever-adnl.git', tag = '0.10.26' }
-catchain = { path = '../catchain' }
-ever_block = { git = 'https://github.com/everx-labs/ever-block.git', tag = '1.10.4' }
->>>>>>> 3990b7eb
 storage = { path = '../storage' }
 ton_api = { git = 'https://github.com/everx-labs/ever-tl.git', package = 'ton_api', tag = '0.3.82' }
 
