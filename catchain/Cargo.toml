--- conflicted
+++ resolved
@@ -18,24 +18,14 @@
 quanta = '0.11.1'
 rand = '0.8'
 regex = '1.3.1'
-<<<<<<< HEAD
+tokio = { features = [ 'rt-multi-thread' ], version = '1.5' }
 adnl = { features = [ 'node' ], git = 'https://github.com/tonlabs/ever-adnl.git', tag = '0.9.9' }
 overlay = { git = 'https://github.com/tonlabs/ever-overlay.git', tag = '0.7.3' }
 rldp = { git = 'https://github.com/tonlabs/ever-rldp.git', tag = '0.8.1' }
 storage = { path = '../storage' }
-tokio = { features = [ 'rt-multi-thread' ], version = '1.5' }
 ton_api = { git = 'https://github.com/tonlabs/ever-tl.git', package = 'ton_api', tag = '0.3.48' }
 ton_types = { git = 'https://github.com/tonlabs/ever-types.git', tag = '2.0.31' }
-=======
-adnl = { features = [ 'node' ], git = 'https://github.com/tonlabs/ever-adnl.git', tag = 'pre_remp-rc' }
-overlay = { git = 'https://github.com/tonlabs/ever-overlay.git', tag = 'pre_remp-rc' }
-rldp = { git = 'https://github.com/tonlabs/ever-rldp.git', tag = 'pre_remp-rc' }
-storage = { path = '../storage' }
-tokio = { features = [ 'rt-multi-thread' ], version = '1.5' }
-ton_api = { git = 'https://github.com/tonlabs/ever-tl.git', package = 'ton_api', tag = 'pre_remp-rc' }
-ton_types = { git = 'https://github.com/tonlabs/ever-types.git', tag = 'pre_remp-rc' }
->>>>>>> bfe3f302
 
 [features]
 default = [  ]
-export_key = [ 'ton_types/export_key' ]
+export_key = [ 'ton_types/export_key' ]