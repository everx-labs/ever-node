[package]
build = '../common/build/build.rs'
edition = '2021'
name = 'catchain'
version = '0.1.0'

[dependencies]
base64 = '0.13'
chrono = '0.4.10'
crossbeam = '0.7.3'
ed25519-dalek = '1.0'
failure = '0.1'
futures = '0.3.4'
hex = '0.4'
lazy_static = '1.4.0'
log = '0.4'
metrics-core = '0.5.2'
metrics-runtime = '0.13.0'
rand = '0.8'
regex = '1.3.1'
sha2 = '0.10'
<<<<<<< HEAD
adnl = { features = [ 'node' ], git = 'https://github.com/tonlabs/ever-adnl.git', tag = '0.8.3' }
ever-crypto = { git = 'https://github.com/tonlabs/ever-crypto.git', tag = '0.1.141' }
overlay = { git = 'https://github.com/tonlabs/ever-overlay.git', tag = '0.6.189' }
rldp = { git = 'https://github.com/tonlabs/ever-rldp.git', tag = '0.7.185' }
storage = { path = '../storage' }
tokio = { features = [ 'rt-multi-thread' ], version = '1.5' }
ton_api = { git = 'https://github.com/tonlabs/ever-tl.git', package = 'ton_api', tag = '0.3.10' }
=======
adnl = { features = [ 'node' ], git = 'https://github.com/tonlabs/ever-adnl.git', tag = '0.8.4' }
ever-crypto = { git = 'https://github.com/tonlabs/ever-crypto.git', tag = '0.1.142' }
overlay = { git = 'https://github.com/tonlabs/ever-overlay.git', tag = '0.6.191' }
rldp = { git = 'https://github.com/tonlabs/ever-rldp.git', tag = '0.7.187' }
storage = { path = '../storage' }
tokio = { features = [ 'rt-multi-thread' ], version = '1.5' }
ton_api = { git = 'https://github.com/tonlabs/ever-tl.git', package = 'ton_api', tag = '0.3.11' }
>>>>>>> c23c8a97
ton_types = { git = 'https://github.com/tonlabs/ever-types.git', tag = '2.0.13' }

[features]
default = [  ]
export_key = [ 'ever-crypto/export_key' ]
<|MERGE_RESOLUTION|>--- conflicted
+++ resolved
@@ -19,15 +19,6 @@
 rand = '0.8'
 regex = '1.3.1'
 sha2 = '0.10'
-<<<<<<< HEAD
-adnl = { features = [ 'node' ], git = 'https://github.com/tonlabs/ever-adnl.git', tag = '0.8.3' }
-ever-crypto = { git = 'https://github.com/tonlabs/ever-crypto.git', tag = '0.1.141' }
-overlay = { git = 'https://github.com/tonlabs/ever-overlay.git', tag = '0.6.189' }
-rldp = { git = 'https://github.com/tonlabs/ever-rldp.git', tag = '0.7.185' }
-storage = { path = '../storage' }
-tokio = { features = [ 'rt-multi-thread' ], version = '1.5' }
-ton_api = { git = 'https://github.com/tonlabs/ever-tl.git', package = 'ton_api', tag = '0.3.10' }
-=======
 adnl = { features = [ 'node' ], git = 'https://github.com/tonlabs/ever-adnl.git', tag = '0.8.4' }
 ever-crypto = { git = 'https://github.com/tonlabs/ever-crypto.git', tag = '0.1.142' }
 overlay = { git = 'https://github.com/tonlabs/ever-overlay.git', tag = '0.6.191' }
@@ -35,7 +26,6 @@
 storage = { path = '../storage' }
 tokio = { features = [ 'rt-multi-thread' ], version = '1.5' }
 ton_api = { git = 'https://github.com/tonlabs/ever-tl.git', package = 'ton_api', tag = '0.3.11' }
->>>>>>> c23c8a97
 ton_types = { git = 'https://github.com/tonlabs/ever-types.git', tag = '2.0.13' }
 
 [features]
