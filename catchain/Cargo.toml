[package]
build = '../common/build/build.rs'
edition = '2021'
name = 'catchain'
version = '0.1.0'

[dependencies]
adnl = { features = [ 'node' ], git = 'https://github.com/tonlabs/ever-adnl.git', tag = '0.9.24' }
chrono = '0.4.10'
crossbeam = '0.7.3'
failure = '0.1'
futures = '0.3.4'
hex = '0.4'
lazy_static = '1.4.0'
log = '0.4'
metrics = '0.21.0'
metrics-core = '0.5.2'
metrics-util = '0.15.0'
overlay = { git = 'https://github.com/tonlabs/ever-overlay.git', tag = '0.7.22' }
quanta = '0.11.1'
rand = '0.8'
regex = '1.3.1'
<<<<<<< HEAD
rldp = { git = 'https://github.com/tonlabs/ever-rldp.git', tag = '0.8.17' }
storage = { path = '../storage' }
tokio = { features = [ 'rt-multi-thread' ], version = '1.5' }
ton_api = { git = 'https://github.com/tonlabs/ever-tl.git', package = 'ton_api', tag = '0.3.61' }
=======
tokio = { features = [ 'rt-multi-thread' ], version = '1.5' }
adnl = { features = [ 'node' ], git = 'https://github.com/tonlabs/ever-adnl.git', tag = '0.10.2' }
overlay = { git = 'https://github.com/tonlabs/ever-overlay.git', tag = '0.7.27' }
rldp = { git = 'https://github.com/tonlabs/ever-rldp.git', tag = '0.8.21' }
storage = { path = '../storage' }
ton_api = { git = 'https://github.com/tonlabs/ever-tl.git', package = 'ton_api', tag = '0.3.62' }
>>>>>>> c76ab894
ton_types = { git = 'https://github.com/tonlabs/ever-types.git', tag = '2.0.33' }
weak-self = '1.0.2'

[dev-dependencies]
chrono = '0.4.10'
env_logger = '0.7.1'
pretty_assertions = '1.3'
rocksdb = '0.21'

[features]
default = [  ]
export_key = [ 'ton_types/export_key' ]
<|MERGE_RESOLUTION|>--- conflicted
+++ resolved
@@ -5,7 +5,7 @@
 version = '0.1.0'
 
 [dependencies]
-adnl = { features = [ 'node' ], git = 'https://github.com/tonlabs/ever-adnl.git', tag = '0.9.24' }
+adnl = { features = [ 'node' ], git = 'https://github.com/tonlabs/ever-adnl.git', tag = '0.10.2' }
 chrono = '0.4.10'
 crossbeam = '0.7.3'
 failure = '0.1'
@@ -16,23 +16,14 @@
 metrics = '0.21.0'
 metrics-core = '0.5.2'
 metrics-util = '0.15.0'
-overlay = { git = 'https://github.com/tonlabs/ever-overlay.git', tag = '0.7.22' }
+overlay = { git = 'https://github.com/tonlabs/ever-overlay.git', tag = '0.7.27' }
 quanta = '0.11.1'
 rand = '0.8'
 regex = '1.3.1'
-<<<<<<< HEAD
-rldp = { git = 'https://github.com/tonlabs/ever-rldp.git', tag = '0.8.17' }
+rldp = { git = 'https://github.com/tonlabs/ever-rldp.git', tag = '0.8.21' }
 storage = { path = '../storage' }
 tokio = { features = [ 'rt-multi-thread' ], version = '1.5' }
-ton_api = { git = 'https://github.com/tonlabs/ever-tl.git', package = 'ton_api', tag = '0.3.61' }
-=======
-tokio = { features = [ 'rt-multi-thread' ], version = '1.5' }
-adnl = { features = [ 'node' ], git = 'https://github.com/tonlabs/ever-adnl.git', tag = '0.10.2' }
-overlay = { git = 'https://github.com/tonlabs/ever-overlay.git', tag = '0.7.27' }
-rldp = { git = 'https://github.com/tonlabs/ever-rldp.git', tag = '0.8.21' }
-storage = { path = '../storage' }
 ton_api = { git = 'https://github.com/tonlabs/ever-tl.git', package = 'ton_api', tag = '0.3.62' }
->>>>>>> c76ab894
 ton_types = { git = 'https://github.com/tonlabs/ever-types.git', tag = '2.0.33' }
 weak-self = '1.0.2'
 
