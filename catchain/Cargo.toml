[package]
build = '../common/build/build.rs'
edition = '2021'
name = 'catchain'
version = '0.1.0'

[dependencies]
adnl = { features = [ 'node' ], git = 'https://github.com/tonlabs/ever-adnl.git', tag = '0.10.2' }
chrono = '0.4.10'
crossbeam = '0.7.3'
failure = '0.1'
futures = '0.3.4'
hex = '0.4'
lazy_static = '1.4.0'
log = '0.4'
metrics = '0.21.0'
metrics-core = '0.5.2'
metrics-util = '0.15.0'
overlay = { git = 'https://github.com/tonlabs/ever-overlay.git', tag = '0.7.27' }
quanta = '0.11.1'
rand = '0.8'
regex = '1.3.1'
<<<<<<< HEAD
rldp = { git = 'https://github.com/tonlabs/ever-rldp.git', tag = '0.8.21' }
storage = { path = '../storage' }
tokio = { features = [ 'rt-multi-thread' ], version = '1.5' }
ton_api = { git = 'https://github.com/tonlabs/ever-tl.git', package = 'ton_api', tag = '0.3.62' }
ton_types = { git = 'https://github.com/tonlabs/ever-types.git', tag = '2.0.33' }
weak-self = '1.0.2'
=======
tokio = { features = [ 'rt-multi-thread' ], version = '1.5' }
adnl = { features = [ 'node' ], git = 'https://github.com/tonlabs/ever-adnl.git', tag = '0.10.12' }
storage = { path = '../storage' }
ton_api = { git = 'https://github.com/tonlabs/ever-tl.git', package = 'ton_api', tag = '0.3.69' }
ton_types = { git = 'https://github.com/tonlabs/ever-types.git', tag = '2.0.38' }
>>>>>>> ed7fd87c

[dev-dependencies]
chrono = '0.4.10'
env_logger = '0.7.1'
pretty_assertions = '1.3'
rocksdb = '0.21'

[features]
default = [  ]
export_key = [ 'ton_types/export_key' ]
<|MERGE_RESOLUTION|>--- conflicted
+++ resolved
@@ -5,7 +5,7 @@
 version = '0.1.0'
 
 [dependencies]
-adnl = { features = [ 'node' ], git = 'https://github.com/tonlabs/ever-adnl.git', tag = '0.10.2' }
+adnl = { features = [ 'node' ], git = 'https://github.com/tonlabs/ever-adnl.git', tag = '0.10.13' }
 chrono = '0.4.10'
 crossbeam = '0.7.3'
 failure = '0.1'
@@ -20,20 +20,12 @@
 quanta = '0.11.1'
 rand = '0.8'
 regex = '1.3.1'
-<<<<<<< HEAD
 rldp = { git = 'https://github.com/tonlabs/ever-rldp.git', tag = '0.8.21' }
 storage = { path = '../storage' }
 tokio = { features = [ 'rt-multi-thread' ], version = '1.5' }
-ton_api = { git = 'https://github.com/tonlabs/ever-tl.git', package = 'ton_api', tag = '0.3.62' }
-ton_types = { git = 'https://github.com/tonlabs/ever-types.git', tag = '2.0.33' }
+ton_api = { git = 'https://github.com/tonlabs/ever-tl.git', package = 'ton_api', tag = '0.3.70' }
+ton_types = { git = 'https://github.com/tonlabs/ever-types.git', tag = '2.0.38' }
 weak-self = '1.0.2'
-=======
-tokio = { features = [ 'rt-multi-thread' ], version = '1.5' }
-adnl = { features = [ 'node' ], git = 'https://github.com/tonlabs/ever-adnl.git', tag = '0.10.12' }
-storage = { path = '../storage' }
-ton_api = { git = 'https://github.com/tonlabs/ever-tl.git', package = 'ton_api', tag = '0.3.69' }
-ton_types = { git = 'https://github.com/tonlabs/ever-types.git', tag = '2.0.38' }
->>>>>>> ed7fd87c
 
 [dev-dependencies]
 chrono = '0.4.10'
