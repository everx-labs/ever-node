--- conflicted
+++ resolved
@@ -46,13 +46,8 @@
     broadcast::{BlockBroadcast, MeshUpdateBroadcast, QueueUpdateBroadcast}, RempMessage, RempMessageStatus, RempReceipt
 };
 use ton_block::{
-<<<<<<< HEAD
     AccountIdPrefixFull, BlockIdExt, Message, ShardIdent, ShardAccount,
     MASTERCHAIN_ID, Deserializable, ConfigParams, OutMsgQueue, OutMsgQueueInfo
-=======
-    AccountIdPrefixFull, BlockIdExt, CellsFactory, ConfigParams, Deserializable, Message,
-    OutMsgQueue, ShardAccount, ShardIdent, MASTERCHAIN_ID
->>>>>>> 8fa6da7a
 };
 use ton_types::{error, AccountId, KeyId, KeyOption, Result, UInt256};
 use validator_session::{BlockHash, SessionId, ValidatorBlockCandidate};
@@ -397,16 +392,9 @@
         unimplemented!()
     }
     async fn download_next_key_blocks_ids(
-<<<<<<< HEAD
         &self, 
         mesh_nw_id: i32, // zero for own network
         block_id: &BlockIdExt, 
-        active_peers: &Arc<lockfree::set::Set<Arc<KeyId>>>,
-        bad_peers: &mut HashSet<Arc<KeyId>>,
-=======
-        &self,
-        block_id: &BlockIdExt
->>>>>>> 8fa6da7a
     ) -> Result<Vec<BlockIdExt>> {
         unimplemented!()
     }
@@ -950,7 +938,10 @@
         unimplemented!();
     }
 
-<<<<<<< HEAD
+    fn db_cells_factory(&self) -> Result<Arc<dyn CellsFactory>> {
+        unimplemented!();
+    }
+
     // THE MESH
 
     fn network_global_id(&self) -> i32 {
@@ -1018,12 +1009,6 @@
     async fn init_mesh_network(&self, nw_id: i32, zerostate: &BlockIdExt) -> Result<()> {
         unimplemented!()
     }
-
-=======
-    fn db_cells_factory(&self) -> Result<Arc<dyn CellsFactory>> {
-        unimplemented!();
-    }
->>>>>>> 8fa6da7a
 }
 
 pub struct ChainRange {
