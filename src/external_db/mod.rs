/*
* Copyright (C) 2019-2021 TON Labs. All Rights Reserved.
*
* Licensed under the SOFTWARE EVALUATION License (the "License"); you may not use
* this file except in compliance with the License.
*
* Unless required by applicable law or agreed to in writing, software
* distributed under the License is distributed on an "AS IS" BASIS,
* WITHOUT WARRANTIES OR CONDITIONS OF ANY KIND, either express or implied.
* See the License for the specific TON DEV software governing permissions and
* limitations under the License.
*/

use crate::{
    engine_traits::{ExternalDb, EngineOperations, ChainRange}, config::ExternalDbConfig,
    engine::Engine, block::BlockStuff,
};
use processor::Processor;
use std::sync::Arc;
use ton_block::BlockIdExt;
use ton_types::{Result, error, fail};

mod processor;
#[cfg(feature = "external_db")]
mod kafka_producer;
#[cfg(feature = "external_db")]
pub mod kafka_consumer;
#[cfg(not(feature = "external_db"))]
mod stub_producer;

#[async_trait::async_trait]
pub trait WriteData : Sync + Send {
    fn enabled(&self) -> bool;
    fn sharding_depth(&self) -> u32;
    async fn write_data(&self, key: String, data: String, attributes: Option<&[(&str, &[u8])]>, partition_key: Option<u32>) -> Result<()>;
    async fn write_raw_data(&self, key: Vec<u8>, data: Vec<u8>, attributes: Option<&[(&str, &[u8])]>, partition_key: Option<u32>) -> Result<()>;
}

#[allow(dead_code)]
#[cfg(not(feature = "external_db"))]
pub fn create_external_db(config: ExternalDbConfig, front_workchain_ids: Vec<i32>) -> Result<Arc<dyn ExternalDb>> {
    Ok(
        Arc::new(
            Processor::new(
                stub_producer::StubProducer{enabled: true},
                stub_producer::StubProducer{enabled: true},
                stub_producer::StubProducer{enabled: true},
                stub_producer::StubProducer{enabled: true},
                stub_producer::StubProducer{enabled: true},
                stub_producer::StubProducer{enabled: true},
                stub_producer::StubProducer{enabled: true},
                stub_producer::StubProducer{enabled: true},
                config.bad_blocks_storage,
                front_workchain_ids,
            )
        )
    )
}

#[allow(dead_code)]
#[cfg(feature = "external_db")]
pub fn create_external_db(
    config: ExternalDbConfig, front_workchain_ids: Vec<i32>, control_id: Option<[u8; 32]>
) -> Result<Arc<dyn ExternalDb>> {

    let max_account_bytes_size = match config.account_producer.big_messages_storage {
        Some(_) => config.account_producer.big_message_max_size,
        None => Some(config.account_producer.message_max_size),
    };
    let writers = processor::Writers {
        write_block: kafka_producer::KafkaProducer::new(config.block_producer)?,
        write_raw_block: kafka_producer::KafkaProducer::new(config.raw_block_producer)?,
        write_message: kafka_producer::KafkaProducer::new(config.message_producer)?,
        write_transaction: kafka_producer::KafkaProducer::new(config.transaction_producer)?,
        write_account: kafka_producer::KafkaProducer::new(config.account_producer)?,
        write_block_proof: kafka_producer::KafkaProducer::new(config.block_proof_producer)?,
        write_raw_block_proof: kafka_producer::KafkaProducer::new(config.raw_block_proof_producer)?,
        write_chain_range: kafka_producer::KafkaProducer::new(config.chain_range_producer)?,
        write_remp_statuses: kafka_producer::KafkaProducer::new(config.remp_statuses_producer)?,
        write_shard_hashes: kafka_producer::KafkaProducer::new(config.shard_hashes_producer)?,
    };
    if writers.write_shard_hashes.enabled() && control_id.is_none() {
        fail!("Control server config should be specified is shard hashes writer is enabled")
    }
    Ok(
        Arc::new(
            Processor::new(
                writers,
                config.bad_blocks_storage,
                front_workchain_ids,
                max_account_bytes_size,
                control_id.unwrap_or_default(),
            )
        )
    )
}

pub fn start_external_db_worker(
    engine: Arc<dyn EngineOperations>,
    mut external_db_block: BlockIdExt
) -> Result<tokio::task::JoinHandle<()>> {

    log::info!("start_external_db_worker");
    let join_handle = tokio::spawn(async move {
        engine.acquire_stop(Engine::MASK_SERVICE_EXTERNAL_DB);
        loop {
            if let Err(e) = external_db_worker(&engine, external_db_block).await {
                log::error!("CRITICAL!!! Unexpected error in external db worker: {:?}", e);
                tokio::time::sleep(tokio::time::Duration::from_secs(1)).await;
                external_db_block = loop {
                    match engine.load_external_db_mc_block_id() {
                        Ok(Some(id)) => break (*id).clone(),
                        _ => {
                            log::error!("CRITICAL!!! Can not load external_db_mc_block_id");
                            tokio::time::sleep(tokio::time::Duration::from_secs(1)).await;
                        }
                    }
                };
            } else {
                break;
            }
        }
        engine.release_stop(Engine::MASK_SERVICE_EXTERNAL_DB);
    });
    Ok(join_handle)
}

pub async fn produce_shard_hashes(
    engine: &Arc<dyn EngineOperations>,
    mc_block: &BlockStuff,
) -> Result<()> {
    let mut shards = mc_block.top_blocks_all()?;
    shards.push(mc_block.id().clone());
    engine.process_shard_hashes_in_ext_db(&shards).await?;
    Ok(())
}

pub async fn external_db_worker(
    engine: &Arc<dyn EngineOperations>,
    external_db_block: BlockIdExt
) -> Result<()> {

    log::info!("start external db worker {}", external_db_block);

    if !external_db_block.shard().is_masterchain() {
        fail!("'external_db_block' must belong master chain");
    }
    let mut handle = engine.load_block_handle(&external_db_block)?.ok_or_else(
        || error!("Cannot load handle for external_db_block {}", external_db_block)
    )?;
    let mut block;
    'm: loop {
        if engine.check_stop() {
            break 'm;
        }

        // Wait for next master block
        loop {
            match engine.wait_next_applied_mc_block(&handle, Some(15000)).await {
                Ok(r) => {
                    handle = r.0;
                    block = r.1;
                    break;
                }
                Err(_) => {
                    if engine.check_stop() {
                        break 'm;
                    }
                    log::warn!("External DB worker: wait_next_applied_mc_block({}): timeout",
                        handle.id());
                }
            }
        };

        let mc_seq_no = handle.id().seq_no();
        let mut tasks: Vec<tokio::task::JoinHandle<Result<Vec<BlockIdExt>>>> = vec!();
        let mut range = ChainRange {
            master_block: block.id().clone(),
            shard_blocks: Vec::new(),
        };

        // Master block
        let state = engine.load_state(handle.id()).await?;
        let prev_ids = block.construct_prev_id()?;
        let prev_state = engine.load_state(&prev_ids.0).await?;
        tasks.push(tokio::spawn({
            let engine = engine.clone();
            let handle = handle.clone();
            let block = block.clone();
            let prev_state = prev_state.clone();
            async move {
                engine.process_block_in_ext_db(
                    &handle, &block, None, &state, (&prev_state, None), mc_seq_no).await?;
                Ok(vec!())
            }
        }));

        // Shard blocks
        let prev_top_blocks = prev_state.top_blocks_all()?;
        for id in block.top_blocks_all()? {
            if id.seq_no() != 0 {
                let prev_top_block = prev_top_blocks.iter()
                    .find(|p_id| p_id.shard().intersect_with(&id.shard()))
                    .ok_or_else(|| error!("Cannot find prev top block for {}", id))?.clone();

                let engine = engine.clone();
                let mut id = id.clone();
                tasks.push(tokio::spawn(async move {
                    let mut chain = vec!();
                    while id != prev_top_block && id.seq_no() != 0 {
                        let handle = loop {
                            match engine.clone().wait_applied_block(&id, Some(10_000)).await {
                                Ok(h) => break h,
                                Err(_) => {
                                    if engine.check_stop() {
                                        return Ok(vec!());
                                    }
                                    log::warn!(
                                        "External DB worker: wait_applied_block({}): timeout", id);
                                }
                            }
                        };
                        let block = engine.load_block(&handle).await?;
                        let prev_ids = block.construct_prev_id()?;
                        chain.push((handle, block));
                        if prev_ids.1.is_some() {
                            // after merge. "Before marge" block is always commited in MC.
                            break;
                        }
                        id = prev_ids.0;
                        if engine.check_stop() {
                            return Ok(vec!())
                        }
                    }

                    let mut range = vec!();
                    while let Some((handle, block)) = chain.pop() {
                        let state = engine.load_state(handle.id()).await?;
                        let prev_ids = block.construct_prev_id()?;
                        let prev_state = engine.load_state(&prev_ids.0).await?;
                        let prev_state_2 = if let Some(id) = prev_ids.1 {
                            Some(engine.load_state(&id).await?)
                        } else {
                            None
                        };
                        engine.process_block_in_ext_db(
                            &handle, &block, None, &state,
                            (&prev_state, prev_state_2.as_ref()), mc_seq_no
                        ).await?;
                        range.push(block.id().clone());
                        if engine.check_stop() {
                            return Ok(vec!())
                        }
                    }
                    Ok(range)
                }));
            }
        }

        for r in futures::future::join_all(tasks)
            .await
            .into_iter()
        {
            for id in r?? {
                range.shard_blocks.push(id)
            }
        }

        if engine.check_stop() {
            return Ok(())
        }

        // Shard hashes must be processed after all shard blocks
        if engine.produce_shard_hashes_enabled() {
            produce_shard_hashes(engine, &block).await?;
        }
        engine.process_chain_range_in_ext_db(&range).await?;
<<<<<<< HEAD
    
=======

>>>>>>> cb1958cc
        engine.save_external_db_mc_block_id(handle.id())?;
    }
    Ok(())
}<|MERGE_RESOLUTION|>--- conflicted
+++ resolved
@@ -275,11 +275,6 @@
             produce_shard_hashes(engine, &block).await?;
         }
         engine.process_chain_range_in_ext_db(&range).await?;
-<<<<<<< HEAD
-    
-=======
-
->>>>>>> cb1958cc
         engine.save_external_db_mc_block_id(handle.id())?;
     }
     Ok(())
