/*
* Copyright (C) 2019-2023 EverX. All Rights Reserved.
*
* Licensed under the SOFTWARE EVALUATION License (the "License"); you may not use
* this file except in compliance with the License.
*
* Unless required by applicable law or agreed to in writing, software
* distributed under the License is distributed on an "AS IS" BASIS,
* WITHOUT WARRANTIES OR CONDITIONS OF ANY KIND, either express or implied.
* See the License for the specific TON DEV software governing permissions and
* limitations under the License.
*/

use crate::{
    CHECK, block_proof::BlockProofStuff, engine_traits::EngineOperations, 
    shard_state::ShardStateStuff, engine::Engine
};

use std::collections::HashSet;
use std::{ops::Deref, sync::Arc, time::Duration};
use std::path::Path;
use storage::block_handle_db::BlockHandle;
use ton_block::{BlockIdExt, ShardIdent, SHARD_FULL};
use ton_types::{error, fail, KeyId, Result};
use crate::block::BlockStuff;
use crate::validator::accept_block::create_new_proof_link;

pub const PSS_PERIOD_BITS: u32 = 17;
const RETRY_MASTER_STATE_DOWNLOAD: usize = 10;
const RETRY_SHARD_STATE_DOWNLOAD: usize = 10;

/// cold boot entry point
/// download zero state or block proof link and check it
async fn run_cold(
    engine: &dyn EngineOperations
) -> Result<(Arc<BlockHandle>, Option<Arc<ShardStateStuff>>, Option<BlockProofStuff>)> {

    let block_id = engine.init_mc_block_id();
    log::info!(target: "boot", "cold boot start: init_block_id={}", block_id);
    CHECK!(block_id.shard().is_masterchain());
    CHECK!(block_id.seq_no >= engine.get_last_fork_masterchain_seqno());
    if block_id.seq_no() == 0 {
        let handle = download_zerostate(engine, &block_id).await?;
        let zero_state = engine.load_state(handle.id()).await?;
        return Ok((handle, Some(zero_state), None));
    }

    // id should be key block if not it will never sync
    log::info!(target: "boot", "check if block proof is in database {}", block_id);
    let handle = if let Some(handle) = engine.load_block_handle(&block_id)? {
        if handle.has_proof_link() || handle.has_proof() {
            let proof = match engine.load_block_proof(&handle, false).await {
                Ok(proof) => proof,
                Err(err) => {
                    log::warn!(
                        target: "boot", 
                        "load_block_proof for init_block {} error: {}", 
                        handle.id(), err
                    );
                    engine.load_block_proof(&handle, true).await?
                }
            };
            CHECK!(handle.is_key_block()?);
            return Ok((handle, None, Some(proof)))
        }
        Some(handle)
    } else {
        None
    };

    let (handle, proof) = loop {

        if engine.check_stop() {
            fail!("Boot was stopped");
        }

        log::info!(target: "boot", "download init block proof {}", block_id);
        match engine.download_block_proof(0, &block_id, false, true).await {
            Ok(proof) => match proof.check_proof_as_link() {
                Ok(_) => {
                    log::info!(target: "boot", "block proof downloaded {}", block_id);
                    let handle = engine.store_block_proof(0, &block_id, handle, &proof).await? 
                        .to_non_created()
                        .ok_or_else( 
                            || error!(
                                "INTERNAL ERROR: Bad result in store block proof {}",
                                block_id
                            )
                        )?;
                    engine.save_last_applied_mc_block_id(handle.id())?;
                    break (handle, proof)
                },
                Err(err) => log::warn!(
                    target: "boot", 
                    "check_proof for init_block {} error: {}", 
                    block_id, err
                )
            },
            Err(err) => log::warn!(
                target: "boot", 
                "download block proof for init_block {} error: {}", 
                block_id, err
            )
        }
        futures_timer::Delay::new(Duration::from_secs(1)).await;

        log::info!(target: "boot", "download init block proof link {}", block_id);
        match engine.download_block_proof(0, &block_id, true, true).await {
            Ok(proof) => match proof.check_proof_link() {
                Ok(_) => {
                    let handle = engine.store_block_proof(0, &block_id, handle, &proof).await? 
                        .to_non_created()
                        .ok_or_else( 
                            || error!(
                                "INTERNAL ERROR: Bad result in store block proof link {}",
                                block_id
                            )
                        )?;
                    engine.save_last_applied_mc_block_id(handle.id())?;
                    break (handle, proof)
                },
                Err(err) => log::warn!(
                    target: "boot", 
                    "check_proof_link for init_block {} error: {}", 
                    block_id, err
                )
            },
            Err(err) => log::warn!(
                target: "boot", 
                "download block proof link for init_block {} error: {}", 
                block_id, err
            )
        }
        futures_timer::Delay::new(Duration::from_secs(1)).await;

    };

    CHECK!(handle.is_key_block()?);
    Ok((handle, None, Some(proof)))

}

/// download key blocks
/// 1. define time period
/// 2. get next key blocks ids infinitely
/// 3. download key block proofs and check with each other or with zero state for the first
/// 4. check if last key block can be selected for current state
async fn get_key_blocks(
    engine: &dyn EngineOperations,
    mut handle: Arc<BlockHandle>,
    zero_state: Option<&Arc<ShardStateStuff>>,
    mut prev_block_proof: Option<BlockProofStuff>,
    active_peers: &Arc<lockfree::set::Set<Arc<KeyId>>>,
    bad_peers: &mut HashSet<Arc<KeyId>>
) -> Result<Vec<Arc<BlockHandle>>> {
    let mut hardfork_iter = engine.hardforks().iter();
    let mut hardfork = hardfork_iter.next();
    let mut key_blocks = vec!(handle.clone());
    'main_loop: loop {
        if engine.check_stop() {
            fail!("Boot was stopped");
        }
        log::info!(target: "boot", "download_next_key_blocks_ids {}", handle.id());
        // this information is not trusted
<<<<<<< HEAD
        let ids = match engine.download_next_key_blocks_ids(0, handle.id()).await {
=======
        let ids = match engine.download_next_key_blocks_ids(handle.id(), active_peers, bad_peers).await {
>>>>>>> c7151bd8
            Err(err) => {
                log::warn!(target: "boot", "download_next_key_blocks_ids {}: {}", handle.id(), err);
                return Ok(key_blocks);
            }
            Ok(ids) => {
                if let Some(block_id) = ids.last() {
                    log::info!(target: "boot", "last key block is {}", block_id);
                    ids
                } else {
                    return Ok(key_blocks);
                }
            }
        };
        for block_id in &ids {
            if block_id.seq_no() == 0 {
                log::warn!("somebody sent next key block with zero state {}", block_id);
                continue;
            }
            
            if let Some(last_handle) = key_blocks.last() {
                if block_id.seq_no() <= last_handle.id().seq_no() {
                    log::warn!("somebody sent next key block id with seq_no less or equal to already got {}", block_id);
                    continue;
                }
                // we need to check presence and correctness of every hardfork
                if let Some(hardfork_id) = hardfork {
                    if hardfork_id.seq_no == block_id.seq_no {
                        if hardfork_id == block_id {
                            log::debug!(target: "boot", "hardfork {} found", block_id);
                            hardfork = hardfork_iter.next();
                        } else {
                            log::warn!(target: "boot", "keyblock is {}, but must equal to hardfork {}", block_id, hardfork_id);
                            break
                        }
                    } else if hardfork_id.seq_no < block_id.seq_no {
                        log::warn!(target: "boot", "keyblock is {}, but missed hardfork {}", block_id, hardfork_id);
                        break
                    }
                }
                //let prev_time = handle.gen_utime()?;
                match download_and_check_key_block_proof(engine, block_id, zero_state, prev_block_proof.as_ref()).await {
                    Ok((next_handle, proof)) => {
                        handle = next_handle;
                        CHECK!(handle.is_key_block()?);
                        CHECK!(handle.gen_utime()? != 0);
                        // if engine.is_persistent_state(handle.gen_utime()?, prev_time) {
                        //     engine.set_init_mc_block_id(block_id);
                        // }
                        key_blocks.push(handle.clone());
                        prev_block_proof = Some(proof);
                    }
                    Err(err) => {
                        log::warn!(target: "boot", "cannot get block proof link for {}: {}", block_id, err);
                        futures_timer::Delay::new(Duration::from_secs(1)).await;
                        continue 'main_loop;
                    }
                }
            }
        }
        if let Some(handle) = key_blocks.last() {
            let utime = handle.gen_utime()?;
            log::info!(target: "boot", "id: {}, utime: {}, now: {}", handle.id(), utime, engine.now());
            CHECK!(utime != 0);
            CHECK!(utime < engine.now());
            if
                (engine.sync_blocks_before() > engine.now() - utime)
                || (2 * engine.key_block_utime_step() > engine.now() - utime)
            {
                return Ok(key_blocks)
            }
        }
    }
}

/// choose correct masterchain state
async fn choose_masterchain_state(
    engine: &dyn EngineOperations,
    key_blocks: &mut Vec<Arc<BlockHandle>>,
    pss_period_bits: u32,
) -> Result<Arc<BlockHandle>> {
    while let Some(handle) = key_blocks.pop() {
        let utime = handle.gen_utime()?;
        let ptime = if let Some(handle) = key_blocks.last() {
            handle.gen_utime()?
        } else {
            0
        };
        log::info!(target: "boot", "key block candidate: seqno={} \
            is_persistent={} ttl={} syncbefore={}", handle.id().seq_no(),
                ptime == 0 || engine.is_persistent_state(utime, ptime, pss_period_bits),
                engine.persistent_state_ttl(utime, pss_period_bits),
                engine.sync_blocks_before());
        if engine.sync_blocks_before() > engine.now() - utime {
            log::info!(target: "boot", "ignoring: too new block");
            continue;
        }
        if ptime == 0 || engine.is_persistent_state(utime, ptime, pss_period_bits) {
            let ttl = engine.persistent_state_ttl(utime, pss_period_bits);
            let time_to_download = 3600; 
            if ttl > engine.now() + time_to_download {
                log::info!(target: "boot", "best handle is {}", handle.id());
            } else {
                log::info!(target: "boot", "state is expiring shortly: expire_at={}", ttl);
            }
            return Ok(handle);
        } else {
            log::info!(target: "boot", "ignoring: state is not persistent");
        }
    }
    CHECK!(key_blocks.is_empty());
    fail!("Cannot boot node")
}

/// Download zerostate for all workchains
async fn download_wc_zerostates(
    engine: &dyn EngineOperations,
    mc_zerostate: &ShardStateStuff
) -> Result<()> {
    let workchains = mc_zerostate.config_params()?.workchains()?;
    let mut ids = vec!();
    workchains.iterate_with_keys(|wc_id, wc| {
        ids.push(BlockIdExt {
            shard_id: ShardIdent::with_tagged_prefix(wc_id, SHARD_FULL)?,
            seq_no: 0,
            root_hash: wc.zerostate_root_hash,
            file_hash: wc.zerostate_file_hash,
        });
        Ok(true)
    })?;
    for zerostate_id in ids {
        download_zerostate(engine, &zerostate_id).await?;
    }
    Ok(())
}

/// Download persistent master block & state, enumerate shards and download block & state for each
async fn download_start_blocks_and_states(
    engine: &dyn EngineOperations, 
    master_handle: &Arc<BlockHandle>,
    active_peers: &Arc<lockfree::set::Set<Arc<KeyId>>>,
    bad_peers: &mut HashSet<Arc<KeyId>>,
) -> Result<()> {

    engine.set_sync_status(Engine::SYNC_STATUS_LOAD_MASTER_STATE);
    let init_mc_state = download_state(
        engine, &master_handle, master_handle.id(), active_peers, bad_peers, Some(RETRY_MASTER_STATE_DOWNLOAD)
    ).await?;
    CHECK!(master_handle.has_state());
    CHECK!(master_handle.is_applied());
    let top_blocks = init_mc_state.top_blocks_all()?;

    CHECK!(!top_blocks.is_empty());

    engine.set_sync_status(Engine::SYNC_STATUS_LOAD_SHARD_STATES);
    for block_id in &top_blocks {
        log::info!(target: "boot", "prepare shardchain state {}", block_id);
        let shard_handle = if block_id.seq_no() == 0 {
            download_zerostate(engine, block_id).await?
        } else {
            let handle = if let Some(handle) = engine.load_block_handle(block_id)? {
                log::info!(target: "boot", "shardchain handle already present {}", block_id);
                handle
            } else if engine.flags().starting_block_disabled {
<<<<<<< HEAD
                let proof = engine.download_block_proof(0, block_id, true, false).await?;
                let handle = engine.store_block_proof(0, block_id, None, &proof).await?
=======
                let proof = engine.download_block_proof(block_id, true, false).await?;
                log::info!(target: "boot", "shardchain block proof downloaded {}", block_id);
                let handle = engine.store_block_proof(block_id, None, &proof).await?
>>>>>>> c7151bd8
                    .to_non_created()
                    .ok_or_else(
                        || error!("INTERNAL ERROR: Bad result in store block {} proof", block_id)
                    )?;
                handle
            } else {
                let (block, proof) = engine.download_block(block_id, None).await?;
                log::info!(target: "boot", "shardchain block and proof downloaded {}", block_id);
                let handle = engine.store_block(&block).await?
                    .to_non_created()
                    .ok_or_else(
                        || error!("INTERNAL ERROR: Bad result in store block {} proof", block_id)
                    )?;
                if let Some(proof) = proof {
                    engine.store_block_proof(0, block_id, Some(handle.clone()), &proof).await?
                        .to_updated()
                        .ok_or_else(
                            || error!("INTERNAL ERROR: Bad result in store block {} proof", block_id)
                        )?;
                }
                handle
            };
            log::info!(target: "boot", "download shardchain state {}", block_id);
            download_state(engine, &handle, master_handle.id(), active_peers, bad_peers, Some(RETRY_SHARD_STATE_DOWNLOAD)).await?;
            handle
        };
        CHECK!(shard_handle.has_state());
        CHECK!(shard_handle.is_applied());
    }
    Ok(())

}

/// download zero state and store it
pub(crate) async fn download_zerostate(
    engine: &dyn EngineOperations, 
    block_id: &BlockIdExt
) -> Result<Arc<BlockHandle>> {
    if let Some(handle) = engine.load_block_handle(block_id)? {
        if handle.has_state() {
            return Ok(handle)
        }
    }
    log::info!(target: "boot", "download zero state {}", block_id);
    loop {
        if engine.check_stop() {
            fail!("Boot was stopped");
        }
        match engine.download_zerostate(0, block_id).await {
            Ok((state, state_bytes)) => {
                log::info!(target: "boot", "zero state {} received", block_id);
                let (state, handle) = engine.store_zerostate(state, &state_bytes).await?;
                engine.set_applied(&handle, 0).await?;
                engine.save_last_applied_mc_block_id(handle.id())?;
                engine.process_full_state_in_ext_db(&state).await?;
                return Ok(handle)
            }
            Err(err) => log::warn!(target: "boot", "download_zerostate error: {}", err)
        }
        futures_timer::Delay::new(Duration::from_secs(1)).await;
    }
}

/// download key block proof, check it and store
async fn download_and_check_key_block_proof(
    engine: &dyn EngineOperations,
    block_id: &BlockIdExt,
    zero_state: Option<&Arc<ShardStateStuff>>,
    prev_block_proof: Option<&BlockProofStuff>,
) -> Result<(Arc<BlockHandle>, BlockProofStuff)> {
    if let Some(handle) = engine.load_block_handle(block_id)? {
        if let Ok(proof) = engine.load_block_proof(&handle, false).await {
            return Ok((handle, proof))
        }
    }
    loop {
        if engine.check_stop() {
            fail!("Boot was stopped");
        }
        let proof = engine.download_block_proof(0, block_id, false, true).await?;
        let result = if let Some(prev_block_proof) = prev_block_proof {
            proof.check_with_prev_key_block_proof(prev_block_proof)
        } else if let Some(zero_state) = zero_state {
            proof.check_with_master_state(zero_state)
        } else {
            unreachable!("Impossible variant")
        };
        match result {
            Ok(_) => {
                let handle = engine.store_block_proof(0, block_id, None, &proof).await?
                    .to_non_created()
                    .ok_or_else(
                        || error!("INTERNAL ERROR: Bad result in store block {} proof", block_id)
                    )?;
                engine.save_last_applied_mc_block_id(handle.id())?;
                return Ok((handle, proof))
            }
            Err(err) => {
                log::warn!(target: "boot", "check_proof error: {}", err);
                futures_timer::Delay::new(Duration::from_secs(1)).await;
            }
        }
    }
}

/// download any state, check its hash and store it
async fn download_state(
    engine: &dyn EngineOperations, 
    handle: &Arc<BlockHandle>, 
    master_id: &BlockIdExt,
    active_peers: &Arc<lockfree::set::Set<Arc<KeyId>>>,
    bad_peers: &mut HashSet<Arc<KeyId>>,
    attempts: Option<usize>
) -> Result<Arc<ShardStateStuff>> {
    let state = if !handle.has_state() {
        CHECK!(handle.has_proof() || handle.has_proof_link());
        // we can download last key block to get shards description to download shard states in parallel
        let proof = if !engine.flags().starting_block_disabled && !handle.has_data() {
            log::info!(target: "boot", "downloading block {}", handle.id());
            let (block, proof) = engine.download_block(handle.id(), None).await?;
            engine.store_block(&block).await?.to_updated().ok_or_else(
                || error!("INTERNAL ERROR: mismatch in block {} store result during boot", handle.id())
            )?;
            if !handle.has_proof() {
                if let Some(proof) = proof {
                    engine.store_block_proof(0, handle.id(), Some(handle.clone()), &proof).await?
                        .to_updated()
                        .ok_or_else(
                            || error!(
                                "INTERNAL ERROR: mismatch in block {} proof store result during boot",
                                handle.id()
                            )
                        )?;
                    proof
                } else {
                    fail!("we don't have proof for {}", handle.id())
                }
            } else {
                engine.load_block_proof(handle, false).await?
            }
        } else if handle.has_proof() {
            engine.load_block_proof(handle, false).await?
        } else if handle.has_proof_link() {
            engine.load_block_proof(handle, true).await?
        } else {
            fail!("handle has neither proof nor proof link {}", handle.id())
        };
        // let state_update = block.virt_block()?.read_state_update()?;
        let (block, _) = proof.virtualize_block()?;
        let state_update = block.read_state_update()?;
        let state = engine.download_and_store_state(
            &handle, &state_update.new_hash, master_id, active_peers, bad_peers, attempts
        ).await?;
        engine.process_full_state_in_ext_db(&state).await?;
        state
    } else {
        engine.load_state(handle.id()).await?
    };
    engine.set_applied(&handle, master_id.seq_no()).await?;
    Ok(state)
}

/// Cold load best key block and its state
/// Must be used only zero_state or key_block id
pub async fn cold_boot(engine: Arc<dyn EngineOperations>) -> Result<Arc<BlockHandle>> {

    const MAX_RETRIES: usize = 5;

    let mut bad_peers = HashSet::new();
    let (handle, zero_state, init_block_proof_link) = run_cold(engine.deref()).await?;
    let active_peers = Arc::new(lockfree::set::Set::new());
    let mut key_blocks = if !engine.flags().initial_sync_disabled {
        get_key_blocks(
            engine.deref(),
            handle,
            zero_state.as_ref(),
            init_block_proof_link,
            &active_peers,
            &mut bad_peers,
        ).await?
    } else {
        vec![handle]
    };
    
    let mut i = 0;
    loop {
        let handle = choose_masterchain_state(
            engine.deref(), 
            &mut key_blocks, 
            PSS_PERIOD_BITS
        ).await?;
        if handle.id().seq_no() == 0 {
            let Some(zero_state) = zero_state.as_ref() else {
                fail!("Zero state is not set")
            };
            download_wc_zerostates(engine.deref(), zero_state).await?;
            break Ok(handle);
        } else if let Err(err) = download_start_blocks_and_states(
            engine.deref(), 
            &handle, 
            &active_peers, 
            &mut bad_peers
        ).await {
            i += 1;
            if i >= MAX_RETRIES {
                break Err(err)
            }
            log::warn!(target: "boot", "{}", err)
        } else {
            break Ok(handle);
        }
    }

}

pub async fn warm_boot(
    engine: Arc<Engine>,
    block_id: Arc<BlockIdExt>,
    hardfork_path: impl AsRef<Path>,
) -> Result<BlockIdExt> {
    log::info!(target: "boot", "Warm boot");
    if let Some(block_id) = check_hardforks(&engine, &block_id, hardfork_path).await? {
        return Ok(block_id)
    }
    let mut block_id = block_id.deref().clone();
    loop {
        let handle = engine.load_block_handle(&block_id)?.ok_or_else(
            || error!("Cannot load handle for block {}", block_id)
        )?;
        // go back to find last applied block
        if handle.is_applied() {
            break;
        }
        CHECK!(handle.has_state());
        CHECK!(handle.has_prev1());
        block_id = engine.load_block_prev1(&block_id)?;
    }
    log::info!(target: "boot", "last applied block id = {}", block_id);
    let state = engine.load_state(&block_id).await?;
    let init_block_id = engine.init_mc_block_id();
    CHECK!(&block_id == init_block_id || state.has_prev_block(init_block_id)?);
    Ok(block_id)
}

async fn check_hardforks(
    engine: &Arc<Engine>, 
    last_applied_mc_block: &Arc<BlockIdExt>,
    hardfork_path: impl AsRef<Path>,
) -> Result<Option<BlockIdExt>> {
    let Some(hardfork_id) = engine.hardforks().last() else { return Ok(None); };
    log::info!(
        target: "boot",
        "last hardfork block id = {} last applied block id = {}",
        hardfork_id, last_applied_mc_block);
    if hardfork_id.seq_no == 0 {
        fail!("hardfork block id wrong seq_no 0")
    }
    let mc_state = engine.load_state(&last_applied_mc_block).await?;
    if mc_state.seq_no() + 1 == hardfork_id.seq_no {
        log::info!(target: "boot", "previous block of hardfork is the last, just apply hardfork");
    } else if mc_state.seq_no() < hardfork_id.seq_no {
        fail!(
            "we cannot continue, because database does not have enough blocks to make hardfork by {}",
            hardfork_id
        )
    } else if &mc_state.find_block_id(hardfork_id.seq_no)? != hardfork_id {
        log::info!(
            target: "boot",
            "last hardfork block id = {} is not yet applied, truncating database",
            hardfork_id
        );
        engine.truncate_database(hardfork_id.seq_no).await?;
    } else {
        log::info!(target: "boot", "last hardfork block id = {} already applied", hardfork_id);
        return Ok(None)
        // hardfork already applied
    }
    let (block, proof);
    let handle = if let Some(handle) = engine.load_block_handle(hardfork_id)? {
        log::info!(target: "boot", "crafted block is already in the database");
        block = engine.load_block(&handle).await?;
        // we don't check error loading proof, if so - create new proof
        proof = match engine.load_block_proof(&handle, true).await {
            Ok(proof) => {
                log::info!(
                    target: "boot",
                    "the proof for crafted block is already in the database"
                );
                Some(proof)
            }
            Err(err) => {
                log::info!(
                    target: "boot",
                    "the proof for crafted block is not in the database: {}",
                    err
                );
                None
            }
        };
        handle
    } else {
        // then find new master block file in folders by root hash
        let file_name = hardfork_path.as_ref()
            .join(hardfork_id.root_hash().as_hex_string());
        // if we have such block in folder - apply it
        match std::fs::read(&file_name) {
            Ok(data) => {
                block = BlockStuff::deserialize_block(hardfork_id.clone(), data)?;
                // we don't want to check presence of this block
                let handle = engine.store_block(&block).await?
                    .to_non_created()
                    .ok_or_else(|| error!("crafted block is already in the database"))?;
                log::info!(
                    target: "boot",
                    "crafted block was loaded from the file and stored to the database"
                );
                proof = None;
                handle
            }
            // if we don't have crafted block
            Err(err) => {
                log::warn!(
                    target: "boot",
                    "cannot read crafted block {:?} : {}",
                    file_name, err
                );
                return Ok(Some(mc_state.find_block_id(hardfork_id.seq_no - 1)?))
            }
        }
    };
    if proof.is_none() {
        let proof = create_new_proof_link(&block)
            .map_err(|err| error!("cannot create proof link for crafted block : {}", err))?;
        engine.store_block_proof(0, hardfork_id, Some(handle.clone()), &proof).await?;
        log::info!(
            target: "boot",
            "the proof for crafted block is created and stored to the database"
        );
    }
    if !handle.is_applied() {
        let prev_id = mc_state.find_block_id(hardfork_id.seq_no - 1)?;
        let hardfork_prev_id = block.construct_prev_id()?.0;
        if prev_id != hardfork_prev_id {
            fail!(
                "prev block id of crafted block doesn't equal to previous block in the database {} != {}",
                prev_id, hardfork_prev_id
            )
        }
        engine.clone().apply_hardfork_block(&handle, &block).await?;
    }
    Ok(Some(hardfork_id.clone()))
}<|MERGE_RESOLUTION|>--- conflicted
+++ resolved
@@ -162,11 +162,7 @@
         }
         log::info!(target: "boot", "download_next_key_blocks_ids {}", handle.id());
         // this information is not trusted
-<<<<<<< HEAD
-        let ids = match engine.download_next_key_blocks_ids(0, handle.id()).await {
-=======
-        let ids = match engine.download_next_key_blocks_ids(handle.id(), active_peers, bad_peers).await {
->>>>>>> c7151bd8
+        let ids = match engine.download_next_key_blocks_ids(0, handle.id(), active_peers, bad_peers).await {
             Err(err) => {
                 log::warn!(target: "boot", "download_next_key_blocks_ids {}: {}", handle.id(), err);
                 return Ok(key_blocks);
@@ -330,14 +326,9 @@
                 log::info!(target: "boot", "shardchain handle already present {}", block_id);
                 handle
             } else if engine.flags().starting_block_disabled {
-<<<<<<< HEAD
                 let proof = engine.download_block_proof(0, block_id, true, false).await?;
+                log::info!(target: "boot", "shardchain block proof downloaded {}", block_id);
                 let handle = engine.store_block_proof(0, block_id, None, &proof).await?
-=======
-                let proof = engine.download_block_proof(block_id, true, false).await?;
-                log::info!(target: "boot", "shardchain block proof downloaded {}", block_id);
-                let handle = engine.store_block_proof(block_id, None, &proof).await?
->>>>>>> c7151bd8
                     .to_non_created()
                     .ok_or_else(
                         || error!("INTERNAL ERROR: Bad result in store block {} proof", block_id)
