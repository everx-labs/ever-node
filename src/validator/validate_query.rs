--- conflicted
+++ resolved
@@ -1276,10 +1276,6 @@
             Ok(true)
         }).map_err(|err| error!("new shard configuration is invalid : {}", err))?;
 
-<<<<<<< HEAD
-
-=======
->>>>>>> 99043a64
         base.prev_state_extra.config.workchains()?.iterate_keys(|wc_id: i32| {
             if base.mc_extra.shards().get(&wc_id)?.is_none() {
                 reject_query!("shards of workchain {} existed in previous \
