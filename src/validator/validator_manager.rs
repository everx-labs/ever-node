--- conflicted
+++ resolved
@@ -1287,14 +1287,6 @@
 
         // Validation shards statistics
         for (_, group) in self.validator_sessions.iter() {
-<<<<<<< HEAD
-            /*
-            let remp_info_str = match group.get_reliable_message_queue().await {
-                Some(s) => format!(", remp {}", s.stats_string().await),
-                None => "".to_owned()
-            };
-             */
-=======
             if let Some(qm) = group.get_reliable_message_queue().await {
                 match qm.get_messages_cnt().await {
                     Some((session, cnt)) => {
@@ -1304,7 +1296,6 @@
                     None => log::warn!(target: "remp", "Validator group {} has no current REMP session", group.info().await)
                 }
             };
->>>>>>> 3f3f30be
 
             log::info!(target: "validator_manager", "{}", group.info().await);
             let status = group.get_status().await;
@@ -1315,11 +1306,6 @@
         }
  
         if let Some(rm) = &self.remp_manager {
-<<<<<<< HEAD
-            log::info!(target: "validator_manager", "Remp message cache stats: {}", rm.message_cache.message_stats());
-            for s in rm.catchain_store.list_catchain_sessions().await.iter() {
-                log::info!(target: "validator_manager", "{}", s);
-=======
             metrics::gauge!("remp_message_cache_size", rm.message_cache.all_messages_count() as f64);
             log::info!(target: "validator_manager", "Remp message cache stats: {}", rm.message_cache.message_stats());
 
@@ -1329,17 +1315,12 @@
                     None => "".to_owned()
                 };
                 log::info!(target: "validator_manager", "{}{}", s, queue_len);
->>>>>>> 3f3f30be
-            }
-        }
-    }
-
-<<<<<<< HEAD
-=======
+            }
+        }
+
         log::trace!(target: "validator_manager", "======= sessions stats over =======");
     }
 
->>>>>>> 3f3f30be
     /// For block `upper_id` find master cc range and block id --- shortest range with proper history.
     /// Returns cc range and corresponding block, initiating cc start.
     async fn find_initial_mc_range(&self, upper_id: &BlockIdExt) -> Result<(RangeInclusive<u32>, BlockIdExt)> {
@@ -1466,13 +1447,6 @@
                         log::debug!(target: "validator_manager", "Processing slashing masterblock {}", mc_handle.id().seq_no);
                         self.slashing_manager.handle_masterchain_block(&mc_handle, &mc_state, &local_id, &self.engine).await;
                     }
-<<<<<<< HEAD
-                    log::trace!(target: "validator_manager", "Updaing shards for masterblock {}", mc_handle.id().seq_no);
-                    if let Some(bo) = &self.block_observer {
-                        bo.process_master_block_handle(&mc_handle).await?;
-                    }
-                    self.update_shards(mc_state).await?;
-=======
                     log::trace!(target: "validator_manager", "Processing messages from masterblock {}", mc_handle.id().seq_no);
                     if let Some(bo) = &self.block_observer {
                         bo.process_master_block_handle(&mc_handle).await?;
@@ -1480,7 +1454,6 @@
                     log::trace!(target: "validator_manager", "Updating shards according to masterblock {}", mc_handle.id().seq_no);
                     self.update_shards(mc_state).await?;
                     log::trace!(target: "validator_manager", "Shards for masterblock {} updated", mc_handle.id().seq_no);
->>>>>>> 3f3f30be
                 },
                 Err(e) => {
                     if self.engine.validation_status().allows_validate() {
@@ -1522,10 +1495,7 @@
             }
         }
 
-<<<<<<< HEAD
-=======
         log::info!(target: "validator_manager", "Engine is stopped. Exiting from invocation loop (while applying state)");
->>>>>>> 3f3f30be
         Ok(())
     }
 }
