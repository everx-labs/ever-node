/*
* Copyright (C) 2019-2021 TON Labs. All Rights Reserved.
*
* Licensed under the SOFTWARE EVALUATION License (the "License"); you may not use
* this file except in compliance with the License.
*
* Unless required by applicable law or agreed to in writing, software
* distributed under the License is distributed on an "AS IS" BASIS,
* WITHOUT WARRANTIES OR CONDITIONS OF ANY KIND, either express or implied.
* See the License for the specific TON DEV software governing permissions and
* limitations under the License.
*/

use crate::{
    engine_traits::EngineOperations, shard_state::ShardStateStuff,
};
#[cfg(feature = "fast_finality")]
use crate::validator::workchains_fast_finality::{
    calc_subset_for_workchain_fast_finality, try_calc_subset_for_workchain_fast_finality
};

use catchain::{BlockPayloadPtr, CatchainNode, PublicKey, PublicKeyHash};
use std::{collections::HashMap, fmt::Debug, hash::Hash, sync::Arc};
use ton_api::ton::engine::validator::validator::groupmember::GroupMember;

use ton_block::{BlockIdExt, BlockInfo, BlockSignatures, BlockSignaturesPure, ConfigParams, CryptoSignature, CryptoSignaturePair, Deserializable, GlobalCapabilities, Message, Serializable, ShardIdent, SigPubKey, UnixTime32, ValidatorBaseInfo, ValidatorDescr, ValidatorSet};
<<<<<<< HEAD
#[cfg(feature = "fast_finality")]
use ton_block::CollatorRange;
=======
>>>>>>> 3f3f30be
use ton_types::{
    error, fail, BuilderData, HashmapType, Ed25519KeyOption, KeyId, KeyOption, KeyOptionJson, 
    Result, Sha256, UInt256
};
use validator_session::SessionNode;
use crate::block::BlockIdExtExtention;

#[cfg(test)]
#[path = "tests/test_validator_utils.rs"]
mod tests;

pub fn sigpubkey_to_publickey(k: &SigPubKey) -> PublicKey {
    Ed25519KeyOption::from_public_key(k.key_bytes())
}

pub fn make_cryptosig(s: BlockPayloadPtr) -> Result<CryptoSignature> {
    return CryptoSignature::from_bytes(s.data().0.as_slice());
}

pub fn make_cryptosig_pair(
    pair: (PublicKeyHash, BlockPayloadPtr),
) -> Result<CryptoSignaturePair> {
    let csig = make_cryptosig(pair.1)?;
    return Ok(CryptoSignaturePair::with_params(pair.0.data().into(), csig));
}

pub fn pairvec_to_cryptopair_vec(
    vec: Vec<(PublicKeyHash, BlockPayloadPtr)>,
) -> Result<Vec<CryptoSignaturePair>> {
    return vec.into_iter().
        map(|p| make_cryptosig_pair(p)).
        collect();
}

#[allow(dead_code)]
pub fn pairvec_to_puresigs(
    pvec: Vec<(PublicKeyHash, BlockPayloadPtr)>,
) -> Result<BlockSignaturesPure> {
    let mut pure_sigs = BlockSignaturesPure::new();
    for p in pvec {
        let pair = make_cryptosig_pair(p)?;
        pure_sigs.add_sigpair(pair);
    }
    return Ok(pure_sigs);
}

#[allow(dead_code)]
pub fn pairvec_val_to_sigs(
    pvec: Vec<(PublicKeyHash, BlockPayloadPtr)>,
    vset: &ValidatorSet,
) -> Result<BlockSignatures> {
    let pure_sigs = pairvec_to_puresigs(pvec)?;
    let vset_catchain_seqno = vset.catchain_seqno();
    let vset_hash = ValidatorSet::calc_subset_hash_short(vset.list(), vset_catchain_seqno)?;
    let vset_info = ValidatorBaseInfo::with_params(vset_hash, vset_catchain_seqno);
    return Ok(BlockSignatures::with_params(vset_info, pure_sigs));
}

pub fn check_crypto_signatures(signatures: &BlockSignaturesPure, validators_list: &[ValidatorDescr], data: &[u8]) -> Result<u64> {
    // Calc validators short ids
    let validators_map = validators_list.iter().map(|desc| {
        let key = Ed25519KeyOption::from_public_key(desc.public_key.as_slice()).id().clone();
        (key, desc)
    }).collect::<HashMap<_, _>>();
    // Check signatures
    let mut weight = 0;
    signatures.signatures().iterate_slices(|_key, ref mut slice| {
        let sign = CryptoSignaturePair::construct_from(slice)?;
        let key = KeyId::from_data(sign.node_id_short.inner());
        if let Some(vd) = validators_map.get(&key) {
            if !vd.public_key.verify_signature(data, &sign.sign) {
                fail!("bad signature from validator with pub_key {}", key)
            }
            weight += vd.weight;
        }
        Ok(true)
    })?;
    Ok(weight)
}

pub fn validatordescr_to_catchain_node(descr: &ValidatorDescr) -> CatchainNode {
    catchain::CatchainNode {
        adnl_id: get_adnl_id(descr),
        public_key: sigpubkey_to_publickey(&descr.public_key)
    }
}

pub fn validatordescr_to_session_node(descr: &ValidatorDescr) -> ton_types::Result<SessionNode> {
    Ok(validator_session::SessionNode {
        adnl_id: get_adnl_id(descr),
        public_key: sigpubkey_to_publickey(&descr.public_key),
        weight: descr.weight
    })
}

pub fn validator_query_candidate_to_validator_block_candidate(
        source: PublicKey, candidate: super::BlockCandidate
    ) -> validator_session::ValidatorBlockCandidate
{
    validator_session::ValidatorBlockCandidate {
        public_key: source,
        id: validator_session::ValidatorBlockId {
            root_hash: candidate.block_id.root_hash,
            file_hash: candidate.block_id.file_hash,
        },
        collated_file_hash: candidate.collated_file_hash,
        data: catchain::CatchainFactory::create_block_payload(candidate.data.into()),
        collated_data: catchain::CatchainFactory::create_block_payload(candidate.collated_data.into()),
    }
}

pub fn validatorset_to_string(vs: &ValidatorSet) -> String {
    let mut res = string_builder::Builder::default();
    let vs_list = vs.list();
    res.append(format!("val_set.cc_seqno = {} ", vs.cc_seqno()));
    for i in 0..vs_list.len() {
        if let Some(x) = vs_list.get(i) {
            let adnl = x.adnl_addr.clone().map_or("** no-addr **".to_string(), |x| x.to_hex_string());
            res.append(format!("val_set.{}.pk = {} val_set.{}.weight = {} val_set.{}.adnl = {} ",
                               i, hex::encode(x.public_key.key_bytes()), i, x.weight, i, adnl
            ));
        }
    }
    res.string().unwrap_or_default()
}

// returns adnl_id of validator or calc it by the 
pub fn get_adnl_id(validator: &ValidatorDescr) -> Arc<KeyId> {
    if let Some(addr) = &validator.adnl_addr {
        KeyId::from_data(*addr.as_slice())
    } else {
        KeyId::from_data(validator.compute_node_id_short().inner())
    }
}

pub type ValidatorListHash = UInt256;

/// compute sha256 for hashes of public keys of all validators
pub fn compute_validator_list_id(
    list: &[ValidatorDescr], 
    session_data: Option<(u32, u32, &ShardIdent)>
) -> Result<Option<ValidatorListHash>> {
    if !list.is_empty() {     
        let mut hasher = Sha256::new();
        if let Some((cc,master_cc,shard)) = session_data {
            hasher.update(cc.to_be_bytes());
            hasher.update(master_cc.to_be_bytes());
            let mut serialized = BuilderData::new();
            shard.write_to(&mut serialized)?;
            hasher.update(serialized.data());
        }
        for x in list {
            hasher.update(x.compute_node_id_short().as_slice());
        }
        let hash: [u8; 32] = hasher.finalize();
        Ok(Some(hash.into()))
    } else {
        Ok(None)
    }
}

// pub fn get_validator_key_idx_in_validator_set(key: &PublicKey, set: &ValidatorSet) -> Result<u32> {
//     let mut idx = 0;
//     for validator in set.list() {
//         let validator_key = sigpubkey_to_publickey(&validator.public_key);
//         if key.id() == validator_key.id() {
//             return Ok(idx);
//         }
//         idx += 1;
//     }
//     Err(failure::err_msg(format!("Key {} not found in validator set {:?}", key.id(), set)))
// }

pub fn get_validator_key_idx(public_key: &PublicKey, nodes: &Vec<CatchainNode>) -> Result<usize> {
    let key_id = public_key.id();
    match nodes.iter().position(|validator| validator.public_key.id() == key_id) {
        Some(idx) => Ok(idx),
        None => fail!("Key {} not found in validator list", key_id)
    }
}

pub fn compute_validator_set_cc(
    mc_state: &ShardStateStuff,
    shard: &ShardIdent,
    seq_no: u32,
    cc_seqno: u32,
    cc_seqno_delta: &mut u32
) -> Result<Vec<ValidatorDescr>> {
    let config = mc_state.config_params()?;
    let vset = config.validator_set()?;
    if (*cc_seqno_delta & 0xfffffffe) != 0 {
        fail!("seqno_delta>1 is not implemented yet");
    }
    *cc_seqno_delta += cc_seqno;
    let workchain_info = if shard.is_masterchain() {
        calc_subset_for_masterchain(&vset, config, *cc_seqno_delta)?
    } else {
        #[cfg(feature = "fast_finality")] {
            calc_subset_for_workchain_fast_finality(
                &vset, 
                *cc_seqno_delta, 
                mc_state, 
                shard, 
                seq_no
            )?
        }
        #[cfg(not(feature = "fast_finality"))] {
            let _ = seq_no;
            calc_subset_for_workchain_standard(&vset, config, shard, *cc_seqno_delta)?
        }
    };

    Ok(workchain_info.validators)
}

fn calc_workchain_id(descr: &ValidatorDescr) -> i32 {
    calc_workchain_id_by_adnl_id(descr.compute_node_id_short().as_slice())
}

fn calc_workchain_id_by_adnl_id(adnl_id: &[u8]) -> i32 {
    (adnl_id[0] % 32) as i32 - 1
}

#[derive(Clone,Debug)]
pub struct ValidatorSubsetInfo {
    pub validators: Vec<ValidatorDescr>,
    pub short_hash: u32,
    #[cfg(feature = "fast_finality")]
    pub collator_range: Vec<CollatorRange>
}

impl ValidatorSubsetInfo {
    pub fn compute_validator_set(&self, cc_seqno: u32) -> Result<ValidatorSet> {
        ValidatorSet::with_cc_seqno(0, 0, 0, cc_seqno, self.validators.clone())
    }

<<<<<<< HEAD
    #[cfg(feature = "fast_finality")]
    pub fn get_single_collator_range(&self) -> Result<Option<CollatorRange>> {
        match &self.collator_range[..] {
            [a] => Ok(Some(a.clone())),
            [] => Ok(None),
            [..] => {
                fail!("too many collator ranges in val. set: [{}]",
                    self.collator_range.iter().map(|c| format!("{} ", c)).collect::<String>()
                )
            }
        }
    }
=======
>>>>>>> 3f3f30be
/*
        if self.collator_range.len() > 1 {
            fail!("{} has too many collators: [{}]",
                self.proof_for(),
                subset.collator_range.iter().map(|c| format!("{} ", c)).collect::<String>()
            )
        }

        let range = subset.collator_range.get(0).ok_or_else(
            || error!("{} has no collator range in val. set", self.proof_for())
        )?;
 */
}

pub fn try_calc_subset_for_workchain_standard(
    vset: &ValidatorSet,
    config: &ConfigParams,
    shard_id: &ShardIdent,
    cc_seqno: u32
) -> Result<Option<ValidatorSubsetInfo>> {
    let cc_config = config.catchain_config()?;
    let workchain_id = shard_id.workchain_id();
    let shard_pfx = shard_id.shard_prefix_with_tag();
    if config.has_capability(GlobalCapabilities::CapWorkchains) {

        //
        // This is temporary (for testing purposes) algorithm of validators separating 
        // between workchains
        //

        let count = config.workchains()?.len()?;
        if count == 0 {
            fail!("Workchains description is empty");
        }

        let mut list = Vec::new();
        for descr in vset.list() {
            let id = calc_workchain_id(descr);
            if (id == workchain_id) || (id >= count as i32) {
                list.push(descr.clone());
            }
        }

        log::trace!(
            "try_calc_subset_for_workchain: workchains: {count}, total validators: {total_len}, \
            shard validators: {shard_len}, wc {workchain_id} validators: {list_len}",
            total_len = vset.list().len(),
            shard_len = cc_config.shard_validators_num,
            list_len = list.len()
        );

        if list.len() >= cc_config.shard_validators_num as usize {
            let vset = ValidatorSet::new(
                vset.utime_since(),
                vset.utime_until(),
                vset.main(),
                list
            )?;
            let (ws, hash) = vset.calc_subset(&cc_config, shard_pfx, workchain_id, cc_seqno, UnixTime32::new(0))?;
            Ok(Some(ValidatorSubsetInfo {
                validators: ws,
                short_hash: hash,
                #[cfg(feature = "fast_finality")]
                collator_range: Default::default()
            }))
        } else {
            // not enough validators -- config is ok, but we cannot validate the shard at the moment
            Ok(None)
        }
    } else {
        let (ws, hash) = vset.calc_subset(&cc_config, shard_pfx, workchain_id, cc_seqno, UnixTime32::new(0))?;
        Ok(Some(ValidatorSubsetInfo {
            validators: ws,
            short_hash: hash,
            #[cfg(feature = "fast_finality")]
            collator_range: vec!()
        }))
    }
}

pub fn try_calc_subset_for_workchain(
    vset: &ValidatorSet,
    mc_state: &ShardStateStuff,
    shard_id: &ShardIdent,
    cc_seqno: u32,
    block_seqno: u32
) -> Result<Option<ValidatorSubsetInfo>> {
    let config = mc_state.config_params()?;

    #[cfg(feature = "fast_finality")]
    if !shard_id.is_masterchain() {
        return try_calc_subset_for_workchain_fast_finality(
            vset, 
            cc_seqno, 
            mc_state, 
            shard_id, 
            block_seqno
        );
    }
    #[cfg(not(feature = "fast_finality"))]
    let _ = block_seqno;

    return try_calc_subset_for_workchain_standard(vset, config, shard_id, cc_seqno);
}

pub fn calc_subset_for_masterchain(
    vset: &ValidatorSet,
    config: &ConfigParams,
    cc_seqno: u32
) -> Result<ValidatorSubsetInfo> {
    match try_calc_subset_for_workchain_standard(vset, config, &ShardIdent::masterchain(), cc_seqno)? {
        Some(x) => Ok(x),
        None =>
            fail!(
                "Not enough validators from total {} for masterchain cc_seqno: {}",
                vset.list().len(), cc_seqno
            )
    }
}

#[cfg(not(feature = "fast_finality"))]
pub fn calc_subset_for_workchain_standard(
    vset: &ValidatorSet,
    config: &ConfigParams,
    shard_id: &ShardIdent,
    cc_seqno: u32
) -> Result<ValidatorSubsetInfo> {
    if shard_id.is_masterchain() {
        fail!("calc_subset_for_workchain_standard must be called for shardchain only, but called for {}", shard_id);
    }

    match try_calc_subset_for_workchain_standard(vset, config, shard_id, cc_seqno)? {
        Some(x) => Ok(x),
        None =>
            fail!(
                "Not enough validators from total {} for workchain {} cc_seqno: {}",
                vset.list().len(), shard_id, cc_seqno
            )
    }
}

pub fn mine_key_for_workchain(id_opt: Option<i32>) -> (KeyOptionJson, Arc<dyn KeyOption>) {
    loop {
        if let Ok((private, public)) = Ed25519KeyOption::generate_with_json() {
            if id_opt.is_none() || Some(calc_workchain_id_by_adnl_id(public.id().data())) == id_opt {
                return (private, public)
            }
        }
    }
}

pub async fn get_shard_by_message(engine: Arc<dyn EngineOperations>, message: Arc<Message>) -> Result<ShardIdent> {
    let dst_wc = message.dst_workchain_id()
        .ok_or_else(|| error!("Can't get workchain id from message"))?;
    let dst_address = message.int_dst_account_id()
        .ok_or_else(|| error!("Can't get standart destination address from message"))?;

    // find account and related shard
    let (_account, shard) = engine.load_account(dst_wc, dst_address.clone()).await?;
    Ok(shard)
}

pub fn get_first_block_seqno_after_prevs(prevs: &Vec<BlockIdExt>) -> Option<u32> {
    prevs.iter().map(|blk| blk.seq_no).max().map(|x| x + 1)
}

pub fn get_group_members_by_validator_descrs(iterator: &Vec<ValidatorDescr>, dst: &mut Vec<GroupMember>)  {
    for descr in iterator.iter() {
        let node_id = descr.compute_node_id_short();
        let adnl_id = descr.adnl_addr.clone().unwrap_or(node_id.clone());
        dst.push(ton_api::ton::engine::validator::validator::groupmember::GroupMember {
            public_key_hash: node_id,
            adnl: adnl_id,
            weight: descr.weight as i64,
        });
    };
}

pub fn is_remp_enabled(_engine: Arc<dyn EngineOperations>, config_params: &ConfigParams) -> bool {
    return config_params.has_capability(GlobalCapabilities::CapRemp);
}

pub fn get_message_uid(msg: &Message) -> UInt256 {
    match msg.body() {
        Some(slice) => slice.into_cell().repr_hash(),
        None => {
            log::error!(target: "remp", "Message {} uid computation: no body for the message", msg);
            UInt256::default()
        }
    }
}

pub async fn get_masterchain_seqno(engine: Arc<dyn EngineOperations>, mc_state: &ShardStateStuff) -> Result<u32> {
    let mc_state_extra = mc_state.shard_state_extra()?;
    let master_cc_seqno = mc_state_extra.validator_info.catchain_seqno;

    // Just paranoidal check
    let block_id = mc_state.block_id();
    if block_id.seq_no > 0 {
        let handle = engine.load_block_handle(block_id)?.ok_or_else(|| error!("No block {}", block_id))?;
        let block = engine.load_block(&handle).await?;
        let gen_catchain_seqno = block.block()?.read_info()?.gen_catchain_seqno();
        let nx_increment = mc_state_extra.validator_info.nx_cc_updated as u32;
        if gen_catchain_seqno + nx_increment != master_cc_seqno {
            fail!("get_masterchain_seqno: different cc_seqno: {} + {} /= {}",
                gen_catchain_seqno, nx_increment, master_cc_seqno
            )
        }
    }

    Ok(master_cc_seqno)
}

async fn try_get_block_info_by_id(engine: Arc<dyn EngineOperations>, mc_block_id: &BlockIdExt) -> Result<Option<(BlockInfo, Vec<BlockIdExt>)>> {
    let mc_handle = match engine.load_block_handle(mc_block_id)? {
        Some(h) => h,
        None => return Ok(None)
    };

    let block = engine.load_block(&mc_handle).await?;
    let tops = block
        .top_blocks_all_headers()?.iter()
        .map(|(blk,_shard)| blk.clone()).collect();
    Ok(Some((block.block()?.read_info()?, tops)))
}

pub async fn get_block_info_by_id(engine: Arc<dyn EngineOperations>, mc_block_id: &BlockIdExt) -> Result<(BlockInfo, Vec<BlockIdExt>)> {
    let (info, mut tops) = try_get_block_info_by_id(engine, mc_block_id).await?.ok_or_else(||
        error!("Cannot get block info for block {}", mc_block_id)
    )?;
    if !tops.contains(mc_block_id) {
        if tops.iter().any(|blk| blk.is_masterchain()) {
            fail!("Top blocks for {} should not contain masterblocks: {:?}", mc_block_id, tops)
        }
        tops.push(mc_block_id.clone());
    }
    Ok((info, tops))
}

/// Lock-free map to small set (small set means 1-10 records in one typical map cell)
pub struct LockfreeMapSet<K, V> where V: Ord, V: Clone+Debug, K: Clone+Hash+Ord+Debug {
    map: dashmap::DashMap<K,Vec<V>>
}

impl<K,V> LockfreeMapSet<K,V> where V: Ord, V: Clone+Debug, K: Clone+Hash+Ord+Debug {
    #[allow(dead_code)]
    fn remove_and_sort(src: &Vec<V>, old_to_remove: &V) -> Vec<V> {
        let mut canonized: Vec<V> = src.iter().filter(|x| *x != old_to_remove).cloned().collect();
        canonized.sort();
        canonized
    }

    fn insert_and_sort(src: &Vec<V>, new_to_insert: &V) -> Vec<V> {
        let mut canonized = src.clone();
        if canonized.iter().find(|x| *x == new_to_insert) == None {
            canonized.push(new_to_insert.clone());
        }
        canonized.sort();
        canonized
    }
/*
    fn execute<F>(&self, msg_uid: &K, operation: F, join_function: F2) -> Result<()>
        where F: Fn(&Vec<V>) -> Vec<V>
    {
        match self.map.get_mut(msg_uid) {
            None => {
                let mut new_vec = Vec::new();
                new_vec = operation(&new_vec);
                if let Some(old_vec) = self.map.insert(msg_uid.clone(), new_vec) {
                    fail!("LockfreeMapSet: failed modifying key {:?}, lost value {:?}", msg_uid, old_vec);
                }
            },
            Some(mut t) => *t = operation(t.value())
        }
        Ok(())
    }
*/

    // Heuristics :(:(:(
    pub fn append_to_set(&self, msg_uid: &K, msg_id: &V) -> Result<()> {
        if !self.map.contains_key(msg_uid) {
            if let Some(added_in_parallel) = self.map.insert(msg_uid.clone(), [msg_id.clone()].to_vec()) {
                for added_msg in added_in_parallel.iter() {
                    self.map.alter(msg_uid, |_k,x| Self::insert_and_sort(&x, added_msg))
                }
            }
        }
        else {
            self.map.alter(msg_uid, |_k,x| Self::insert_and_sort(&x, msg_id))
        }
        Ok(())
    }

    #[allow(dead_code)]
    pub fn remove_from_set(&self, msg_uid: &K, msg_id: &V) -> Result<()> {
        if let Some(mut t) = self.map.get_mut(msg_uid) {
            *t = Self::remove_and_sort(t.value(), msg_id)
        }
        //self.map.remove_if(msg_uid, |_k,v| v.len() == 0);
        Ok(())
    }

    pub fn get_set(&self, msg_uid: &K) -> Vec<V> {
        match self.map.get(msg_uid) {
            None => Vec::new(),
            Some(kv) => kv.value().clone()
        }
    }

    #[allow(dead_code)]
    pub fn get_lowest(&self, msg_uid: &K) -> Option<V> {
        self.map.get(msg_uid).map(|v| v.value().get(0).cloned()).flatten()
    }

    #[allow(dead_code)]
    pub fn contains_in_set(&self, msg_uid: &K, msg_id: &V) -> bool {
        match self.map.get(msg_uid) {
            None => false,
            Some(kv) => {
                let mut lw = 0;
                let mut up = kv.value().len();
                while lw < up {
                    let mid = (lw + up) / 2;
                    if &kv.value()[mid] < msg_id {
                        lw = mid + 1;
                    }
                    else {
                        up = mid;
                    }
                }
                lw < kv.value().len() && &kv.value()[lw] == msg_id
            }
        }
    }
}

impl <K,V> Default for LockfreeMapSet<K,V> where K: Clone+Hash+Ord+Debug, V: Clone+Ord+Debug {
    fn default() -> Self {
        LockfreeMapSet { map: dashmap::DashMap::new() }
    }
}<|MERGE_RESOLUTION|>--- conflicted
+++ resolved
@@ -24,11 +24,6 @@
 use ton_api::ton::engine::validator::validator::groupmember::GroupMember;
 
 use ton_block::{BlockIdExt, BlockInfo, BlockSignatures, BlockSignaturesPure, ConfigParams, CryptoSignature, CryptoSignaturePair, Deserializable, GlobalCapabilities, Message, Serializable, ShardIdent, SigPubKey, UnixTime32, ValidatorBaseInfo, ValidatorDescr, ValidatorSet};
-<<<<<<< HEAD
-#[cfg(feature = "fast_finality")]
-use ton_block::CollatorRange;
-=======
->>>>>>> 3f3f30be
 use ton_types::{
     error, fail, BuilderData, HashmapType, Ed25519KeyOption, KeyId, KeyOption, KeyOptionJson, 
     Result, Sha256, UInt256
@@ -265,21 +260,6 @@
         ValidatorSet::with_cc_seqno(0, 0, 0, cc_seqno, self.validators.clone())
     }
 
-<<<<<<< HEAD
-    #[cfg(feature = "fast_finality")]
-    pub fn get_single_collator_range(&self) -> Result<Option<CollatorRange>> {
-        match &self.collator_range[..] {
-            [a] => Ok(Some(a.clone())),
-            [] => Ok(None),
-            [..] => {
-                fail!("too many collator ranges in val. set: [{}]",
-                    self.collator_range.iter().map(|c| format!("{} ", c)).collect::<String>()
-                )
-            }
-        }
-    }
-=======
->>>>>>> 3f3f30be
 /*
         if self.collator_range.len() > 1 {
             fail!("{} has too many collators: [{}]",
