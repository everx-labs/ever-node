--- conflicted
+++ resolved
@@ -500,10 +500,7 @@
         new_session_info: Arc<GeneralSessionInfo>,
         next_master_cc_range: &RangeInclusive<u32>,
     ) -> Result<()> {
-<<<<<<< HEAD
-=======
         log::debug!(target: "validator", "Adding next validators {}: next set {:?}", self.info().await, next_validator_set);
->>>>>>> 3f3f30be
         let (rmq, group_status) =
             self.group_impl.execute_sync(|group_impl| (group_impl.reliable_queue.clone(), group_impl.status)).await;
 
@@ -522,10 +519,7 @@
             ).await?;
         }
 
-<<<<<<< HEAD
-=======
         log::debug!(target: "validator", "Adding next validators (finished) {}", self.info().await);
->>>>>>> 3f3f30be
         Ok(())
     }
 
@@ -542,16 +536,11 @@
                         (group_impl.reliable_queue.clone(), group_impl.session_ptr.clone())
                     ).await;
                 if let Some(rmq) = reliable_message_queue {
-<<<<<<< HEAD
-                    if let Some(new_cc_range) = new_master_cc_range {
-                        rmq.forward_messages(&new_cc_range, self.local_key.clone()).await;
-=======
                     log::debug!(target: "validator", "Stopping group (spawn) {}, rmq: {}", self_clone.info().await, rmq);
                     if let Some(new_cc_range) = new_master_cc_range {
                         log::debug!(target: "validator", "Forwarding messages, rmq: {}, new cc range: {:?}", rmq, new_cc_range);
                         rmq.forward_messages(&new_cc_range, self_clone.local_key.clone()).await;
                         log::debug!(target: "validator", "Messages forwarded, rmq: {}, new cc range: {:?}", rmq, new_cc_range);
->>>>>>> 3f3f30be
                     }
                 }
                 if let Some(s_ptr) = session_ptr {
@@ -631,15 +620,9 @@
         };
     }
 
-<<<<<<< HEAD
-    async fn ensure_in_sync(&self, mc_blocks: &Vec<BlockIdExt>) -> Result<()> {
-        match self.get_status().await {
-            ValidatorGroupStatus::Active => return Ok(()),
-=======
     async fn check_in_sync(&self, mc_blocks: &Vec<BlockIdExt>) -> Result<bool> {
         match self.get_status().await {
             ValidatorGroupStatus::Active => return Ok(true),
->>>>>>> 3f3f30be
             ValidatorGroupStatus::Sync => (),
             s => fail!("Cannot validate in status {}", s)
         }
@@ -648,37 +631,20 @@
             Some(remp) => remp,
             None => {
                 self.set_status(ValidatorGroupStatus::Active).await?;
-<<<<<<< HEAD
-                return Ok(())
-=======
                 return Ok(true)
->>>>>>> 3f3f30be
             }
         };
 
         match self.get_master_cc_range().await {
             None => {
                 self.set_status(ValidatorGroupStatus::Active).await?;
-<<<<<<< HEAD
-                return Ok(());
-=======
                 return Ok(true)
->>>>>>> 3f3f30be
                 //fail!("Shard {} history cannot be known: master_cc_range is unavailable")
             }
             Some(mc_range) => {
                 if let Some(unknown_block) = check_history_up_to_cc(
                     self.engine.clone(), remp.message_cache.clone(), mc_blocks, *mc_range.start()
                 ).await? {
-<<<<<<< HEAD
-                    fail!("Shard {} history from {:?} up to master cc {} is not fully known: block {} is not processed",
-                        self.info().await, mc_blocks, *mc_range.start(), unknown_block
-                    )
-                }
-                else {
-                    self.set_status(ValidatorGroupStatus::Active).await?;
-                    Ok(())
-=======
                     log::warn!(target: "validator", "Shard {} history from {:?} up to master cc {} is not fully known: block {} is not processed",
                         self.info().await, mc_blocks, *mc_range.start(), unknown_block
                     );
@@ -687,7 +653,6 @@
                 else {
                     self.set_status(ValidatorGroupStatus::Active).await?;
                     Ok(true)
->>>>>>> 3f3f30be
                 }
             }
         }
@@ -706,27 +671,6 @@
         let (_lk_round, prev_block_ids, mm_block_id, min_ts) =
             self.group_impl.execute_sync(|group_impl| group_impl.update_round (round)).await;
 
-<<<<<<< HEAD
-        #[cfg(feature = "fast_finality")]
-        if let Some(range) = &self.get_collator_range().await {
-            if let Some(new_seqno) = get_first_block_seqno_after_prevs(&prev_block_ids) {
-                if new_seqno > range.finish {
-                    log::info!(target: "validator", "({}): Session {} collated all blocks, waiting till stopping...", next_block_descr, self.info_round(round).await);
-                    callback(Err(error!("Session collated all blocks, waiting till stopping.")));
-                    return;
-                }
-            }
-        }
-
-        match self.ensure_in_sync(&prev_block_ids).await {
-            Err(e) => {
-                log::warn!(target: "validator", "SessionListener::on_generate_slot: session {} shards are not in sync yet: {}", self.info_round(round).await, e);
-                callback(Err(e));
-                return;
-            }
-            Ok(()) => ()
-        }
-=======
         let include_external_messages = match self.check_in_sync(&prev_block_ids).await {
             Err(e) => {
                 log::warn!(target: "validator", "({}): Error checking sync for {}: `{}`",
@@ -737,7 +681,6 @@
             }
             Ok(external_messages) => external_messages
         };
->>>>>>> 3f3f30be
 
         if let Some(rmq) = self.get_reliable_message_queue().await {
             log::info!(target: "validator", "ValidatorGroup::on_generate_slot: ({}) collecting REMP messages for {} for collation: {}",
@@ -861,27 +804,16 @@
                 log::error!(target: "validator", "({}): round {} < self.last_known_round {}", next_block_descr, round, lk_round);
                 return;
             }
-<<<<<<< HEAD
-
-            match self.ensure_in_sync(&prev_block_ids).await {
-                Err(e) => {
-                    log::warn!(target: "validator", "SessionListener::on_generate_slot: session {} shards are not in sync yet: {}", self.info_round(round).await, e);
-=======
 /* TODO: check collated messages
             match self.check_in_sync(&prev_block_ids).await {
                 Err(e) => {
                     log::warn!(target: "validator", "ValidatorGroup::on_generate_slot: session {} shards are not in sync yet: {}", self.info_round(round).await, e);
->>>>>>> 3f3f30be
                     callback(Err(e));
                     return;
                 }
                 Ok(()) => ()
             }
-<<<<<<< HEAD
-
-=======
 */
->>>>>>> 3f3f30be
             let next_block_id = match self.group_impl.execute_sync(|group_impl|
                 group_impl.create_next_block_id(
                     candidate.block_id.root_hash.clone(),
