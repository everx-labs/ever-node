/*
* Copyright (C) 2019-2024 EverX. All Rights Reserved.
*
* Licensed under the SOFTWARE EVALUATION License (the "License"); you may not use
* this file except in compliance with the License.
*
* Unless required by applicable law or agreed to in writing, software
* distributed under the License is distributed on an "AS IS" BASIS,
* WITHOUT WARRANTIES OR CONDITIONS OF ANY KIND, either express or implied.
* See the License for the specific EVERX DEV software governing permissions and
* limitations under the License.
*/

use crate::{
<<<<<<< HEAD
    block::{
        BlockStuff, construct_and_check_prev_stuff, make_mesh_update_raw, 
        make_queue_update_from_block_raw,
    }, 
    block_proof::BlockProofStuff, engine_traits::EngineOperations, 
    full_node::apply_block::calc_shard_state, shard_state::ShardStateStuff, 
    types::top_block_descr::TopBlockDescrStuff, 
    validating_utils::{fmt_block_id_short, UNREGISTERED_CHAIN_MAX_LEN}, 
    validator::validator_utils::check_crypto_signatures
};
use storage::block_handle_db::BlockHandle;
use std::{cmp::{max, min}, collections::HashSet, ops::Deref, sync::Arc, time::Duration, vec};
use ton_block::{
    Block, TopBlockDescr, BlockIdExt, MerkleProof, McShardRecord, CryptoSignaturePair, 
    Deserializable, BlockSignatures, ValidatorSet, BlockProof, Serializable, BlockSignaturesPure, 
    ValidatorBaseInfo, OutQueueUpdate
};
use ton_types::{error, Result, fail, UInt256, UsageTree, HashmapType};
use ton_api::ton::{ton_node::{
    blocksignature::BlockSignature, 
    broadcast::{BlockBroadcast, MeshUpdateBroadcast, QueueUpdateBroadcast}
}};
=======
    block::{construct_and_check_prev_stuff, BlockStuff, make_queue_update_from_block_raw},
    block_proof::BlockProofStuff, engine_traits::EngineOperations,
    full_node::apply_block::calc_shard_state, shard_state::ShardStateStuff,
    types::top_block_descr::TopBlockDescrStuff,
    validator::validator_utils::check_crypto_signatures,
    validating_utils::{UNREGISTERED_CHAIN_MAX_LEN, fmt_block_id_short},
};
use storage::block_handle_db::BlockHandle;
use std::{cmp::{max, min}, sync::Arc, ops::Deref, time::Duration, collections::HashSet};
use ever_block::{
    error, fail, Block, BlockIdExt, BlockProof, BlockSignatures, BlockSignaturesPure,
    CryptoSignaturePair, Deserializable, HashmapType, McShardRecord, MerkleProof, OutQueueUpdate,
    Result, Serializable, TopBlockDescr, ValidatorBaseInfo, ValidatorSet, UInt256, UsageTree 
}; 
use ton_api::ton::ton_node::{
    blocksignature::BlockSignature, broadcast::{BlockBroadcast, QueueUpdateBroadcast}
};
>>>>>>> 76f6e59d

pub async fn accept_block(
    id: BlockIdExt,
    data: Option<Vec<u8>>,
    prev: Vec<BlockIdExt>,
    validator_set: ValidatorSet,
    signatures: Vec<CryptoSignaturePair>,
    _approve_signatures: Vec<CryptoSignaturePair>, // is not actually used by t-node
    send_block_broadcast: bool,
    engine: Arc<dyn EngineOperations>,
) -> Result<()> {
    let block_descr = fmt_block_id_short(&id);
    log::debug!(target: "validator", "({}): accept_block: {}", block_descr, id);

    let is_fake = false;
    let is_fork = false;

    if prev.len() == 0 || prev.len() > 2 {
        fail!("`prev` has invalid length");
    }

    let block_opt = data.map(|data| -> Result<BlockStuff> {
        let block = BlockStuff::deserialize_block(id.clone(), data)?;
        precheck_header(&block, &prev, is_fake, is_fork)?;
        Ok(block)
    }).transpose()?;

    let mut timeout = 50;
    let mut attempt = 0;
    const MAX_ATTEMPTS: usize = 100;
    let (handle, block, proof, signatures) = loop {
        match accept_block_routine(
            &id,
            block_opt.clone(),
            &prev,
            &validator_set,
            &signatures,
            &engine,
            is_fake,
            is_fork,
        ).await {
            Ok(Some(r)) => break r,
            Ok(None) => {
                log::debug!(
                    target: "validator",
                    "({}): accept_block: skipping - block has already pre-applied",
                    block_descr,
                );
                return Ok(())
            },
            Err(e) => {
                attempt += 1;
                log::warn!(target: "validator", 
                    "({}): accept_block routine (attempt {attempt} of {MAX_ATTEMPTS}): {e}", block_descr);
                if attempt > MAX_ATTEMPTS {
                    log::error!("({}): accept_block routine: OUT OF {MAX_ATTEMPTS} ATTEMPTS", block_descr);
                    fail!("accept block routine {id}: OUT OF {MAX_ATTEMPTS} ATTEMPTS", );
                } else {
                    tokio::time::sleep(Duration::from_millis(timeout)).await;
                    timeout = min(timeout * 2, 1000);
                }
            }
        }
    };

    if id.shard().is_masterchain() {
        log::debug!(target: "validator", "({}): acccept_block: Applying block", block_descr);
        engine.clone().apply_block(&handle, &block, id.seq_no(), false).await?;
        log::debug!(target: "validator", "({}): acccept_block: Applied block", block_descr);
    } else {
        let last_mc_state = choose_mc_state(&block, &engine).await?;

        if let Some(tbd) = create_top_shard_block_description(
            &block,
            signatures.clone(),
            &last_mc_state,
            &prev,
            engine.deref()
        ).await? {

            let tbd_stuff = Arc::new(TopBlockDescrStuff::new(tbd, block.id(), false, send_block_broadcast)?);
            tbd_stuff.validate(&last_mc_state)?;

            let engine = engine.clone();
            let cc_seqno = validator_set.catchain_seqno();

            // NOTE: `process_shard_block` is called from `send_top_shard_block_description`,
            // so in case with a single collator we need to wait until this broadcast
            // will be processed. Otherwise there are data races, which are acceptable
            // for multiple collators per session.
            macro_rules! spawn_resend(($expr:expr) => { tokio::spawn(async move { $expr }); };);

            let block_descr = block_descr.clone();
            spawn_resend!({
                log::trace!(target: "validator", "({}): accept_block: sending shard block description broadcast", block_descr);
                if let Err(e) = engine.send_top_shard_block_description(tbd_stuff, cc_seqno, false).await {
                    log::warn!(
                        target: "validator", 
                        "({}): accept_block: error while sending shard block description broadcast: {}",
                        block_descr,
                        e
                    );
                } else {
                    log::trace!(
                        target: "validator",
                        "({}): accept_block: sent shard block description broadcast",
                        block_descr,
                    );
                }
            });
        }
    }

    if send_block_broadcast {
        log::debug!(target: "validator", "({}): accept_block: build block broadcasts", block_descr);
        let block_broadcast = build_block_broadcast(&block, &validator_set, &signatures, proof)?;
        let queue_update_broadcasts = build_queue_update_broadcasts(&block, &validator_set, &signatures)?;
        let engine = engine.clone();
        let block_descr = block_descr.clone();
        let mesh_update_broadcasts = if block.id().shard().is_masterchain() {
            build_mesh_update_broadcasts(&block, &signatures, engine.deref()).await?
        } else {
            vec!()
        };

        tokio::spawn(async move {
            log::trace!(target: "validator", "({}): accept_block: sending block broadcast", block_descr);
            if let Err(e) = engine.send_block_broadcast(block_broadcast).await {
                log::warn!(
                    target: "validator", 
                    "({}): accept_block: error while sending block broadcast: {}",
                    block_descr,
                    e
                );
            } else {
                log::trace!(target: "validator", "({}): accept_block: sent block broadcast", block_descr);
            }
            for broadcast in queue_update_broadcasts {
                let wc = broadcast.target_wc;
                if let Err(e) = engine.send_queue_update_broadcast(broadcast).await {
                    log::warn!(
                        target: "validator", 
                        "({}): accept_block: error while sending queue update broadcast for wc {}: {}",
                        block_descr,
                        wc, e
                    );
                } else {
                    log::trace!(
                        target: "validator",
                        "({}): accept_block: sent queue update broadcast for {}",
                        block_descr,
                        wc
                    );
                }
            }
            for broadcast in mesh_update_broadcasts {
                let nw = broadcast.target_nw;
                if let Err(e) = engine.send_mesh_update_broadcast(broadcast).await {
                    log::warn!(
                        target: "validator", 
                        "({}): accept_block: error while sending mesh update broadcast for nw {}: {}",
                        block_descr, nw, e
                    );
                } else {
                    log::trace!(
                        target: "validator",
                        "({}): accept_block: sent mesh update broadcast for {}",
                        block_descr, nw
                    );
                }
            }
        });
    }

    log::debug!(target: "validator", "({}): accept_block: done", block_descr);
    Ok(())
}

pub async fn accept_block_routine(
    id: &BlockIdExt,
    block_opt: Option<BlockStuff>,
    prev: &[BlockIdExt],
    validator_set: &ValidatorSet,
    signatures: &[CryptoSignaturePair],
    engine: &Arc<dyn EngineOperations>,
    is_fake: bool,
    is_fork:  bool
) -> Result<Option<(Arc<BlockHandle>, BlockStuff, BlockProofStuff, BlockSignatures)>> {

    let handle_opt = if let Some(handle) = engine.load_block_handle(&id)? {
        if handle.is_applied() {
            return Ok(None)
        }
        if !handle.has_data() {
            fail!("INTERNAL ERROR: got uninitialized handle for block {}", id)
        }
        Some(handle)
    } else {
        None
    };

    #[cfg(feature = "telemetry")]
    let mut block_broadcast = block_opt.is_some();

    let block_descr = fmt_block_id_short(&id);

    let block = match block_opt {
        Some(b) => b,
        None => {
            let block = match &handle_opt {
                Some(h) if h.has_data() => {
                    log::debug!(target: "validator", "({}): accept_block: loading block from db", block_descr);
                    let block = engine.load_block(h).await?;
                    block
                }
                _ => {
                    log::debug!(target: "validator", "({}): accept_block: downloading block", block_descr);
                    let (block, _proof) = engine.download_block(&id, Some(10)).await?;
                    block
                }
            };
            precheck_header(&block, prev, is_fake, is_fork)?;
            block
        }
    };

    let mut handle = if let Some(handle) = handle_opt {
        handle
    } else {
        log::debug!(target: "validator", "({}): accept_block: storing block", block_descr);
        let result = engine.store_block(&block).await?;
        #[cfg(feature = "telemetry")]
        if block_broadcast {
            block_broadcast = result._is_updated();
        }
        let handle = result.to_non_created().ok_or_else(
            || error!("INTERNAL ERROR: accept for block {} mismatch", id)
        )?;
        #[cfg(feature = "telemetry")]
        if block_broadcast {
            handle.set_got_by_broadcast(true);
        }
        handle
    };

    log::debug!(target: "validator", "({}): accept_block: storing block prev", block_descr);
    engine.store_block_prev1(&handle, &prev[0])?;
    if prev.len() == 2 {
        engine.store_block_prev2(&handle, &prev[1])?;
    }

    if handle.has_state() {
        return Ok(None)
    }

    log::debug!(target: "validator", "({}): accept_block: calculating shard state", block_descr);
    let _ss = calc_shard_state(
        &handle,
        &block,
        &(prev[0].clone(), prev.get(1).cloned()),
        &engine
    ).await?;


    let (proof, signatures) = create_new_proof(
        &block,
        &validator_set,
        signatures)?;

<<<<<<< HEAD
    handle = engine.store_block_proof(0, &id, Some(handle), &proof).await?
=======
    log::debug!(target: "validator", "({}): accept_block: storing block proof", block_descr);
    handle = engine.store_block_proof(&id, Some(handle), &proof).await?
>>>>>>> 76f6e59d
        .to_non_created()
        .ok_or_else(
            || error!("INTERNAL ERROR: accept for block {} proof mismatch", id)
        )?;

    Ok(Some((handle, block, proof, signatures)))
}

async fn choose_mc_state(
    block: &BlockStuff,
    engine: &Arc<dyn EngineOperations>
) -> Result<Arc<ShardStateStuff>> {
    let block_descr = fmt_block_id_short(block.id());
    let mc_block_id = block.construct_master_id()?;
    let mut last_mc_state = engine.load_last_applied_mc_state().await?;

    if last_mc_state.block_id().seq_no() < mc_block_id.seq_no() {
        // shardchain block refers to newer masterchain block
        log::warn!(
            target: "validator", 
            "({}): shardchain block refers to newer masterchain block {}, trying to obtain it",
            block_descr,
            mc_block_id
        );
        let new_mc_state = engine.clone().wait_state(&mc_block_id, Some(60_000), true).await?;
        new_mc_state
            .shard_state_extra()?
            .prev_blocks
            .check_block(last_mc_state.block_id())
            .map_err(|_| error!(
                "shardchain block {} refers to masterchain block {} \
                which is not an successor of last masterchain block: {}",
                block.id(),
                mc_block_id,
                last_mc_state.block_id()
            ))?;
        last_mc_state = new_mc_state;
    } else if last_mc_state.block_id().seq_no() > mc_block_id.seq_no() {
        // shardchain block refers to older masterchain block
        last_mc_state
            .shard_state_extra()?
            .prev_blocks
            .check_block(&mc_block_id)
            .map_err(|_| error!(
                "shardchain block {} refers to masterchain block {} \
                which is not an ancestor of that referred to by the next one: {}",
                block.id(),
                mc_block_id,
                last_mc_state.block_id()
            ))?;
    } else if *last_mc_state.block_id() != mc_block_id {
        fail!(
            "shardchain block {} refers to masterchain block {} distinct from last \
            masterchain block {} of the same height",
            block.id(),
            mc_block_id,
            last_mc_state.block_id()
        );
    }

    Ok(last_mc_state)
}


fn precheck_header(
    block: &BlockStuff,
    prev: &[BlockIdExt],
    is_fake: bool,
    is_fork: bool,
) -> Result<()> {
    let block_descr = fmt_block_id_short(block.id());

    log::trace!(target: "validator", "({}): precheck_header", block_descr);

    // 1. root hash and file hash check (root hash was checked in BlockStuff constructor)

    if is_fake || is_fork {
        let file_hash = UInt256::calc_file_hash(block.data());
        if *block.id().file_hash() != file_hash {
            fail!(
                "block root hash mismatch: expected {}, , found {}",
                block.id().file_hash().to_hex_string(),
                file_hash.to_hex_string()
            )
        }
    }

    // 2. check header fields

    let (_, prev_stuff) = construct_and_check_prev_stuff(block.root_cell(), block.id(), false)?;
    /*if is_fork {
        prev_ = prev;
    } else*/ if *prev != prev_stuff.prev {
        fail!("invalid previous block reference(s) in block header");
    }

    // 3. unpack header and check vert_seqno fields

    let info = block.block()?.read_info()?;

    if info.vert_seqno_incr() != 0 && !is_fork {
        fail!("block header has vert_seqno_incr set in an ordinary AcceptBlock")
    }
    if info.vert_seqno_incr() == 0 && is_fork {
        fail!("fork block header has no vert_seqno_incr")
    }
    if is_fork && !info.key_block() {
        fail!("fork block is not a key block")
    }

    Ok(())
}

pub fn create_new_proof(
    block_stuff: &BlockStuff,
    validator_set: &ValidatorSet,
    signatures: &[CryptoSignaturePair]
) -> Result<(BlockProofStuff, BlockSignatures)> {
    create_new_proof_internal(block_stuff, validator_set, signatures, false)
}

pub fn create_new_proof_link(block_stuff: &BlockStuff) -> Result<BlockProofStuff> {
    let (proof, _) = create_new_proof_internal(block_stuff, &ValidatorSet::default(), &Vec::new(), true)?;
    Ok(proof)
}

fn create_new_proof_internal(
    block_stuff: &BlockStuff,
    validator_set: &ValidatorSet,
    signatures: &[CryptoSignaturePair],
    force_proof_link: bool,
) -> Result<(BlockProofStuff, BlockSignatures)> {
    let id = block_stuff.id();
    let block_descr = fmt_block_id_short(id);
    log::debug!(target: "validator", "({}): accept_block: create_new_proof", block_descr);

    // visit block while building a Merkle proof
    let usage_tree = UsageTree::with_root(block_stuff.root_cell().clone());
    let block = Block::construct_from_cell(usage_tree.root_cell())?;
    visit_block_for_proof(&block, id)?;

    // queues updates. Need to include all cells of empty update and only root otherwice 
    let mut roots = HashSet::new();
    if let Some(updates) = block.out_msg_queue_updates.as_ref() {
        updates.iterate(|update| {
            if update.is_empty {
                roots.insert(update.update.old.repr_hash());
                roots.insert(update.update.new.repr_hash());
            }
            Ok(true)
        })?;
    }

    // finish constructing Merkle proof from visited cells
    let merkle_proof = MerkleProof::create_with_subtrees(
        block_stuff.root_cell(),
        |h| usage_tree.contains(h),
        |h| roots.contains(h),
    )?;

    if id.shard().is_masterchain() && !block.read_info()?.key_block() {
        if block
            .read_extra()?
            .read_custom()?
            .ok_or_else(|| error!("can not extract masterchain block extra from key block {}", id))?
            .is_key_block() {
                fail!("extra header of non-key masterchain block {} declares key_block=true", id);
        }
    }

    if force_proof_link {
        let proof = BlockProof {
            proof_for: id.clone(),
            root: merkle_proof.serialize()?,
            signatures: None
        };
        return Ok((BlockProofStuff::new(proof, true)?, BlockSignatures::default()))
    }

    // build BlockSignatures struct
    let total_weight = validator_set.total_weight();
    let mut block_signatures_pure = BlockSignaturesPure::with_weight(total_weight);
    for sign in signatures {
        block_signatures_pure.add_sigpair(sign.clone())
    }

    // #[cfg(feature = "fast_finality")]
    // let cc_seqno = collator_range.start;
    // #[cfg(not(feature = "fast_finality"))]
    let cc_seqno = validator_set.catchain_seqno();

    let mut block_signatures = BlockSignatures::with_params(
        ValidatorBaseInfo::with_params(
            ValidatorSet::calc_subset_hash_short(validator_set.list(), cc_seqno)?,
            validator_set.catchain_seqno()
        ), 
        block_signatures_pure
    );

    // check signatures 
    // TODO make function somewhere, BlockProofStuff contains same code

    let checked_data = Block::build_data_for_sign(
        &id.root_hash,
        &id.file_hash
    );
    let weight = check_crypto_signatures(&block_signatures.pure_signatures, validator_set.list(), &checked_data)
        .map_err(|e| error!("Error while check signatures for block {}: {}", id, e))?;

    block_signatures.pure_signatures.set_weight(weight);

    if weight * 3 <= total_weight * 2 {
        fail!("Block {}: too small signatures weight (weight: {}, total: {})", id, weight, total_weight);
    }


    // Construct proof
    let is_link = !id.shard().is_masterchain();
    let proof = BlockProof {
        proof_for: id.clone(),
        root: merkle_proof.serialize()?,
        signatures: if !is_link { Some(block_signatures.clone()) } else { None }
    };

    Ok((BlockProofStuff::new(proof, is_link)?, block_signatures))
}

pub fn visit_block_for_proof(block: &Block, id: &BlockIdExt) -> Result<()> {

    // Visit header

    let info = block.read_info()?;
    let _prev_ref = info.read_prev_ref()?;
    let _prev_vert_ref = info.read_prev_vert_ref()?;
    let master_ref = info.read_master_ref()?;
    let extra = block.read_extra()?;
    block.read_value_flow()?.read_in_full_depth()?;

    // check some header fields, especially shard

    if master_ref.is_none() ^ info.shard().is_masterchain() {
        fail!("block {} has invalid not_master flag in its header", id);
    }
    if info.shard().is_masterchain() && (info.after_merge() || info.after_split() || info.before_split()) {
        fail!("masterchain block header of {} announces merge/split in its header", id);
    }
    if !info.shard().is_masterchain() && info.key_block() {
        fail!("non-masterchain block header of {} announces this block to be a key block", id);
    }

    // check state update
    let _state_update = block.read_state_update()?;

    // visit validator-set related fields in key blocks
    let mc_extra = extra.read_custom()?;
    if info.key_block() {

        let mc_extra = mc_extra.as_ref()
            .ok_or_else(|| error!("can not extract masterchain block extra from key block {}", id))?;

        let config = mc_extra.config()
            .ok_or_else(|| error!("can not extract config params from masterchain block extra of block {}", id))?;

        for i_config in 32..=38 {
            let _val_set = config.config(i_config)?;
        }
        let _catchain_config = config.config(28)?;
        // MVP for workchains
        let _workchains = config.workchains()?.export_vector()?;
    }

    Ok(())
}

pub async fn create_top_shard_block_description(
    block: &BlockStuff,
    signatures: BlockSignatures,
    mc_state: &Arc<ShardStateStuff>,
    prev: &Vec<BlockIdExt>,
    engine: &dyn EngineOperations,
) -> Result<Option<TopBlockDescr>> {

    if let Some((oldest_ancestor_seqno, ancestors)) = find_known_ancestors(block, mc_state)? {

        let proof_links = build_proof_chain(block, prev, oldest_ancestor_seqno,
            ancestors, engine, mc_state).await?;

        let mut tbd = TopBlockDescr::with_id_and_signatures(block.id().clone(), signatures);
        for proof in proof_links {
            // log::trace!(
            //     "create_top_shard_block_description for {} append proof for {}\n{:#.100}",
            //     block.id(),
            //     proof.id(),
            //     proof.proof_root()
            // );
            tbd.append_proof(proof.proof_root().clone());
        }

        Ok(Some(tbd))
    } else {
        Ok(None)
    }
}

fn find_known_ancestors(
    block: &BlockStuff,
    mc_state: &ShardStateStuff)
    -> Result<Option<(u32, Vec<McShardRecord>)>> {
    let block_descr = fmt_block_id_short(block.id());

    let master_ref = block.block()?.read_info()?.read_master_ref()?
        .ok_or_else(|| error!("Block {} doesn't have `master_ref`", block.id()))?.master;
    let shard = block.id().shard();
    let mc_state_extra = mc_state.state()?.read_custom()?
        .ok_or_else(|| error!("State for {} doesn't have McStateExtra", mc_state.block_id()))?;

    let mut ancestors = vec!();
    let oldest_ancestor_seqno;

    match mc_state_extra.shards().find_shard(shard) {
        Ok(None) => {
            let (a1, a2) = shard.split()?;
            let ancestor1 = mc_state_extra.shards().get_shard(&a1)?;
            let ancestor2 = mc_state_extra.shards().find_shard(&a2)?;

            if let (Some(ancestor1), Some(ancestor2)) = (ancestor1, ancestor2) {
                log::trace!(target: "validator", "({}): found two ancestors: {} and {}", block_descr, ancestor1.shard(), ancestor2.shard());
                oldest_ancestor_seqno = max(ancestor1.block_id().seq_no(), ancestor2.block_id().seq_no());
                ancestors.push(ancestor1);
                ancestors.push(ancestor2);
            } else {
                log::warn!(
                    target: "validator", 
                    "({}): cannot retrieve information about shard {} from masterchain block {}, \
                    skipping ShardTopBlockDescr creation",
                    block_descr,
                    shard,
                    mc_state.block_id()
                );

                if mc_state.block_id().seq_no() <= master_ref.seq_no {
                    fail!(
                        "cannot retrieve information about shard {} from masterchain block {}",
                        shard,
                        mc_state.block_id()
                    );
                }
                return Ok(None)
            }
        }
        Ok(Some(ancestor)) if ancestor.shard() == shard => {
            log::trace!(target: "validator", "({}): found one regular ancestor {}", block_descr, ancestor.shard());
            oldest_ancestor_seqno = ancestor.block_id().seq_no();
            ancestors.push(ancestor);
        }
        Ok(Some(ancestor)) if ancestor.shard().is_parent_for(shard) => {
            log::trace!(target: "validator", "({}): found one parent ancestor {}", block_descr, ancestor.shard());
            oldest_ancestor_seqno = ancestor.block_id().seq_no();
            ancestors.push(ancestor);
        }
        Ok(Some(unknown_shard)) => {
            fail!(
                "While finding shard {} in block {} found {}",
                shard,
                mc_state.block_id(),
                unknown_shard.shard()
            )
        }
        Err(e) => fail!("Error while calling `find_shard` for shard {}: {}", shard, e )
    }

    if oldest_ancestor_seqno >= block.id().seq_no() {
        log::warn!(
            target: "validator", 
            "({}): skipping ShardTopBlockDescr creation because a newer block {} \
            is already present in masterchain block {}",
            block_descr,
            ancestors[0].block_id(),
            mc_state.block_id()
        );
        return Ok(None)
    }

    if block.id().seq_no() > oldest_ancestor_seqno + UNREGISTERED_CHAIN_MAX_LEN {
        fail!(
            "cannot accept shardchain block {} because it requires including a chain \
            of more than {} new shardchain blocks",
            block.id(),
            UNREGISTERED_CHAIN_MAX_LEN
        );
    }

    Ok(Some((oldest_ancestor_seqno, ancestors)))
}

async fn build_proof_chain(
    block: &BlockStuff,
    prev: &Vec<BlockIdExt>,
    oldest_ancestor_seqno: u32,
    ancestors: Vec<McShardRecord>,
    engine: &dyn EngineOperations,
    mc_state: &ShardStateStuff
) -> Result<Vec<BlockProofStuff>> {

    let handle = engine.load_block_handle(block.id())?.ok_or_else(
        || error!("Cannot load handle for block {}", block.id())
    )?;
    let mut proof_links = vec![engine.load_block_proof(&handle, true).await?];
    let mut mc_block_id = block.construct_master_id()?;
    let mut link_prev = prev.clone();

    loop {
        let last_proof = proof_links.last().unwrap();
        if last_proof.id().seq_no() == oldest_ancestor_seqno + 1 {
            // first (oldest) link in chain
            if ancestors.len() != link_prev.len() ||
               *ancestors[0].block_id() != link_prev[0] || 
               (ancestors.len() == 2 && *ancestors[1].block_id() != link_prev[1]) {
                fail!(
                    "invalid first link at block {} for shardchain block {}",
                    last_proof.id(),
                    block.id()
                );
            }
            break;
        } else {
            // intermediate link
            if link_prev.len() != 1 ||
               link_prev[0].shard() != block.id().shard() || 
               link_prev[0].seq_no() + 1 != last_proof.id().seq_no() {
                fail!(
                    "invalid intermediate link at block {} for shardchain block {}",
                    last_proof.id(),
                    block.id()
                );
            }
        }

        let prev_handle = engine.load_block_handle(&link_prev[0])?.ok_or_else(
            || error!("Cannot load handle for prev block {}", link_prev[0])
        )?;
        let proof_link = match engine.load_block_proof(&prev_handle, true).await {
            Ok(proof_link) => proof_link,
            Err(_) => break
        };
        link_prev = validate_proof_link(&proof_link, &mut mc_block_id, mc_state)?;

        proof_links.push(proof_link);
    }

    Ok(proof_links)
}

fn validate_proof_link(
    proof_link: &BlockProofStuff,
    mc_block_id: &mut BlockIdExt,
    mc_state: &ShardStateStuff

) -> Result<Vec<BlockIdExt>> {

    let (virt_block, virt_block_root) = proof_link.virtualize_block()?;
    let value_flow = virt_block.read_value_flow()?;
    value_flow.read_in_full_depth()
        .map_err(|e| error!("Can't read value flow in full depth: {}", e))?;

    let (_, prev_stuff) = construct_and_check_prev_stuff(
        &virt_block_root,
        proof_link.id(),
        false
    ).map_err(|e| error!("error in block header in proof link for {}: {}", proof_link.id(), e))?;

    if prev_stuff.mc_block_id.seq_no() > mc_block_id.seq_no() {
        fail!(
            "previous shardchain block {} refers to a newer masterchain block {} \
            than that referred to by the next one: {}",
            proof_link.id(),
            prev_stuff.mc_block_id,
            mc_block_id
        );
    } else if prev_stuff.mc_block_id.seq_no() < mc_block_id.seq_no() {
        mc_state
            .shard_state_extra()?
            .prev_blocks
            .check_block(&prev_stuff.mc_block_id)
            .map_err(|err| error!(
                "previous shardchain block {} refers to masterchain block {} \
                which is not an ancestor of that referred to by the next one: {} : {}",
                proof_link.id(),
                prev_stuff.mc_block_id,
                mc_state.block_id(),
                err
            ))?;

        *mc_block_id = prev_stuff.mc_block_id;
    } else if prev_stuff.mc_block_id != *mc_block_id {
        fail!(
            "previous shardchain block {} refers to masterchain block {} with the same height as, \
            but distinct from that referred to by the next shardchain block: {}",
            proof_link.id(),
            mc_block_id,
            prev_stuff.mc_block_id
        );
    }

    //let _extra = virt_block.read_block_extra()?;   t-node's comment: "TEMP (uncomment later)"

    Ok(prev_stuff.prev)
}

fn pack_signatures(signatures: &BlockSignatures) -> Result<Vec<BlockSignature>> {
    let mut packed_signatures = vec!();
    signatures.pure_signatures.signatures().iterate_slices(|ref mut _key, ref mut slice| {
        let sign = CryptoSignaturePair::construct_from(slice)?;
        packed_signatures.push(
            BlockSignature {
                who: UInt256::with_array(*sign.node_id_short.as_slice()),
                signature: sign.sign.as_bytes().to_vec()
            }
        );
        Ok(true)
    })?;
    Ok(packed_signatures)
}

fn build_block_broadcast(
    block: &BlockStuff,
    validator_set: &ValidatorSet,
    signatures: &BlockSignatures,
    proof: BlockProofStuff,

) -> Result<BlockBroadcast> {
    log::trace!(target: "validator", "accept_block {}: build_block_broadcast", block.id());
    let packed_signatures = pack_signatures(&signatures)?;
    Ok(
        BlockBroadcast {
            id: block.id().clone(),
            catchain_seqno: validator_set.catchain_seqno() as i32,
            validator_set_hash: signatures.validator_info.validator_list_hash_short as i32,
            signatures: packed_signatures.into(),
            proof: proof.drain_data(),
            data: block.data().to_vec()
        }
    )
}

fn build_queue_update_broadcasts(
    block: &BlockStuff,
    validator_set: &ValidatorSet,
    signatures: &BlockSignatures,
) -> Result<Vec<QueueUpdateBroadcast>> {

    log::trace!(target: "validator", "accept_block {}: build_queue_update_broadcasts", block.id());

    let packed_signatures = pack_signatures(&signatures)?;
    let mut broadcasts = vec!();

<<<<<<< HEAD
=======
    signatures.pure_signatures.signatures().iterate_slices(|ref mut _key, ref mut slice| {
        let sign = CryptoSignaturePair::construct_from(slice)?;
        packed_signatures.push(
            BlockSignature {
                who: UInt256::with_array(*sign.node_id_short.as_slice()),
                signature: sign.sign.as_bytes().to_vec()
            }
        );
        Ok(true)
    })?;

>>>>>>> 76f6e59d
    if let Some(updates) = block.block()?.out_msg_queue_updates.as_ref() {
        updates.iterate_with_keys(|wc_id: i32, update: OutQueueUpdate| {
            if !update.is_empty {
                let update = make_queue_update_from_block_raw(block, wc_id)?;
                broadcasts.push(QueueUpdateBroadcast {
                    id: block.id().clone(),
                    catchain_seqno: validator_set.catchain_seqno() as i32,
                    validator_set_hash: signatures.validator_info.validator_list_hash_short as i32,
                    signatures: packed_signatures.clone().into(),
                    data: update,
                    target_wc: wc_id
                });
            }
            Ok(true)
        })?;
    }

    Ok(broadcasts)
}

async fn build_mesh_update_broadcasts(
    block: &BlockStuff,
    signatures: &BlockSignatures,
    engine: &dyn EngineOperations,
) -> Result<Vec<MeshUpdateBroadcast>> {

    log::trace!(target: "validator", "accept_block {}: build_mesh_update_broadcasts", block.id());
    let last_mc_state = engine.load_state(block.id()).await?;
    let mut broadcasts = vec!();

    if let Some(mesh_config) = last_mc_state.config_params()?.mesh_config()? {
        let mut active_nws = vec!();
        mesh_config.iterate_with_keys(|nw_id: i32, nw_config| {
            if nw_config.is_active {
                active_nws.push((nw_id, nw_config));
            }
            Ok(true)
        })?;
        if !active_nws.is_empty() {
            for (nw_id, nw_config) in active_nws {
                if nw_config.is_active {
                    let mu = make_mesh_update_raw(block, nw_id, signatures.clone(), engine).await?;
                    broadcasts.push(MeshUpdateBroadcast {
                        src_nw: last_mc_state.state()?.global_id(),
                        id: block.id().clone(),
                        target_nw: nw_id,
                        data: ton_api::ton::bytes(mu),
                    });
                }
            }
        }
    }
    Ok(broadcasts)
}<|MERGE_RESOLUTION|>--- conflicted
+++ resolved
@@ -12,31 +12,10 @@
 */
 
 use crate::{
-<<<<<<< HEAD
     block::{
-        BlockStuff, construct_and_check_prev_stuff, make_mesh_update_raw, 
-        make_queue_update_from_block_raw,
-    }, 
-    block_proof::BlockProofStuff, engine_traits::EngineOperations, 
-    full_node::apply_block::calc_shard_state, shard_state::ShardStateStuff, 
-    types::top_block_descr::TopBlockDescrStuff, 
-    validating_utils::{fmt_block_id_short, UNREGISTERED_CHAIN_MAX_LEN}, 
-    validator::validator_utils::check_crypto_signatures
-};
-use storage::block_handle_db::BlockHandle;
-use std::{cmp::{max, min}, collections::HashSet, ops::Deref, sync::Arc, time::Duration, vec};
-use ton_block::{
-    Block, TopBlockDescr, BlockIdExt, MerkleProof, McShardRecord, CryptoSignaturePair, 
-    Deserializable, BlockSignatures, ValidatorSet, BlockProof, Serializable, BlockSignaturesPure, 
-    ValidatorBaseInfo, OutQueueUpdate
-};
-use ton_types::{error, Result, fail, UInt256, UsageTree, HashmapType};
-use ton_api::ton::{ton_node::{
-    blocksignature::BlockSignature, 
-    broadcast::{BlockBroadcast, MeshUpdateBroadcast, QueueUpdateBroadcast}
-}};
-=======
-    block::{construct_and_check_prev_stuff, BlockStuff, make_queue_update_from_block_raw},
+        construct_and_check_prev_stuff, BlockStuff, make_queue_update_from_block_raw, 
+        make_mesh_update_raw
+    },
     block_proof::BlockProofStuff, engine_traits::EngineOperations,
     full_node::apply_block::calc_shard_state, shard_state::ShardStateStuff,
     types::top_block_descr::TopBlockDescrStuff,
@@ -48,12 +27,13 @@
 use ever_block::{
     error, fail, Block, BlockIdExt, BlockProof, BlockSignatures, BlockSignaturesPure,
     CryptoSignaturePair, Deserializable, HashmapType, McShardRecord, MerkleProof, OutQueueUpdate,
-    Result, Serializable, TopBlockDescr, ValidatorBaseInfo, ValidatorSet, UInt256, UsageTree 
+    Result, Serializable, TopBlockDescr, ValidatorBaseInfo, ValidatorSet, UInt256, UsageTree,
+
 }; 
 use ton_api::ton::ton_node::{
-    blocksignature::BlockSignature, broadcast::{BlockBroadcast, QueueUpdateBroadcast}
+    blocksignature::BlockSignature, 
+    broadcast::{BlockBroadcast, QueueUpdateBroadcast, MeshUpdateBroadcast}
 };
->>>>>>> 76f6e59d
 
 pub async fn accept_block(
     id: BlockIdExt,
@@ -323,12 +303,8 @@
         &validator_set,
         signatures)?;
 
-<<<<<<< HEAD
+    log::debug!(target: "validator", "({}): accept_block: storing block proof", block_descr);
     handle = engine.store_block_proof(0, &id, Some(handle), &proof).await?
-=======
-    log::debug!(target: "validator", "({}): accept_block: storing block proof", block_descr);
-    handle = engine.store_block_proof(&id, Some(handle), &proof).await?
->>>>>>> 76f6e59d
         .to_non_created()
         .ok_or_else(
             || error!("INTERNAL ERROR: accept for block {} proof mismatch", id)
@@ -885,20 +861,6 @@
     let packed_signatures = pack_signatures(&signatures)?;
     let mut broadcasts = vec!();
 
-<<<<<<< HEAD
-=======
-    signatures.pure_signatures.signatures().iterate_slices(|ref mut _key, ref mut slice| {
-        let sign = CryptoSignaturePair::construct_from(slice)?;
-        packed_signatures.push(
-            BlockSignature {
-                who: UInt256::with_array(*sign.node_id_short.as_slice()),
-                signature: sign.sign.as_bytes().to_vec()
-            }
-        );
-        Ok(true)
-    })?;
-
->>>>>>> 76f6e59d
     if let Some(updates) = block.block()?.out_msg_queue_updates.as_ref() {
         updates.iterate_with_keys(|wc_id: i32, update: OutQueueUpdate| {
             if !update.is_empty {
@@ -945,7 +907,7 @@
                         src_nw: last_mc_state.state()?.global_id(),
                         id: block.id().clone(),
                         target_nw: nw_id,
-                        data: ton_api::ton::bytes(mu),
+                        data: mu,
                     });
                 }
             }
