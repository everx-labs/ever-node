--- conflicted
+++ resolved
@@ -1,11 +1,27 @@
-<<<<<<< HEAD
+/*
+* Copyright (C) 2019-2024 EverX. All Rights Reserved.
+*
+* Licensed under the SOFTWARE EVALUATION License (the "License"); you may not use
+* this file except in compliance with the License.
+*
+* Unless required by applicable law or agreed to in writing, software
+* distributed under the License is distributed on an "AS IS" BASIS,
+* WITHOUT WARRANTIES OR CONDITIONS OF ANY KIND, either express or implied.
+* See the License for the specific EVERX DEV software governing permissions and
+* limitations under the License.
+*/
+
 use std::{collections::HashSet, str::FromStr, sync::Arc, time::Duration};
 use std::ops::RangeInclusive;
 
 use ton_api::ton::ton_node::{RempMessageLevel, RempMessageLevel::TonNode_RempMasterchain, RempMessageStatus, rempmessagestatus::{RempAccepted, RempIgnored}};
 
-use ton_block::{Message, Serializable, Deserializable, ExternalInboundMessageHeader, MsgAddressInt, Grams, ShardIdent, ValidatorDescr, SigPubKey, BlockIdExt, MsgAddressExt::AddrNone, UnixTime32, GetRepresentationHash};
-use ton_types::{error, fail, Result, SliceData, UInt256};
+use ever_block::{
+    Message, Serializable, Deserializable, ExternalInboundMessageHeader, 
+    MsgAddressInt, Grams, ShardIdent, ValidatorDescr, SigPubKey, BlockIdExt, 
+    MsgAddressExt::AddrNone, UnixTime32, GetRepresentationHash,
+    error, fail, Result, SliceData, UInt256
+};
 
 use crate::{
     config::RempConfig,
@@ -590,18 +606,4 @@
         assert!(testbench.advance_master_cc(5, 39.into()).await.is_err());
         Ok(())
     })
-}
-=======
-/*
-* Copyright (C) 2019-2024 EverX. All Rights Reserved.
-*
-* Licensed under the SOFTWARE EVALUATION License (the "License"); you may not use
-* this file except in compliance with the License.
-*
-* Unless required by applicable law or agreed to in writing, software
-* distributed under the License is distributed on an "AS IS" BASIS,
-* WITHOUT WARRANTIES OR CONDITIONS OF ANY KIND, either express or implied.
-* See the License for the specific EVERX DEV software governing permissions and
-* limitations under the License.
-*/
->>>>>>> 76f6e59d
+}