/*
* Copyright (C) 2019-2024 EverX. All Rights Reserved.
*
* Licensed under the SOFTWARE EVALUATION License (the "License"); you may not use
* this file except in compliance with the License.
*
* Unless required by applicable law or agreed to in writing, software
* distributed under the License is distributed on an "AS IS" BASIS,
* WITHOUT WARRANTIES OR CONDITIONS OF ANY KIND, either express or implied.
* See the License for the specific EVERX DEV software governing permissions and
* limitations under the License.
*/

#![allow(dead_code, unused_variables)]

use crate::{
    engine_traits::EngineOperations,
    ext_messages::EXT_MESSAGES_TRACE_TARGET,
    rng::random::secure_256_bits,
    shard_state::ShardStateStuff,
    types::{
        accounts::ShardAccountStuff,
        limits::BlockLimitStatus,
        messages::{MsgEnqueueStuff, MsgEnvelopeStuff},
        top_block_descr::{cmp_shard_block_descr, Mode as TbdMode, TopBlockDescrStuff},
    },
    validating_utils::{
        check_cur_validator_set, check_this_shard_mc_info, 
        may_update_shard_block_info, supported_capabilities, supported_version,
        UNREGISTERED_CHAIN_MAX_LEN, fmt_next_block_descr_from_next_seqno,
    },
    validator::{
        BlockCandidate, CollatorSettings, McData,
        out_msg_queue::{MsgQueueManager, OutMsgQueueInfoStuff}, 
        validator_utils::calc_subset_for_masterchain
    },
    CHECK,
};
use adnl::common::Wait;
use futures::try_join;
use rand::Rng;
use std::{
    cmp::{max, min},
    collections::{BinaryHeap, HashMap, HashSet},
    ops::Deref,
    sync::{
        atomic::{AtomicBool, AtomicU64, Ordering},
        Arc,
    },
    time::{Duration, Instant}
};
use ever_block::{
    AddSub, BlkPrevInfo, Block, BlockCreateStats, BlockExtra, BlockIdExt, BlockInfo, CommonMsgInfo,
    ConfigParams, CopyleftRewards, CreatorStats, CurrencyCollection, Deserializable, ExtBlkRef,
    FutureSplitMerge, GlobalCapabilities, GlobalVersion, Grams, HashmapAugType, InMsg, InMsgDescr,
    InternalMessageHeader, KeyExtBlkRef, KeyMaxLt, Libraries, McBlockExtra, McShardRecord,
    McStateExtra, MerkleUpdate, MeshHashes, MeshHashesExt, MeshMsgQueuesInfo, Message,
    MsgAddressInt, OutMsg, OutMsgDescr, OutMsgQueueInfo, OutMsgQueueKey, OutQueueUpdates,
    ParamLimitIndex, Serializable, ShardAccount, ShardAccountBlocks, ShardAccounts, ShardDescr,
    ShardFees, ShardHashes, ShardIdent, ShardStateSplit, ShardStateUnsplit, TopBlockDescrSet,
    Transaction, TransactionTickTock, UnixTime32, ValidatorSet, ValueFlow, VarUInteger32,
    WorkchainDescr, Workchains, MASTERCHAIN_ID, SERDE_OPTS_COMMON_MESSAGE, SERDE_OPTS_EMPTY,
    CommonMessage, AccountIdPrefixFull, ChildCell, ConnectedNwOutDescr, HashUpdate, InRefValue,
    ConnectedNwDescrExt, ConnectedNwDescr, Account, GetRepresentationHash,
};
use ever_executor::{
    BlockchainConfig, ExecuteParams, OrdinaryTransactionExecutor, TickTockTransactionExecutor,
    TransactionExecutor,
};
use ever_block::{error, fail, AccountId, Cell, HashmapType, Result, UInt256, UsageTree, SliceData};
use crate::engine_traits::RempQueueCollatorInterface;

use crate::validator::validator_utils::is_remp_enabled;

// TODO move all constants (see validator query too) into one place
pub const SPLIT_MERGE_DELAY: u32 = 100;        // prepare (delay) split/merge for 100 seconds
pub const SPLIT_MERGE_INTERVAL: u32 = 100;     // split/merge is enabled during 60 second interval

pub const DEFAULT_COLLATE_TIMEOUT: u32 = 2000;

pub const REMP_CUTOFF_LIMIT: u32 = 100;   // percent that remp messages can fill in a block

fn serde_opts_from_caps(config: &BlockchainConfig) -> u8 {
    if config.has_capability(GlobalCapabilities::CapCommonMessage) {
        SERDE_OPTS_COMMON_MESSAGE
    } else {
        SERDE_OPTS_EMPTY
    }
}

struct ImportedData {
    mc_state: Arc<ShardStateStuff>,
    prev_states: Vec<Arc<ShardStateStuff>>,
    prev_ext_blocks_refs: Vec<ExtBlkRef>, 
    top_shard_blocks_descr: Vec<Arc<TopBlockDescrStuff>>,
}

pub struct PrevData {
    states: Vec<Arc<ShardStateStuff>>,
    pure_states: Vec<Arc<ShardStateStuff>>,
    state_root: Cell, // pure cell without used tree my be no need
    accounts: ShardAccounts,
    gen_utime: u32,
    gen_lt: u64,
    total_validator_fees: CurrencyCollection,
    overload_history: u64,
    underload_history: u64,
    state_copyleft_rewards: CopyleftRewards,
}

impl PrevData {
    pub fn from_prev_states(
        states: Vec<Arc<ShardStateStuff>>,
        pure_states: Vec<Arc<ShardStateStuff>>,
        state_root: Cell,
        subshard: Option<&ShardIdent>,
    ) -> Result<Self> {
        let mut gen_utime = states[0].state()?.gen_time();
        let mut gen_lt = states[0].state()?.gen_lt();
        let mut accounts = states[0].state()?.read_accounts()?;
        let mut total_validator_fees = states[0].state()?.total_validator_fees().clone();
        let state_copyleft_rewards = if states[0].shard().is_masterchain() {
            let state_copyleft_rewards = states[0].state()?.copyleft_rewards()?;
            log::trace!("Masterchain copyleft reward count: {}", state_copyleft_rewards.len()?);
            state_copyleft_rewards.clone()
        } else {
            CopyleftRewards::default()
        };
        let mut overload_history = 0;
        let mut underload_history = 0;
        if let Some(state) = states.get(1) {
            gen_utime = std::cmp::max(gen_utime, state.state()?.gen_time());
            gen_lt = std::cmp::max(gen_lt, state.state()?.gen_lt());
            let key = state.shard().merge()?.shard_key(false);
            accounts.merge(&state.state()?.read_accounts()?, &key)?;
            total_validator_fees.add(state.state()?.total_validator_fees())?;
        } else if let Some(subshard) = subshard {
            accounts.split_for(&subshard.shard_key(false))?;
            if subshard.is_right_child() {
                total_validator_fees.grams += 1;
            }
            total_validator_fees.grams /= 2;
        } else {
            overload_history = states[0].state()?.overload_history();
            underload_history = states[0].state()?.underload_history();
        }
        Ok(Self {
            states,
            pure_states,
            state_root,
            accounts,
            gen_utime,
            gen_lt,
            total_validator_fees,
            overload_history,
            underload_history,
            state_copyleft_rewards,
        })
    }

    fn accounts(&self) -> &ShardAccounts { &self.accounts }
    fn overload_history(&self) -> u64 { self.overload_history }
    fn underload_history(&self) -> u64 { self.underload_history }
    fn prev_state_utime(&self) -> u32 { self.gen_utime }
    fn prev_state_lt(&self) -> u64 { self.gen_lt }
    fn shard_libraries(&self) -> Result<&Libraries> { Ok(self.states[0].state()?.libraries()) }
    fn prev_vert_seqno(&self) -> Result<u32> { Ok(self.states[0].state()?.vert_seq_no()) }
    fn total_balance(&self) -> &CurrencyCollection { self.accounts.root_extra().balance() }
    fn total_validator_fees(&self) -> &CurrencyCollection { &self.total_validator_fees }
    fn state(&self) -> &ShardStateStuff { &self.states[0] }
    fn account(&self, account_id: &AccountId) -> Result<Option<ShardAccount>> {
        self.accounts.get_serialized(account_id.clone())
    }
}

#[derive(Debug)]
enum AsyncMessage {
    Recover(CommonMessage),
    Mint(CommonMessage),
    Copyleft(CommonMessage),
    Ext(CommonMessage, UInt256),
    Int(MsgEnqueueStuff, bool),
    New(MsgEnvelopeStuff, Cell), // prev_trans_cell
    TickTock(TransactionTickTock),
}

#[derive(Clone, Eq, PartialEq)]
struct NewMessage {
    lt_hash: (u64, UInt256),
    msg: CommonMessage,
    tr_cell: Cell,
    prefix: AccountIdPrefixFull,
}

impl NewMessage {
    fn new(lt_hash: (u64, UInt256), msg: CommonMessage, tr_cell: Cell, prefix: AccountIdPrefixFull) -> Self {
        Self {
            lt_hash,
            msg,
            tr_cell,
            prefix,
        }
    }
}

impl Ord for NewMessage {
    fn cmp(&self, other: &Self) -> std::cmp::Ordering {
        other.lt_hash.cmp(&self.lt_hash)
    }
}

impl PartialOrd for NewMessage {
    fn partial_cmp(&self, other: &Self) -> Option<std::cmp::Ordering> {
        Some(self.cmp(other))
    }
}

struct CollatorData {
    // lists, empty by default
    in_msgs: InMsgDescr,
    out_msgs: OutMsgDescr,
    accounts: ShardAccountBlocks,
    out_msg_queue_info: OutMsgQueueInfoStuff,
    shard_fees: ShardFees,
    shard_top_block_descriptors: Vec<Arc<TopBlockDescrStuff>>,
    block_create_count: HashMap<UInt256, u64>,
    new_messages: BinaryHeap<NewMessage>, // using for priority queue
    accepted_ext_messages: Vec<(UInt256, i32)>, // message id and wokchain id
    rejected_ext_messages: Vec<(UInt256, String)>, // message id and reject reason
    usage_tree: UsageTree,
    imported_visited: HashSet<UInt256>,

    // determined fields
    gen_utime: u32,
    config: BlockchainConfig,

    // fields, uninitialized by default
    start_lt: Option<u64>,
    value_flow: ValueFlow,
    min_ref_mc_seqno: Option<u32>,
    prev_stuff: Option<BlkPrevInfo>,
    shards: Option<ShardHashes>,
    mesh: Option<MeshHashes>,
    mint_msg: Option<InMsg>,
    recover_create_msg: Option<InMsg>,
    copyleft_msgs: Vec<InMsg>,

    // fields with default values
    skip_topmsgdescr: bool,
    skip_extmsg: bool,
    shard_conf_adjusted: bool,
    block_limit_status: BlockLimitStatus,
    block_create_total: u64,
    inbound_queues_empty: bool,
    last_proc_int_msg: (u64, UInt256),
    shards_max_end_lt: u64,
    before_split: bool,
    now_upper_limit: u32,
    msg_queue_depth_sum: usize,

    // Split/merge
    want_merge: bool,
    underload_history: u64,
    want_split: bool,
    overload_history: u64,
    block_full: bool,

    // Block metrics (to report statsd)
    dequeue_count: usize,
    enqueue_count: usize,
    transit_count: usize,
    execute_count: usize,
    out_msg_count: usize,
    in_msg_count: usize,
    serde_opts: u8,
    remove_count: usize,

    // timings and global capabilities
    split_queues: bool,
}

impl CollatorData {

    pub fn new(
        gen_utime: u32,
        config: BlockchainConfig, 
        usage_tree: UsageTree,
        prev_data: &PrevData,
        is_masterchain: bool,
    ) -> Result<Self> {
        let limits = Arc::new(config.raw_config().block_limits(is_masterchain)?);
        let opts = serde_opts_from_caps(&config);
        let split_queues = !config.has_capability(GlobalCapabilities::CapNoSplitOutQueue);
        let ret = Self {
            in_msgs: InMsgDescr::with_serde_opts(opts),
            out_msgs: OutMsgDescr::with_serde_opts(opts),
            accounts: ShardAccountBlocks::default(),
            out_msg_queue_info: OutMsgQueueInfoStuff::default(),
            shard_fees: ShardFees::default(),
            shard_top_block_descriptors: Vec::new(),
            block_create_count: HashMap::new(),
            new_messages: Default::default(),
            accepted_ext_messages: Default::default(),
            rejected_ext_messages: Default::default(),
            usage_tree,
            imported_visited: HashSet::new(),
            gen_utime,
            config,
            start_lt: None,
            value_flow: ValueFlow::default(),
            now_upper_limit: u32::MAX,
            shards_max_end_lt: 0,
            min_ref_mc_seqno: None,
            prev_stuff: None,
            shards: None,
            mesh: None,
            mint_msg: None,
            recover_create_msg: None,
            copyleft_msgs: Default::default(),
            skip_topmsgdescr: false,
            skip_extmsg: false,
            shard_conf_adjusted: false,
            block_limit_status: BlockLimitStatus::with_limits(limits),
            block_create_total: 0,
            inbound_queues_empty: false,
            last_proc_int_msg: (0, UInt256::default()),
            want_merge: false,
            underload_history: prev_data.underload_history() << 1,
            want_split: false,
            overload_history: prev_data.overload_history() << 1,
            block_full: false,
            dequeue_count: 0,
            enqueue_count: 0,
            transit_count: 0,
            execute_count: 0,
            out_msg_count: 0,
            in_msg_count: 0,
            remove_count: 0,
            msg_queue_depth_sum: 0,
            before_split: false,
            serde_opts: opts,
            split_queues,
        };
        Ok(ret)
    }

    fn gen_utime(&self) -> u32 { self.gen_utime }

    //
    // Lists
    //

    fn in_msgs_root(&self) -> Result<Cell> {
        self.in_msgs.data().cloned().ok_or_else(|| error!("in msg descr is empty"))
    }

    fn out_msgs_root(&self) -> Result<Cell> {
        self.out_msgs.data().cloned().ok_or_else(|| error!("out msg descr is empty"))
    }

    fn update_last_proc_int_msg(&mut self, new_lt_hash: (u64, UInt256)) -> Result<()> {
        if self.last_proc_int_msg < new_lt_hash {
            CHECK!(new_lt_hash.0 > 0);
            log::trace!("last_proc_int_msg updated to ({},{:x})", new_lt_hash.0, new_lt_hash.1);
            self.last_proc_int_msg = new_lt_hash;
        } else {
            log::error!("processed message ({},{:x}) AFTER message ({},{:x})", new_lt_hash.0, new_lt_hash.1,
                self.last_proc_int_msg.0, self.last_proc_int_msg.1);
            self.last_proc_int_msg.0 = std::u64::MAX;
            fail!("internal message processing order violated!")
        }
        Ok(())
    }

    fn update_lt(&mut self, lt: u64) {
        self.block_limit_status.update_lt(lt);
    }


    /// add in and out messages from to block, and to new message queue
    fn new_transaction(&mut self, transaction: &Transaction, tr_cell: ChildCell<Transaction>, in_msg_opt: Option<&InMsg>) -> Result<()> {
        // log::trace!(
        //     "new transaction, message {:x}\n{}",
        //     in_msg_opt.map(|m| m.message_cell().unwrap().repr_hash()).unwrap_or_default(),
        //     ever_block_json::debug_transaction(transaction.clone()).unwrap_or_default(),
        // );       
        self.execute_count += 1;
        let gas_used = transaction.gas_used().unwrap_or(0);
        self.block_limit_status.add_gas_used(gas_used as u32);
        self.block_limit_status.add_transaction(transaction.logical_time() == self.start_lt()? + 1);
        if let Some(in_msg) = in_msg_opt {
            self.add_in_msg_to_block(in_msg)?;
        }
        let shard = self.out_msg_queue_info.shard().clone();
        let opts = self.serde_opts;
        transaction.out_msgs.iterate_slices(|slice| {
            let msg_cell: ChildCell<CommonMessage> = ChildCell::with_cell_and_opts(slice.reference(0)?, opts);
            let msg_hash = msg_cell.hash();
            let common_msg = msg_cell.read_struct()?;
            let msg = common_msg.get_std()?;
            match msg.header() {
                CommonMsgInfo::IntMsgInfo(info) => {
                    // Add out message to state for counting time and it may be removed if used
                    let use_hypercube = !self.config.has_capability(GlobalCapabilities::CapOffHypercube);
                    let fwd_fee = *info.fwd_fee();
                    let enq = MsgEnqueueStuff::new(common_msg.clone(), &shard, fwd_fee, use_hypercube, opts)?;
                    self.enqueue_count += 1;
                    self.msg_queue_depth_sum += self.out_msg_queue_info.add_message(&enq)?;
                    // Add to message block here for counting time later it may be replaced
                    let out_msg = OutMsg::new(enq.envelope_cell(), tr_cell.clone());
                    self.add_out_msg_to_block(msg_hash.clone(), &out_msg)?;
                    self.new_messages.push(NewMessage::new((info.created_lt, msg_hash), common_msg, tr_cell.cell(), enq.next_prefix().clone()));

                }
                CommonMsgInfo::ExtOutMsgInfo(_) => {
                    let out_msg = OutMsg::external(msg_cell, tr_cell.clone());
                    self.add_out_msg_to_block(out_msg.read_message_hash()?, &out_msg)?;
                }
                CommonMsgInfo::ExtInMsgInfo(_) => fail!("External inbound message cannot be output")
            };
            Ok(true)
        })?;
        Ok(())
    }

    /// put InMsg to block
    fn add_in_msg_to_block(&mut self, in_msg: &InMsg) -> Result<()> {
        self.in_msg_count += 1;
        let msg_cell = in_msg.serialize_with_opts(self.serde_opts)?;
        self.in_msgs.insert(in_msg)?;
        self.block_limit_status.register_in_msg_op(&msg_cell, &self.in_msgs_root()?)
    }

    /// put OutMsg to block
    fn add_out_msg_to_block(&mut self, key: UInt256, out_msg: &OutMsg) -> Result<()> {
        self.out_msg_count += 1;
        self.out_msgs.insert_with_key(key, out_msg)?;

        let msg_cell = out_msg.serialize_with_opts(self.serde_opts)?;
        self.block_limit_status.register_out_msg_op(&msg_cell, &self.out_msgs_root()?)
    }

    /// delete message from state queue
    fn del_out_msg_from_state(&mut self, key: &OutMsgQueueKey) -> Result<()> {
        // let mut data = self.out_msg_queue_info.del_message(key)?;
        // let created_lt = u64::construct_from(&mut data)?;
        // let enq = MsgEnqueueStuff::construct_from(&mut data, created_lt)?;
        // let data = ever_block::write_boc(&enq.message_cell())?;
        // log::debug!("del_out_msg_from_state {:x} size {}", key, data.len());
        log::debug!("del_out_msg_from_state {:x}", key);
        self.dequeue_count += 1;
        self.out_msg_queue_info.del_message(key)?;
        self.block_limit_status.register_out_msg_queue_op(
            self.out_msg_queue_info.out_queue()?.data(),
            &self.usage_tree,
            false
        )?;
        Ok(())
    }

    /// add message to state queue
    fn add_out_msg_to_state(&mut self, enq: &MsgEnqueueStuff, force: bool) -> Result<()> {
        self.enqueue_count += 1;
        self.msg_queue_depth_sum += self.out_msg_queue_info.add_message(enq)?;
        self.block_limit_status.register_out_msg_queue_op(
            self.out_msg_queue_info.out_queue()?.data(),
            &self.usage_tree,
            force
        )?;
        Ok(())
    }

    fn enqueue_transit_message(
        &mut self,
        shard: &ShardIdent,
        _key: &OutMsgQueueKey,
        enq: &MsgEnqueueStuff,
        requeue: bool,
    ) -> Result<()> {
        self.transit_count += 1;
        let enqueued_lt = self.start_lt()?;
        let (new_enq, transit_fee) = enq.next_hop(shard, enqueued_lt, &self.config)?;
        let in_msg = InMsg::transit(enq.envelope_cell(), new_enq.envelope_cell(), transit_fee);
        let out_msg = OutMsg::transit(new_enq.envelope_cell(), ChildCell::with_struct_and_opts(&in_msg, self.serde_opts)?, requeue);

        self.add_in_msg_to_block(&in_msg)?;
        self.add_out_msg_to_block(enq.message_hash(), &out_msg)?;
        self.add_out_msg_to_state(&new_enq, false)
    }

    pub fn shard_top_block_descriptors(&self) -> &Vec<Arc<TopBlockDescrStuff>> {
        &self.shard_top_block_descriptors 
    }
    pub fn add_top_block_descriptor(&mut self, tbd: Arc<TopBlockDescrStuff>) {
        self.shard_top_block_descriptors.push(tbd)
    }

    pub fn shard_fees(&self) -> &ShardFees { &self.shard_fees }

    pub fn store_shard_fees_zero(&mut self, shard: &ShardIdent) -> Result<()> {
        self.shard_fees.store_shard_fees(shard, CurrencyCollection::with_grams(0),
            CurrencyCollection::with_grams(0))
    }

    pub fn store_shard_fees(&mut self, shard: &McShardRecord) -> Result<()> {
        self.shard_fees.store_shard_fees(
            shard.shard(),
            shard.descr.fees_collected.clone(),
            shard.descr.funds_created.clone()
        )
    }

    pub fn store_workchain_copyleft_rewards(&mut self, shard: &McShardRecord) -> Result<()> {
        self.value_flow.copyleft_rewards.merge_rewards(&shard.descr.copyleft_rewards)
    }

    pub fn get_workchains_copyleft_rewards(&self) -> &CopyleftRewards {
        &self.value_flow.copyleft_rewards
    }

    pub fn register_shard_block_creators(&mut self, creators: Vec<UInt256>) -> Result<()> {
        for creator in creators {
            let prev_value = *self.block_create_count.get(&creator).unwrap_or(&0);
            self.block_create_count.insert(creator, prev_value + 1);
            self.block_create_total += 1;
        }
        Ok(())
    }
    pub fn block_create_count(&self) -> &HashMap<UInt256, u64> { &self.block_create_count }
    pub fn block_create_total(&self) -> u64 { self.block_create_total }

    fn count_bits_u64(mut x: u64) -> isize {
        x = (x & 0x5555555555555555) + ((x >>  1) & 0x5555555555555555);
        x = (x & 0x3333333333333333) + ((x >>  2) & 0x3333333333333333);
        x = (x & 0x0F0F0F0F0F0F0F0F) + ((x >>  4) & 0x0F0F0F0F0F0F0F0F);
        x = (x & 0x00FF00FF00FF00FF) + ((x >>  8) & 0x00FF00FF00FF00FF);
        x = (x & 0x0000FFFF0000FFFF) + ((x >> 16) & 0x0000FFFF0000FFFF);
        x = (x & 0x00000000FFFFFFFF) + ((x >> 32) & 0x00000000FFFFFFFF);
        x as isize
    }

    fn history_weight(history: u64) -> isize {
        Self::count_bits_u64(history & 0xffff) * 3
            + Self::count_bits_u64(history & 0xffff0000) * 2
            + Self::count_bits_u64(history & 0xffff00000000)
            - (3 + 2 + 1) * 16 * 2 / 3
    }

    //
    // fields, uninitialized by default
    //

    fn start_lt(&self) -> Result<u64> { 
        self.start_lt.ok_or_else(|| error!("`start_lt` is not initialized yet"))
    }

    fn set_start_lt(&mut self, lt: u64) -> Result<()> {
        if self.start_lt.is_some() {
            fail!("`start_lt` is already initialized")
        }
        self.block_limit_status.update_lt(lt);
        self.start_lt = Some(lt);
        Ok(())
    }



    fn prev_stuff(&self) -> Result<&BlkPrevInfo> {
        self.prev_stuff.as_ref().ok_or_else(|| error!("`prev_stuff` is not initialized yet"))
    }

    fn now_upper_limit(&self) -> u32 {
        self.now_upper_limit
    }

    fn set_now_upper_limit(&mut self, val: u32) {
        self.now_upper_limit = val;
    }

    fn shards_max_end_lt(&self) -> u64 {
        self.shards_max_end_lt
    }

    fn update_shards_max_end_lt(&mut self, val: u64) {
        if val > self.shards_max_end_lt {
            self.shards_max_end_lt = val;
        }
    }

    fn update_min_mc_seqno(&mut self, mc_seqno: u32) -> u32 {
        let min_ref_mc_seqno = min(self.min_ref_mc_seqno.unwrap_or(std::u32::MAX), mc_seqno);
        self.min_ref_mc_seqno = Some(min_ref_mc_seqno);
        min_ref_mc_seqno
    }

    fn min_mc_seqno(&self) -> Result<u32> {
        self.min_ref_mc_seqno.ok_or_else(|| error!("`min_ref_mc_seqno` is not initialized yet"))
    }

    fn shards(&self) -> Result<&ShardHashes> {
        self.shards.as_ref().ok_or_else(|| error!("`shards` is not initialized yet"))
    }

    fn shards_mut(&mut self) -> Result<&mut ShardHashes> {
        self.shards.as_mut().ok_or_else(|| error!("`shards` is not initialized yet"))
    }

    fn set_shards(&mut self, shards: ShardHashes) -> Result<()> {
        if self.shards.is_some() {
            fail!("`shards` is already initialized")
        }
        self.shards = Some(shards);
        Ok(())
    }

    fn mesh(&self) -> Result<&MeshHashes> {
        self.mesh.as_ref().ok_or_else(|| error!("`mesh` is not initialized yet"))
    }

    fn mesh_mut(&mut self) -> Result<&mut MeshHashes> {
        self.mesh.as_mut().ok_or_else(|| error!("`mesh` is not initialized yet"))
    }

    fn set_mesh(&mut self, mesh: MeshHashes) -> Result<()> {
        if self.mesh.is_some() {
            fail!("`mesh` is already initialized")
        }
        self.mesh = Some(mesh);
        Ok(())
    }
    
    //
    // fields with default values
    //

    fn skip_topmsgdescr(&self) -> bool { self.skip_topmsgdescr }
    fn set_skip_topmsgdescr(&mut self) { self.skip_topmsgdescr = true; }

    fn skip_extmsg(&self) -> bool { self.skip_extmsg }
    fn set_skip_extmsg(&mut self) { self.skip_extmsg = true; }

    fn shard_conf_adjusted(&self) -> bool { self.shard_conf_adjusted }
    fn set_shard_conf_adjusted(&mut self) { self.shard_conf_adjusted = true; }

    fn dequeue_message(&mut self, enq: MsgEnqueueStuff, deliver_lt: u64, short: bool) -> Result<()> {
        self.dequeue_count += 1;
        let out_msg = match short {
            true => OutMsg::dequeue_short(enq.envelope_hash(), enq.next_prefix(), deliver_lt),
            false => OutMsg::dequeue_long(enq.envelope_cell(), deliver_lt)
        };
        self.add_out_msg_to_block(enq.message_hash(), &out_msg)
    }

    fn want_merge(&self) -> (bool, u64) {
        (self.want_merge, self.underload_history)
    }

    fn want_split(&self) -> (bool, u64) {
        (self.want_split, self.overload_history)
    }

    fn before_split(&self) -> bool { self.before_split }
    fn set_before_split(&mut self, value: bool) { self.before_split = value }

    fn withdraw_ext_msg_statuses(&mut self) -> (Vec<(UInt256, i32)>, Vec<(UInt256, String)>) {
        (std::mem::take(&mut self.accepted_ext_messages),
         std::mem::take(&mut self.rejected_ext_messages))
    }

    fn estimate_pruned_count(&self) -> usize {
        if self.enqueue_count != 0 {
            let total_count = self.dequeue_count + self.enqueue_count + self.remove_count;
            total_count * self.msg_queue_depth_sum / self.enqueue_count
        } else {
            0
        }
    }

    fn limit_fits(&self, level: ParamLimitIndex) -> bool {
        let pruned_count = self.estimate_pruned_count(); 
        self.block_limit_status.fits(level, pruned_count)
    }
}

struct ExecutionManager {
    changed_accounts: HashMap<
        AccountId, 
        (
            tokio::sync::mpsc::UnboundedSender<Arc<AsyncMessage>>,
            tokio::task::JoinHandle<Result<ShardAccountStuff>>
        )
    >,
    
    receive_tr: tokio::sync::mpsc::UnboundedReceiver<Option<(Arc<AsyncMessage>, Result<Transaction>)>>,
    wait_tr: Arc<Wait<(Arc<AsyncMessage>, Result<Transaction>)>>,
    max_collate_threads: usize,
    libraries: Libraries,
    gen_utime: u32,

    // bloc's start logical time
    start_lt: u64,
    // actual maximum logical time
    max_lt: Arc<AtomicU64>,
    // this time is used if account's lt is smaller
    min_lt: Arc<AtomicU64>,
    // block random seed
    seed_block: UInt256,

    #[cfg(feature = "signature_with_id")]
    // signature ID used in VM
    signature_id: i32, 

    total_trans_duration: Arc<AtomicU64>,
    collated_block_descr: Arc<String>,
    debug: bool,
    config: BlockchainConfig,
}

impl ExecutionManager {
    pub fn new(
        gen_utime: u32,
        start_lt: u64,
        seed_block: UInt256,
        #[cfg(feature = "signature_with_id")]
        signature_id: i32, 
        libraries: Libraries,
        config: BlockchainConfig,
        max_collate_threads: usize,
        collated_block_descr: Arc<String>,
        debug: bool,
    ) -> Result<Self> {
        log::trace!("{}: ExecutionManager::new", collated_block_descr);
        let (wait_tr, receive_tr) = Wait::new();
        Ok(Self {
            changed_accounts: HashMap::new(),
            receive_tr,
            wait_tr,
            max_collate_threads,
            libraries,
            config,
            start_lt,
            gen_utime,
            seed_block,
            #[cfg(feature = "signature_with_id")]
            signature_id, 
            max_lt: Arc::new(AtomicU64::new(start_lt + 1)),
            min_lt: Arc::new(AtomicU64::new(start_lt + 1)),
            total_trans_duration: Arc::new(AtomicU64::new(0)),
            collated_block_descr,
            debug,
        })
    }

    // waits and finalizes all parallel tasks
    pub async fn wait_transactions(&mut self, collator_data: &mut CollatorData) -> Result<()> {
        log::trace!("{}: wait_transactions", self.collated_block_descr);
        while self.wait_tr.count() > 0 {
            self.wait_transaction(collator_data).await?;
        }
        self.min_lt.fetch_max(self.max_lt.load(Ordering::Relaxed), Ordering::Relaxed);
        Ok(())
    }

    // checks if a number of parallel transactilns is not too big, waits and finalizes some if needed.
    pub async fn check_parallel_transactions(&mut self, collator_data: &mut CollatorData) -> Result<()> {
        log::trace!("{}: check_parallel_transactions", self.collated_block_descr);
        if self.wait_tr.count() >= self.max_collate_threads {
            self.wait_transaction(collator_data).await?;
        }
        Ok(())
    }

    pub async fn execute(
        &mut self,
        account_id: AccountId,
        msg: AsyncMessage,
        prev_data: &PrevData,
        collator_data: &mut CollatorData,
    ) -> Result<()> {
        log::trace!("{}: execute (adding into queue): {:x}", self.collated_block_descr, account_id);
        if let Some((sender, _handle)) = self.changed_accounts.get(&account_id) {
            self.wait_tr.request();
            sender.send(Arc::new(msg))?;
        } else {
            let shard_acc = if let Some(shard_acc) = prev_data.accounts().account(&account_id)? {
                shard_acc
            } else if let AsyncMessage::Ext(_, msg_id) = msg {
                collator_data.rejected_ext_messages.push((msg_id, format!("account {:x} not found", account_id)));
                return Ok(()); // skip external messages for unexisting accounts
            } else {
                ShardAccount::default()
            };
            let (sender, handle) = self.start_account_job(
                account_id.clone(),
                shard_acc,
            )?;
            self.wait_tr.request();
            sender.send(Arc::new(msg))?;
            self.changed_accounts.insert(account_id, (sender, handle));
        }

        self.check_parallel_transactions(collator_data).await?;

        Ok(())
    }

    fn start_account_job(
        &self,
        account_addr: AccountId,
        shard_acc: ShardAccount,
    ) -> Result<(tokio::sync::mpsc::UnboundedSender<Arc<AsyncMessage>>, tokio::task::JoinHandle<Result<ShardAccountStuff>>)> {
        log::trace!("{}: start_account_job: {:x}", self.collated_block_descr, account_addr);

        let mut shard_acc = ShardAccountStuff::new(
            account_addr,
            shard_acc,
            Arc::new(AtomicU64::new(self.min_lt.load(Ordering::Relaxed))),
            serde_opts_from_caps(&self.config)
        )?;

        let debug = self.debug;
        let block_unixtime = self.gen_utime;
        let block_lt = self.start_lt;
        let seed_block = self.seed_block.clone();
        #[cfg(feature = "signature_with_id")]
        let signature_id = self.signature_id; 
        let collated_block_descr = self.collated_block_descr.clone();
        let total_trans_duration = self.total_trans_duration.clone();
        let wait_tr = self.wait_tr.clone();
        let config = self.config.clone();
        let min_lt = self.min_lt.clone();
        let max_lt = self.max_lt.clone();
        let libraries = self.libraries.clone().inner();
        let (sender, mut receiver) = tokio::sync::mpsc::unbounded_channel::<Arc<AsyncMessage>>();
        let handle = tokio::spawn(async move {
            while let Some(new_msg) = receiver.recv().await {
                log::trace!("{}: new message for {:x}", collated_block_descr, shard_acc.account_addr());
                let config = config.clone(); // TODO: use Arc

                shard_acc.lt().fetch_max(min_lt.load(Ordering::Relaxed), Ordering::Relaxed);
                shard_acc.lt().fetch_max(
                    shard_acc.last_trans_lt() + 1, 
                    Ordering::Relaxed
                );
                shard_acc.lt().fetch_max(
                    shard_acc.last_trans_lt() + 1, 
                    Ordering::Relaxed
                );

                let mut account_root = shard_acc.account_root();
                let params = ExecuteParams {
                    state_libs: libraries.clone(),
                    block_unixtime,
                    block_lt,
                    last_tr_lt: shard_acc.lt(),
                    seed_block: seed_block.clone(),
                    debug,
                    block_version: supported_version(),
                    #[cfg(feature = "signature_with_id")]
                    signature_id, 
                    ..ExecuteParams::default()
                };
                let new_msg1 = new_msg.clone();
                let (mut transaction_res, account_root, duration) = tokio::task::spawn_blocking(move || {
                    let now = std::time::Instant::now();
                    (
                        Self::execute_new_message(&new_msg1, &mut account_root, config, params),
                        account_root,
                        now.elapsed().as_micros() as u64
                    )
                }).await?;

                if let Ok(transaction) = transaction_res.as_mut() {
                    let res = shard_acc.add_transaction(transaction, account_root);
                    if let Err(err) = res {
                        log::error!("FAILED to add transaction to shard account staff: {}", &err);
                        fail!(err);
                    }
                }
                total_trans_duration.fetch_add(duration, Ordering::Relaxed);
                log::trace!("{}: account {:x} TIME execute {}μ;", 
                    collated_block_descr, shard_acc.account_addr(), duration);

                max_lt.fetch_max(shard_acc.lt().load(Ordering::Relaxed), Ordering::Relaxed);
                wait_tr.respond(Some((new_msg, transaction_res)));
            }
            Ok(shard_acc)
        });
        Ok((sender, handle))
    }

    fn execute_new_message(
        new_msg: &AsyncMessage,
        account_root: &mut Cell,
        config: BlockchainConfig,
        params: ExecuteParams,
    ) -> Result<Transaction> {
        let (executor, msg_opt): (Box<dyn TransactionExecutor>, _) = match new_msg {
            AsyncMessage::Int(enq, _our) => {
                (Box::new(OrdinaryTransactionExecutor::new(config)), Some(enq.message()))
            }
            AsyncMessage::New(env, _prev_tr_cell) => {
                (Box::new(OrdinaryTransactionExecutor::new(config)), Some(env.message()))
            }
            AsyncMessage::Recover(msg) | AsyncMessage::Mint(msg) | AsyncMessage::Ext(msg, _) => {
                (Box::new(OrdinaryTransactionExecutor::new(config)), Some(msg))
            }
            AsyncMessage::Copyleft(msg) => {
                (Box::new(OrdinaryTransactionExecutor::new(config)), Some(msg))
            }
            AsyncMessage::TickTock(tt) => {
                (Box::new(TickTockTransactionExecutor::new(config, tt.clone())), None)
            }
        };
        let res = executor.execute_with_libs_and_params(msg_opt, account_root, params);
        res
    }

    async fn wait_transaction(&mut self, collator_data: &mut CollatorData) -> Result<()> {
        log::trace!("{}: wait_transaction", self.collated_block_descr);
        let wait_op = self.wait_tr.wait(&mut self.receive_tr, false).await;
        if let Some(Some((new_msg, transaction_res))) = wait_op {
            self.finalize_transaction(new_msg, transaction_res, collator_data)?;
        }
        Ok(())
    }

    fn finalize_transaction(
        &mut self,
        new_msg: Arc<AsyncMessage>,
        transaction_res: Result<Transaction>,
        collator_data: &mut CollatorData
    ) -> Result<()> {
        if let AsyncMessage::Ext(msg, msg_id) = new_msg.deref() {
            let account_id = msg.get_std()?.int_dst_account_id().unwrap_or_default();
            if let Err(err) = transaction_res {
                log::warn!(
                    target: EXT_MESSAGES_TRACE_TARGET,
                    "{}: account {:x} rejected inbound external message {:x}, by reason: {}",
                    self.collated_block_descr, account_id, msg_id, err
                );
                collator_data.rejected_ext_messages.push((msg_id.clone(), err.to_string()));
                return Ok(())
            } else {
                log::debug!(
                    target: EXT_MESSAGES_TRACE_TARGET,
                    "{}: account {:x} accepted inbound external message {:x}",
                    self.collated_block_descr, account_id, msg_id,
                );
                collator_data.accepted_ext_messages.push(
                    (msg_id.clone(), msg.get_std()?.dst_workchain_id().unwrap_or_default())
                );
            }
        }
        let opts = collator_data.serde_opts;
        let tr = transaction_res?;
        let tr_cell = ChildCell::with_struct_and_opts(&tr, opts)?;
        log::trace!("{}: finalize_transaction {} with hash {:x}, {:x}",
            self.collated_block_descr, tr.logical_time(), tr_cell.cell().repr_hash(), tr.account_id());
        let in_msg_opt = match new_msg.deref() {
            AsyncMessage::Int(enq, our) => {
                let in_msg = InMsg::final_msg(
                    enq.envelope_cell(),
                    tr_cell.clone(),
                    enq.fwd_fee_remaining().clone()
                );
                if *our {
                    let out_msg = OutMsg::dequeue_immediate(
                        enq.envelope_cell(), 
                        ChildCell::with_struct_and_opts(&in_msg, opts)?,
                    );
                    collator_data.add_out_msg_to_block(enq.message_hash(), &out_msg)?;
                    collator_data.del_out_msg_from_state(&enq.out_msg_key())?;
                }
                Some(in_msg)
            }
            AsyncMessage::New(env, prev_tr_cell) => {
                let env_cell = ChildCell::with_struct_and_opts(env.inner(), opts)?;
                let in_msg = InMsg::immediate(
                    env_cell.clone(),
                    tr_cell.clone(),
                    env.fwd_fee_remaining().clone()
                );
                let out_msg = OutMsg::immediate(
                    env_cell,
                    ChildCell::with_cell_and_opts(prev_tr_cell.clone(), opts),
                    ChildCell::with_struct_and_opts(&in_msg, opts)?,
                );
                collator_data.add_out_msg_to_block(env.message_hash(), &out_msg)?;
                Some(in_msg)
            }
            AsyncMessage::Mint(msg) |
            AsyncMessage::Recover(msg) => {
                let env = MsgEnvelopeStuff::new(
                    msg.clone(),
                    &ShardIdent::masterchain(),
                    Grams::default(),
                    false,
                    opts,
                )?;
                Some(InMsg::immediate(ChildCell::with_struct_and_opts(env.inner(), opts)?, tr_cell.clone(), Grams::default()))
            }
            AsyncMessage::Copyleft(msg) => {
                let env = MsgEnvelopeStuff::new(
                    msg.clone(),
                    &ShardIdent::masterchain(),
                    Grams::default(),
                    false,
                    opts,
                )?;
                Some(InMsg::immediate(ChildCell::with_struct_and_opts(env.inner(), opts)?, tr_cell.clone(), Grams::default()))
            }
            AsyncMessage::Ext(msg, _) => {
                let in_msg = InMsg::external(
                    ChildCell::with_struct_and_opts(msg, opts)?,
                    tr_cell.clone(),
                );
                Some(in_msg)
            }
            AsyncMessage::TickTock(_) => None
        };
        if tr.orig_status != tr.end_status {
            log::info!(
                "{}: Status of account {:x} was changed from {:?} to {:?} by message {:X}",
                self.collated_block_descr, tr.account_id(), tr.orig_status, tr.end_status,
                tr.in_msg_cell().unwrap_or_default().repr_hash()
            );
        }
        collator_data.new_transaction(&tr, tr_cell, in_msg_opt.as_ref())?;

        collator_data.update_lt(self.max_lt.load(Ordering::Relaxed));

        match new_msg.deref() {
            AsyncMessage::Mint(_) => collator_data.mint_msg = in_msg_opt,
            AsyncMessage::Recover(_) => collator_data.recover_create_msg = in_msg_opt,
            AsyncMessage::Copyleft(_) => collator_data.copyleft_msgs.push(in_msg_opt.ok_or_else(|| error!("Can't unwrap `in_msg_opt`"))?),
            _ => ()
        }
        collator_data.block_full |= !collator_data.limit_fits(ParamLimitIndex::Normal);
        Ok(())
    }
}

pub struct Collator {
    engine: Arc<dyn EngineOperations>,
    remp_collator_interface: Option<Arc<dyn RempQueueCollatorInterface>>,
    shard: ShardIdent,
    min_mc_seqno: u32,
    prev_blocks_ids: Vec<BlockIdExt>,
    new_block_id_part: BlockIdExt,
    created_by: UInt256,
    after_merge: bool,
    after_split: bool,
    validator_set: ValidatorSet,

    // string with format like `-1:8000000000000000, 100500`, is used for logging.
    collated_block_descr: Arc<String>,

    debug: bool,
    rand_seed: UInt256,
    collator_settings: CollatorSettings,

    started: Instant,
    stop_flag: Arc<AtomicBool>,
}

impl Collator {
    pub fn new(
        shard: ShardIdent,
        min_mc_seqno: u32,
        prev_blocks_ids: Vec<BlockIdExt>,
        validator_set: ValidatorSet,
        created_by: UInt256,
        engine: Arc<dyn EngineOperations>,
        rand_seed: Option<UInt256>,
        remp_collator_interface: Option<Arc<dyn RempQueueCollatorInterface>>,
        collator_settings: CollatorSettings
    ) -> Result<Self> {

        log::debug!(
            "prev_blocks_ids: {} {}",
            prev_blocks_ids[0],
            if prev_blocks_ids.len() > 1 { format!("{}", prev_blocks_ids[1]) } else { "".to_owned() }
        );

        let new_block_seqno = match prev_blocks_ids.len() {
            1 => prev_blocks_ids[0].seq_no() + 1,
            2 => max(prev_blocks_ids[0].seq_no(), prev_blocks_ids[1].seq_no()) + 1,
            _ => fail!("`prev_blocks_ids` has invlid length"),
        };

        let collated_block_descr = Arc::new(fmt_next_block_descr_from_next_seqno(&shard, Some(new_block_seqno)));

        log::trace!("{}: new", collated_block_descr);

        // check inputs

        if !shard.is_masterchain() && !shard.is_standard_workchain() {
            fail!("Collator can create block candidates only for masterchain (-1) and base workchain (0)")
        }
        if shard.is_masterchain() && !shard.is_masterchain_ext() {
            fail!("Sub-shards cannot exist in the masterchain")
        }
        let mut after_merge = false;
        let mut after_split = false;
        if prev_blocks_ids.len() == 2 {
            if shard.is_masterchain() {
                fail!("cannot merge shards in masterchain")
            }
            if !(
                prev_blocks_ids.iter().all(|id| shard.is_parent_for(id.shard())) &&
                prev_blocks_ids[0].shard().shard_prefix_with_tag() <
                prev_blocks_ids[1].shard().shard_prefix_with_tag()
            ) {
                fail!("The two previous blocks for a merge operation are not siblings or are not \
                    children of current shard");
            }
            if prev_blocks_ids.iter().any(|id| id.seq_no() == 0) {
                fail!("previous blocks for a block merge operation must have non-zero seqno");
            }
            after_merge = true;
        } else {
            CHECK!(prev_blocks_ids.len(), 1);
            if *prev_blocks_ids[0].shard() != shard {
                if !prev_blocks_ids[0].shard().is_ancestor_for(&shard) {
                    fail!("Previous block does not belong to the shard we are generating a new block for");
                }
                if shard.is_masterchain() {
                    fail!("cannot split shards in masterchain");
                }
                after_split = true;
            }
            if shard.is_masterchain() && min_mc_seqno > prev_blocks_ids[0].seq_no() {
                fail!("cannot refer to specified masterchain block because it is later than \
                    the immediately preceding masterchain block");
            }
        }

        let rand_seed = rand_seed.unwrap_or_else(|| secure_256_bits().into());

        Ok(Self {
            new_block_id_part: BlockIdExt {
                shard_id: shard.clone(),
                seq_no: new_block_seqno,
                root_hash: UInt256::default(),
                file_hash: UInt256::default(),
            },
            engine,
            remp_collator_interface,
            shard,
            min_mc_seqno,
            prev_blocks_ids,
            created_by,
            after_merge,
            after_split,
            validator_set,
            collated_block_descr,
            debug: true,
            rand_seed,
            collator_settings,
            started: Instant::now(),
            stop_flag: Arc::new(AtomicBool::new(false)),
        })
    }

    pub async fn collate(mut self) -> Result<(BlockCandidate, ShardStateUnsplit)> {
        log::info!(
            "{}: COLLATE min_mc_seqno = {}, prev_blocks_ids: {} {}",
            self.collated_block_descr,
            self.min_mc_seqno,
            self.prev_blocks_ids[0],
            if self.prev_blocks_ids.len() > 1 { format!("{}", self.prev_blocks_ids[1]) } else { "".to_owned() }
        );
        self.init_timeout();

        let mut collator_data;
        let mut attempt = 0;
        let mut duration;
        // inside the loop try to collate new block
        let (candidate, state, exec_manager) = loop {

            let attempt_started = Instant::now();

            // load required data including masterchain and shards states
            let imported_data = self.import_data()
                .await.map_err(|e| {
                    log::warn!("{}: COLLATION FAILED: TIME: {}ms import_data: {:?}",
                        self.collated_block_descr, self.started.elapsed().as_millis(), e);
                    e
                })?;

            let mc_data;
            let prev_data;
            // unpack state, perform some checkes, import masterchain and shards blocks
            (mc_data, prev_data, collator_data) = self.prepare_data(imported_data)
                .await.map_err(|e| {
                    log::warn!("{}: COLLATION FAILED: TIME: {}ms prepare_data: {:?}",
                        self.collated_block_descr, self.started.elapsed().as_millis(), e);
                    e
                })?;

            // load messages and process them to produce block candidate
            let result = self.do_collate(&mc_data, &prev_data, &mut collator_data).await
                .map_err(|e| {
                    log::warn!("{}: COLLATION FAILED: TIME: {}ms do_collate: {:?}",
                        self.collated_block_descr, self.started.elapsed().as_millis(), e);
                    e
                });
            duration = attempt_started.elapsed().as_millis() as u32;
            if let Some(result) = result? {
                break result;
            }

            // sleep after empty collation to respect the collation time iterval
            attempt += 1;
            let sleep = self.engine.collator_config().empty_collation_sleep_ms;
            let sleep = if duration < sleep { sleep - duration } else { 0 };
            log::info!(
                "{}: EMPTY COLLATION: TIME: {duration}ms, attempt: {attempt}, sleep for {sleep}ms...", 
                self.collated_block_descr, 
            );

            tokio::time::sleep(Duration::from_millis(sleep as u64)).await;
        };

        let ratio = match duration {
            0 => collator_data.block_limit_status.gas_used(),
            duration => collator_data.block_limit_status.gas_used() / duration
        };
        let pruned_count = collator_data.estimate_pruned_count();
        let estimate_size = collator_data.block_limit_status.estimate_block_size(None, pruned_count) as usize;

        log::info!(
            "{}: ASYNC COLLATED SIZE: {} ESTIMATEED SIZE: {} GAS: {} TIME: {}ms GAS_RATE: {} TRANS: {}ms ID: {}",
            self.collated_block_descr,
            candidate.data.len(),
            estimate_size,
            collator_data.block_limit_status.gas_used(),
            duration,
            ratio,
            exec_manager.total_trans_duration.load(Ordering::Relaxed) / 1000,
            candidate.block_id,
        );

        if estimate_size > 400_000 && 100 * estimate_size.abs_diff(candidate.data.len()) / estimate_size > 5 {
            log::warn!("{}: diff is too much", self.collated_block_descr)
        }

        #[cfg(feature = "log_metrics")]
        report_collation_metrics(
            &self.shard,
            collator_data.dequeue_count,
            collator_data.enqueue_count,
            collator_data.in_msg_count,
            collator_data.out_msg_count,
            collator_data.transit_count,
            collator_data.execute_count,
            collator_data.block_limit_status.gas_used(),
            ratio,
            candidate.data.len(),
            duration,
        );

        #[cfg(not(test))]
        #[cfg(feature = "telemetry")]
        self.engine.collator_telemetry().succeeded_attempt(
            &self.shard,
            self.started.elapsed(),
            collator_data.execute_count as u32,
            collator_data.block_limit_status.gas_used()
        );

        Ok((candidate, state))
    }

    async fn import_data(&self) -> Result<ImportedData> {
        log::trace!("{}: import_data", self.collated_block_descr);

        if self.shard.is_masterchain() {
            let (prev_states, prev_ext_blocks_refs) = self.import_prev_stuff().await?;
            let top_shard_blocks_descr = 
                self.engine.get_shard_blocks(&prev_states[0], None).await?;
            Ok(ImportedData{
                mc_state: prev_states[0].clone(),
                prev_states,
                prev_ext_blocks_refs,
                top_shard_blocks_descr 
            })
        } else {
            loop {
                let (mc_state, (prev_states, prev_ext_blocks_refs)) =
                    try_join!(
                        self.import_mc_stuff(),
                        self.import_prev_stuff(),
                    )?;

                let top_shard_blocks_descr = Vec::new();

                break Ok(ImportedData {
                    mc_state,
                    prev_states,
                    prev_ext_blocks_refs,
                    top_shard_blocks_descr,
                });
            }
        }
    }

    async fn prepare_data(&self, mut imported_data: ImportedData) 
        -> Result<(McData, PrevData, CollatorData)> {
        log::trace!("{}: prepare_data", self.collated_block_descr);

        self.check_stop_flag()?;

        CHECK!(imported_data.prev_states.len() == 1 + self.after_merge as usize);
        CHECK!(imported_data.prev_states.len() == self.prev_blocks_ids.len());

        CHECK!(imported_data.mc_state.block_id(), inited);

        let mc_data = self.unpack_last_mc_state(imported_data.mc_state)?;
        let state_root = self.unpack_last_state(&mc_data, &imported_data.prev_states)?;
        let pure_states = imported_data.prev_states.clone();
        let usage_tree = self.create_usage_tree(state_root.clone(), &mut imported_data.prev_states)?;
        self.check_stop_flag()?;

        let subshard = match self.after_split {
            true => Some(&self.shard),
            false => None
        };
        let prev_data = PrevData::from_prev_states(imported_data.prev_states, pure_states, state_root, subshard)?;
        let is_masterchain = self.shard.is_masterchain();
        self.check_stop_flag()?;

        let now = self.init_utime(&mc_data, &prev_data)?;
        let config = BlockchainConfig::with_config(mc_data.config().clone())?;
        let mut collator_data = CollatorData::new(
            now,
            config,
            usage_tree,
            &prev_data,
            is_masterchain,
        )?;
        if !self.shard.is_masterchain() {
            let (now_upper_limit, before_split, _accept_msgs) = check_this_shard_mc_info(
                &self.shard,
                &self.new_block_id_part,
                self.after_merge,
                self.after_split,
                false,
                &self.prev_blocks_ids,
                mc_data.config(),
                mc_data.mc_state_extra(),
                false,
                now,
            )?;
            collator_data.set_now_upper_limit(now_upper_limit);
            collator_data.set_before_split(before_split);
        }
        self.check_stop_flag()?;

        check_cur_validator_set(
            &self.validator_set,
            &self.new_block_id_part,
            &self.shard,
            mc_data.mc_state_extra(),
            mc_data.mc_state_extra().shards(),
            &mc_data.state(),
            self.collator_settings.is_fake,
        )?;

        self.check_utime(&mc_data, &prev_data, &mut collator_data)?;

        if is_masterchain {
            self.adjust_shard_config(&mc_data, &mut collator_data)?;
            self.import_new_shard_top_blocks_for_masterchain(
                imported_data.top_shard_blocks_descr,
                &prev_data,
                &mc_data,
                &mut collator_data
            )?;
            self.import_new_mesh_blocks(&prev_data, &mc_data, &mut collator_data)?;
        } else {
        }

        self.init_lt(&mc_data, &prev_data, &mut collator_data)?;

        collator_data.prev_stuff = Some(BlkPrevInfo::new(imported_data.prev_ext_blocks_refs)?);

        Ok((mc_data, prev_data, collator_data))
    }

    async fn do_collate(
        &self,
        mc_data: &McData,
        prev_data: &PrevData,
        collator_data: &mut CollatorData,
    ) -> Result<Option<(BlockCandidate, ShardStateUnsplit, ExecutionManager)>> {
        log::debug!("{}: do_collate", self.collated_block_descr);

        self.check_stop_flag()?;

        // loads out queues from neighbors and out queue of current shard
        let mut output_queue_manager = self.request_neighbor_msg_queues(mc_data, prev_data, collator_data).await?;

        let mut out_queue_cleaned_partial = false;
        let mut out_queue_clean_deleted = 0;

        if !self.after_split || !collator_data.split_queues {
            // delete delivered messages from output queue for a limited time
            let now = std::time::Instant::now();
            let cc = self.engine.collator_config();
            let clean_timeout_nanos = (cc.cutoff_timeout_ms as i128) * 1_000_000 * (cc.clean_timeout_percentage_points as i128) / 1000;
            let processed;
            (out_queue_cleaned_partial, processed, out_queue_clean_deleted) =
                self.clean_out_msg_queue(
                    collator_data,
                    &mut output_queue_manager,
                    clean_timeout_nanos,
                    cc.optimistic_clean_percentage_points,
                ).await?;
            let elapsed = now.elapsed().as_millis();
            log::debug!("{}: TIME: clean_out_msg_queue initial {}ms;", self.collated_block_descr, elapsed);
            let labels = [("shard", self.shard.to_string()), ("step", "initial".to_owned())];
            metrics::gauge!("clean_out_msg_queue_partial", if out_queue_cleaned_partial { 1.0 } else { 0.0 }, &labels);
            metrics::gauge!("clean_out_msg_queue_elapsed", elapsed as f64, &labels);
            metrics::gauge!("clean_out_msg_queue_processed", processed as f64, &labels);
            metrics::gauge!("clean_out_msg_queue_deleted", out_queue_clean_deleted as f64, &labels);
        } else {
            log::debug!("{}: TIME: clean_out_msg_queue initial SKIPPED because of after_split block",
                self.collated_block_descr);
        }

        // copy out msg queue from next state which is cleared compared to previous
        collator_data.out_msg_queue_info = output_queue_manager.take_next();
        collator_data.out_msg_queue_info.forced_fix_out_queue()?;

        // compute created / minted / recovered / from_prev_blk
        self.update_value_flow(mc_data, &prev_data, collator_data)?;

        let mut exec_manager = ExecutionManager::new(
            collator_data.gen_utime(),
            collator_data.start_lt()?,
            self.rand_seed.clone(),
            #[cfg(feature = "signature_with_id")]
            mc_data.state().state()?.global_id(), // Use network global ID as signature ID
            mc_data.libraries()?.clone(),
            collator_data.config.clone(),
            self.engine.collator_config().max_collate_threads as usize,
            self.collated_block_descr.clone(),
            self.debug,
        )?;

        // tick & special transactions
        if self.shard.is_masterchain() {
            self.create_ticktock_transactions(
                false, mc_data, prev_data, collator_data, &mut exec_manager).await?;
            self.create_special_transactions(
                mc_data, prev_data, collator_data, &mut exec_manager).await?;
        }

        let new_state_copyleft_rewards = self.send_copyleft_rewards(mc_data, prev_data, collator_data, &mut exec_manager).await?;

        // merge prepare / merge install
        // ** will be implemented later **

        if !self.after_split || !collator_data.split_queues {
            // import inbound internal messages, process or transit
            let now = std::time::Instant::now();
            self.process_inbound_internal_messages(prev_data, collator_data, &output_queue_manager,
                &mut exec_manager).await?;
            log::debug!("{}: TIME: process_inbound_internal_messages {}ms;", 
                self.collated_block_descr, now.elapsed().as_millis());

            if is_remp_enabled(self.engine.clone(), mc_data.config()) {
                // import remp messages (if space&gas left)
                let now = std::time::Instant::now();
                let (accepted, rejected) = self.process_remp_messages(
                    prev_data, mc_data, collator_data, &mut exec_manager).await?;
                log::debug!("{}: TIME: process_remp_messages {}ms, accepted {}, rejected {}", 
                    self.collated_block_descr, now.elapsed().as_millis(), accepted, rejected);
            }

            // import inbound external messages (if space&gas left)
            let now = std::time::Instant::now();
            self.process_inbound_external_messages(prev_data, collator_data, &mut exec_manager).await?;
            log::debug!(
                "{}: TIME: process_inbound_external_messages {}ms; messages left: {}", 
                self.collated_block_descr,
                now.elapsed().as_millis(),
                self.engine.get_external_messages_len(),
            );
            metrics::histogram!("collator_process_inbound_external_messages_time", now.elapsed());

            // process newly-generated messages (if space&gas left)
            // (if we were unable to process all inbound messages, all new messages must be queued)
            let now = std::time::Instant::now();
            self.process_new_messages(!collator_data.inbound_queues_empty, prev_data, 
                collator_data, &mut exec_manager).await?;
            log::debug!("{}: TIME: process_new_messages {}ms;", 
                self.collated_block_descr, now.elapsed().as_millis());
            metrics::histogram!("collator_process_new_messages_time", now.elapsed());
        } else {
            log::debug!("{}: messages processing SKIPPED because of after_split block", 
                self.collated_block_descr);
        }

        let clean_remaining_timeout_nanos = self.get_remaining_clean_time_limit_nanos();

        if !collator_data.block_full && out_queue_cleaned_partial && out_queue_clean_deleted == 0 && clean_remaining_timeout_nanos > 10_000_000 {
            if !self.after_split || !collator_data.split_queues {
                // we have collation time left and out msg queue was not fully processed
                // so will try to clean more for a remaining time only by random algorithm
                let now = std::time::Instant::now();

                // set current out msg queue to manager to process new clean
                *output_queue_manager.next_mut() = std::mem::take(&mut collator_data.out_msg_queue_info);

                let processed;
                (out_queue_cleaned_partial, processed, out_queue_clean_deleted) =
                    self.clean_out_msg_queue(collator_data, &mut output_queue_manager, clean_remaining_timeout_nanos, 0).await?;
                let elapsed = now.elapsed().as_millis();
                log::debug!("{}: TIME: clean_out_msg_queue remaining {}ms;", self.collated_block_descr, elapsed);
                let labels = [("shard", self.shard.to_string()), ("step", "remaining".to_owned())];
                metrics::gauge!("clean_out_msg_queue_partial", if out_queue_cleaned_partial { 1.0 } else { 0.0 }, &labels);
                metrics::gauge!("clean_out_msg_queue_elapsed", elapsed as f64, &labels);
                metrics::gauge!("clean_out_msg_queue_processed", processed as f64, &labels);
                metrics::gauge!("clean_out_msg_queue_deleted", out_queue_clean_deleted as f64, &labels);

                // copy out msg queue from manager after clean
                collator_data.out_msg_queue_info = output_queue_manager.take_next();
                collator_data.out_msg_queue_info.forced_fix_out_queue()?;
            } else {
                log::debug!("{}: TIME: clean_out_msg_queue remaining SKIPPED because of after_split block",
                    self.collated_block_descr);
            }
        } else {
            let labels = [("shard", self.shard.to_string()), ("step", "remaining".to_owned())];
            metrics::gauge!("clean_out_msg_queue_partial", 0.0, &labels);
            metrics::gauge!("clean_out_msg_queue_elapsed", 0.0, &labels);
            metrics::gauge!("clean_out_msg_queue_processed", 0.0, &labels);
            metrics::gauge!("clean_out_msg_queue_deleted", 0.0, &labels);
        }

        // split prepare / split install
        // ** will be implemented later **

        // tock transactions
        if self.shard.is_masterchain() {
            self.create_ticktock_transactions(
                true, mc_data, prev_data, collator_data, &mut exec_manager).await?;
        }

        // process newly-generated messages (only by including them into output queue)
        self.process_new_messages(
            true, prev_data, collator_data, &mut exec_manager).await?;

        // If block is empty - stop collation to try one more time (may be there are some new messages)
        let cc = self.engine.collator_config();
        if !self.after_split &&
           cc.retry_if_empty &&
           (self.started.elapsed().as_millis() as u32) < cc.finalize_empty_after_ms &&
           collator_data.dequeue_count == 0 &&
           collator_data.enqueue_count == 0 &&
           collator_data.in_msg_count == 0 &&
           collator_data.out_msg_count == 0 &&
           collator_data.transit_count == 0 &&
           collator_data.remove_count == 0 &&
           collator_data.execute_count == 0
        {
            return Ok(None);
        }

        // update block history
        self.check_block_overload(collator_data, out_queue_cleaned_partial);

        // update processed upto
        self.update_processed_upto(mc_data, collator_data)?;

        //collator_data.block_limit_status.dump_block_size();

        // serialize everything
        let result = self.finalize_block(
            mc_data, prev_data, collator_data, exec_manager, new_state_copyleft_rewards).await?;

        Ok(Some(result))
    }

    async fn clean_out_msg_queue(
        &self,
        collator_data: &mut CollatorData,
        output_queue_manager: &mut MsgQueueManager,
        clean_timeout_nanos: i128,
        optimistic_clean_percentage_points: u32,
    ) -> Result<(bool, i32, i32)> {
        log::debug!("{}: clean_out_msg_queue", self.collated_block_descr);
        // log::debug!("{}: clean_out_msg_queue {}", self.collated_block_descr, output_queue_manager.next().out_queue()?.len()?);
        let short = collator_data.config.has_capability(GlobalCapabilities::CapShortDequeue);
        let result = output_queue_manager.clean_out_msg_queue(
            clean_timeout_nanos,
            optimistic_clean_percentage_points,
            collator_data.split_queues,
            |enq, deliver_lt, root| {
            self.check_stop_flag()?;
            if let Some(deliver_lt) = deliver_lt {
                log::trace!("{}: dequeue message: {:x}", self.collated_block_descr, enq.message_hash());
                collator_data.dequeue_message(enq, deliver_lt, short)?;
                collator_data.block_limit_status.register_out_msg_queue_op(root, &collator_data.usage_tree, false)?;
            } else {
                // let bytes = enq.enqueued().write_to_bytes()?;
                // log::trace!("{}: remove split message: {:x} size: {}", self.collated_block_descr, enq.message_hash(), bytes.len());
                log::trace!("{}: remove split message: {:x} ", self.collated_block_descr, enq.message_hash());
                collator_data.block_limit_status.register_remove_split_msg();
                collator_data.remove_count += 1;
            }
            // normal limit reached, but we can add for soft and hard limit
            let stop = !collator_data.limit_fits(ParamLimitIndex::Normal);
            Ok(stop)
        }).await?;
        let root = output_queue_manager.next().out_queue_or_part()?.data();
        collator_data.block_limit_status.register_out_msg_queue_op(root, &collator_data.usage_tree, true)?;
        Ok(result)
    }

    //
    // import
    //

    async fn import_mc_stuff(&self) -> Result<Arc<ShardStateStuff>> {
        log::trace!("{}: import_mc_stuff", self.collated_block_descr);
        let mc_state = self.engine.load_last_applied_mc_state().await?;
        
        if mc_state.block_id().seq_no() < self.min_mc_seqno {
            fail!("requested to create a block referring to a non-existent future masterchain block");
        }
        Ok(mc_state)
    }

    async fn import_prev_stuff(&self) -> Result<(Vec<Arc<ShardStateStuff>>, Vec<ExtBlkRef>)> {
        log::trace!("{}: import_prev_stuff", self.collated_block_descr);
        let mut prev_states = vec!();
        let mut prev_ext_blocks_refs = vec![];
        for (i, prev_id) in self.prev_blocks_ids.iter().enumerate() {
            let prev_state = self.engine.clone().wait_state(prev_id, Some(1_000), true).await?;

            let end_lt = prev_state.state()?.gen_lt();
            let ext_block_ref = ExtBlkRef {
                end_lt,
                seq_no: prev_id.seq_no,
                root_hash: prev_id.root_hash.clone(),
                file_hash: prev_id.file_hash.clone(),
            };
            prev_ext_blocks_refs.push(ext_block_ref);

            if log::log_enabled!(log::Level::Trace) {
                if self.prev_blocks_ids.len() > 1 {
                    log::trace!(
                        "{}: processed upto from {}", 
                        self.collated_block_descr, prev_state.shard()
                    );
                }
                prev_state.proc_info()?.iterate_slices_with_keys(|ref mut key, ref mut value| {
                    let key = ever_block::ProcessedInfoKey::construct_from(key)?;
                    let value = ever_block::ProcessedUpto::construct_from(value)?;
                    log::trace!(
                        "{}: prev processed upto {} {:x} - {} {:x}",
                        self.collated_block_descr,
                        key.mc_seqno, key.shard,
                        value.last_msg_lt, value.last_msg_hash
                    );
                    Ok(true)
                })?;
            }

            prev_states.push(prev_state);
            if self.shard.is_masterchain() {
                if prev_states[i].block_id().seq_no() < self.min_mc_seqno {
                    fail!(
                        "requested to create a block referring to \
                        a non-existent future masterchain block"
                    );
                }
            }
        }
        Ok((prev_states, prev_ext_blocks_refs))
    }

    //
    // prepare
    //

    fn unpack_last_mc_state(&self, mc_state: Arc<ShardStateStuff>) -> Result<McData> {
        log::trace!("{}: unpack_last_mc_state", self.collated_block_descr);

        let mc_data = McData::new(mc_state)?;

        // capabilities & global version
        if mc_data.config().has_capabilities() && 
            (0 != (mc_data.config().capabilities() & !supported_capabilities())) {
            fail!(
                "block generation capabilities {:016x} have been enabled in global configuration, \
                but we support only {:016x} (upgrade validator software?)",
                mc_data.config().capabilities(),
                supported_capabilities()
            );
        }
        if mc_data.config().global_version() > supported_version() {
            fail!(
                "block version {} have been enabled in global configuration, but we support only {} \
                (upgrade validator software?)",
                mc_data.config().global_version(),
                supported_version()
            );
        }

        Ok(mc_data)
    }

    fn unpack_last_state(&self, mc_data: &McData, prev_states: &Vec<Arc<ShardStateStuff>>) -> Result<Cell> {
        log::trace!("{}: unpack_last_state", self.collated_block_descr);
        for state in prev_states.iter() {
            self.check_one_state(mc_data, state)?;
        }
        if self.after_merge {
            ShardStateStuff::construct_split_root(prev_states[0].root_cell().clone(), prev_states[1].root_cell().clone())
        } else {
            Ok(prev_states[0].root_cell().clone())
        }
    }

    fn check_one_state(&self, mc_data: &McData, state: &Arc<ShardStateStuff>) -> Result<()> {
        log::trace!("{}: check_one_state {}", self.collated_block_descr, state.block_id());
        if state.state()?.vert_seq_no() > mc_data.vert_seq_no()? {
            fail!(
                "cannot create new block with vertical seqno {} prescribed by the current \
                masterchain configuration because the previous state of shard {} \
                has larger vertical seqno {}",
                mc_data.vert_seq_no()?,
                state.block_id().shard(),
                state.state()?.vert_seq_no()
            );
        }
        Ok(())
    }

    // create usage tree and recreate prev states with usage tree
    fn create_usage_tree(
        &self, 
        state_root: Cell, 
        prev_states: &mut Vec<Arc<ShardStateStuff>>
    ) -> Result<UsageTree> {
        log::trace!("{}: create_usage_tree", self.collated_block_descr);
        let usage_tree = UsageTree::with_params(state_root, true);
        let root_cell = usage_tree.root_cell();
        *prev_states = if prev_states.len() == 2 {
            let ss_split = ShardStateSplit::construct_from_cell(root_cell.clone())?;
            vec![
                ShardStateStuff::from_state_root_cell(
                    prev_states[0].block_id().clone(), 
                    ss_split.left,
                    #[cfg(feature = "telemetry")]
                    self.engine.engine_telemetry(),
                    self.engine.engine_allocated()
                )?,
                ShardStateStuff::from_state_root_cell(
                    prev_states[1].block_id().clone(), 
                    ss_split.right,
                    #[cfg(feature = "telemetry")]
                    self.engine.engine_telemetry(),
                    self.engine.engine_allocated()
                )?
            ]
        } else {
            vec![
                ShardStateStuff::from_state(
                    prev_states[0].block_id().clone(), 
                    ShardStateUnsplit::construct_from_cell(root_cell.clone())?,
                    #[cfg(feature = "telemetry")]
                    self.engine.engine_telemetry(),
                    self.engine.engine_allocated()
                )?
            ]
        };
        Ok(usage_tree)
    }

    fn init_utime(&self, mc_data: &McData, prev_data: &PrevData) -> Result<u32> {

        // consider unixtime and lt from previous block(s) of the same shardchain
        let prev_now = prev_data.prev_state_utime();
        let prev = max(mc_data.state().state()?.gen_time(), prev_now);
        log::trace!("{}: init_utime prev_time: {}", self.collated_block_descr, prev);
        let time = max(prev + 1, self.engine.now());

        Ok(time)
    }

    fn check_utime(&self, mc_data: &McData, prev_data: &PrevData, collator_data: &mut CollatorData) -> Result<()> {

        let now = collator_data.gen_utime;
        if now > collator_data.now_upper_limit() {
            fail!("error initializing unix time for the new block: \
                failed to observe end of fsm_split time interval for this shard");
        }
        
        // check whether masterchain catchain rotation is overdue
        let prev_now = prev_data.prev_state_utime();
        let ccvc = mc_data.config().catchain_config()?;
        let lifetime = ccvc.mc_catchain_lifetime;
        if self.shard.is_masterchain() &&
           now / lifetime > prev_now / lifetime &&
           now > (prev_now / lifetime + 1) * lifetime + 20 {

            let overdue = now - (prev_now / lifetime + 1) * lifetime;
            let mut rng = rand::thread_rng();
            let skip_topmsgdescr = rng.gen_range(0, 1024) < 256; // probability 1/4
            let skip_extmsg = rng.gen_range(0, 1024) < 256; // skip ext msg probability 1/4
            if skip_topmsgdescr {
                collator_data.set_skip_topmsgdescr();
                log::warn!(
                    "{}: randomly skipping import of new shard data because of overdue masterchain \
                    catchain rotation (overdue by {} seconds)",
                    self.collated_block_descr, overdue
                );
            }
            if skip_extmsg {
                collator_data.set_skip_extmsg();
                log::warn!(
                    "{}: randomly skipping external message import because of overdue masterchain \
                    catchain rotation (overdue by {} seconds)",
                    self.collated_block_descr, overdue
                );
            }
        } else if self.shard.is_masterchain() && now > prev_now + 60 {
            let interval = now - prev_now;
            let mut rng = rand::thread_rng();
            let skip_topmsgdescr = rng.gen_range(0, 1024) < 128; // probability 1/8
            let skip_extmsg = rng.gen_range(0, 1024) < 128; // skip ext msg probability 1/8
            if skip_topmsgdescr {
                collator_data.set_skip_topmsgdescr();
                log::warn!(
                    "{}: randomly skipping import of new shard data because of overdue masterchain \
                    block (last block was {} seconds ago)",
                    self.collated_block_descr, interval
                );
            }
            if skip_extmsg {
                collator_data.set_skip_extmsg();
                log::warn!(
                    "{}: randomly skipping external message import because of overdue masterchain \
                    block (last block was {} seconds ago)",
                    self.collated_block_descr, interval
                );
            }
        }
        Ok(())
    }

    fn init_lt(&self, mc_data: &McData, prev_data: &PrevData, collator_data: &mut CollatorData) 
    -> Result<()> {
        log::trace!("{}: init_lt", self.collated_block_descr);

        let mut start_lt = if !self.shard.is_masterchain() {
            max(mc_data.state().state()?.gen_lt(), prev_data.prev_state_lt())
        } else {
            max(mc_data.state().state()?.gen_lt(), collator_data.shards_max_end_lt())
        };

        let align = mc_data.get_lt_align();
        let incr = align - start_lt % align;
        if incr < align || 0 == start_lt {
            if start_lt >= (!incr + 1) {
                fail!("cannot compute start logical time (uint64 overflow)");
            }
            start_lt += incr;
        }

        collator_data.set_start_lt(start_lt)?;
        log::debug!("{}: start_lt set to {}", self.collated_block_descr, start_lt);

        Ok(())
    }

    async fn request_neighbor_msg_queues(
        &self, 
        mc_data: &McData, 
        prev_data: &PrevData, 
        collator_data: &mut CollatorData
    ) -> Result<MsgQueueManager> {
        log::debug!("{}: request_neighbor_msg_queues", self.collated_block_descr);
        MsgQueueManager::init(
            &self.engine,
            mc_data.state(),
            self.shard.clone(),
            self.new_block_id_part.seq_no,
            collator_data.shards.as_ref().unwrap_or_else(|| mc_data.mc_state_extra.shards()),
            &prev_data.states,
            None,
            self.after_merge,
            self.after_split,
            collator_data.split_queues,
            Some(&self.stop_flag),
            Some(&collator_data.usage_tree),
            Some(&mut collator_data.imported_visited),
            Some(self.collated_block_descr.clone()),
        ).await
    }

    fn adjust_shard_config(&self, mc_data: &McData, collator_data: &mut CollatorData) -> Result<()> {
        log::trace!("{}: adjust_shard_config", self.collated_block_descr);
        CHECK!(self.shard.is_masterchain());
        let mut shards = mc_data.state().shards()?.clone();
        let wc_set = mc_data.config().workchains()?;
        wc_set.iterate_with_keys(|wc_id: i32, wc_info| {
            log::trace!("
                {}: adjust_shard_config workchain {wc_id}, active {}, enabled_since {} (now {})",
                self.collated_block_descr,
                wc_info.active(),
                wc_info.enabled_since,
                collator_data.gen_utime
            );
            if wc_info.active() && wc_info.enabled_since <= collator_data.gen_utime {
                if !shards.has_workchain(wc_id)? {
                    log::info!("{}: adjust_shard_config added new wc {wc_id}", self.collated_block_descr);
                    collator_data.set_shard_conf_adjusted();
                    shards.add_workchain(
                        wc_id,
                        self.new_block_id_part.seq_no(),
                        wc_info.zerostate_root_hash,
                        wc_info.zerostate_file_hash,
                        None
                    )?;

                    collator_data.store_shard_fees_zero(&ShardIdent::with_workchain_id(wc_id)?)?;
                    self.check_stop_flag()?;
                }
            }
            Ok(true)
        })?;
        collator_data.set_shards(shards)?;
        Ok(())
    }

    fn import_new_shard_top_blocks_for_masterchain(
        &self,
        mut shard_top_blocks: Vec<Arc<TopBlockDescrStuff>>,
        prev_data: &PrevData,
        mc_data: &McData,
        collator_data: &mut CollatorData
    ) -> Result<()> {
        log::trace!("{}: import_new_shard_top_blocks_for_masterchain", self.collated_block_descr);

        if collator_data.skip_topmsgdescr() {
            log::warn!("{}: import_new_shard_top_blocks_for_masterchain: SKIPPED", self.collated_block_descr);
            return Ok(());
        }

        let lt_limit = prev_data.prev_state_lt() + mc_data.config().get_max_lt_growth();
        shard_top_blocks.sort_by(|a, b| cmp_shard_block_descr(a, b));
        let mut shards_updated = HashSet::new();
        let mut tb_act = 0;
        let mut prev_bd = Option::<Arc<TopBlockDescrStuff>>::None;
        let mut prev_descr = Option::<McShardRecord>::None;
        let mut prev_shard = ShardIdent::default();
        let mut prev_chain_len = 0;
        let gen_utime = collator_data.gen_utime();
        for sh_bd in shard_top_blocks {
            self.check_stop_flag()?;
            let mut res_flags = 0;
            let now = std::time::Instant::now();
            let result = sh_bd.prevalidate(
                mc_data.state().block_id(),
                &mc_data.state(),
                TbdMode::FAIL_NEW | TbdMode::FAIL_TOO_NEW,
                &mut res_flags
            );
            log::debug!("{}: prevalidate TIME: {}μ for {}", self.collated_block_descr, now.elapsed().as_micros(), sh_bd.proof_for().shard());
            let chain_len = match result {
                Ok(len) => {
                    if len <= 0 || len > UNREGISTERED_CHAIN_MAX_LEN as i32 {
                        log::warn!("{}: ShardTopBlockDescr for {} skipped: its chain length is {}",
                            self.collated_block_descr, sh_bd.proof_for(), len);
                        continue;
                    }
                    len as usize
                }
                Err(e) => {
                    log::warn!("{}: ShardTopBlockDescr for {} skipped: res_flags = {}, error: {}",
                    self.collated_block_descr, sh_bd.proof_for(), res_flags, e);
                    continue
                }
            };
            if sh_bd.gen_utime() >= collator_data.gen_utime {
                log::debug!(
                    "{}: ShardTopBlockDescr for {} skipped: it claims to be generated at {} \
                    while it is still {}",
                    self.collated_block_descr,
                    sh_bd.proof_for(),
                    sh_bd.gen_utime(),
                    collator_data.gen_utime()
                );
                continue;
            }
            let mut descr = sh_bd.get_top_descr(chain_len)?;
            if collator_data.config.has_capability(GlobalCapabilities::CapWorkchains) {
                descr.descr.proof_chain = Some(sh_bd.top_block_descr().chain().clone());
                // for (i, cell) in descr.descr.proof_chain.as_ref().unwrap().iter().enumerate() {
                //     log::trace!(
                //         "{} import_new_shard_top_blocks_for_masterchain chain from {} proof #{}\n{:#.100}",
                //         self.collated_block_descr,
                //         descr.block_id,
                //         i,
                //         cell
                //     );
                // }
            }
            if let Some(mesh_config) = mc_data.config().mesh_config()? {
                mesh_config.iterate_with_keys(|nw_id: i32, nw_config| {
                    // TODO the mesh: use proper queues instead empty
                    let queue = OutMsgQueueInfo::default();
                    let queue_hash = queue.hash()?;
                    let queue_descr = ConnectedNwOutDescr {
                        out_queue_update: HashUpdate {
                            old_hash: queue_hash.clone(),
                            new_hash: queue_hash
                        },
                        exported: VarUInteger32::zero()
                    };
                    descr.descr.mesh_msg_queues.set(&nw_id, &queue_descr)?;
                    Ok(true)
                })?;

            }
            CHECK!(descr.block_id() == sh_bd.proof_for());
            let shard = descr.shard();
            let start_blks = sh_bd.get_prev_at(chain_len);
            let now = std::time::Instant::now();
            let result = may_update_shard_block_info(collator_data.shards()?, &descr, &start_blks, lt_limit, Some(&mut shards_updated));
            log::debug!("{}: may_update_shard_block_info TIME: {}μ for {}", self.collated_block_descr, now.elapsed().as_micros(), descr.shard());
            match result {
                Err(e) => {
                    log::warn!("{}: cannot add new top shard block {} to shard configuration: {}",
                        self.collated_block_descr, sh_bd.proof_for(), e);
                    continue
                }
                Ok((false, _)) => {
                    CHECK!(start_blks.len() == 1);

                    if &prev_shard.sibling() == shard {

                        CHECK!(start_blks.len() == 1);
                        let prev_bd = prev_bd.clone().ok_or_else(|| error!("Can't unwrap `prev_bd`"))?;
                        let start_blks2 = prev_bd.get_prev_at(prev_chain_len);
                        CHECK!(start_blks2.len() == 1);
                        CHECK!(start_blks == start_blks2);
                        let mut prev_descr = prev_descr.clone().ok_or_else(|| error!("Can't unwrap `prev_descr`"))?;

                        prev_descr.descr.reg_mc_seqno = self.new_block_id_part.seq_no;
                        descr.descr.reg_mc_seqno = self.new_block_id_part.seq_no;
                        let end_lt = max(prev_descr.descr.end_lt, descr.descr.end_lt);
                        if let Err(e) = self.update_shard_block_info2(
                            collator_data.shards_mut()?,
                            prev_descr.clone(), descr.clone(),
                            &start_blks2,
                            mc_data.config(),
                            Some(&mut shards_updated),
                            gen_utime,
                        ) {
                            log::debug!(
                                "{}: cannot add new split top shard blocks {} and {} to shard configuration: {}",
                                self.collated_block_descr,
                                sh_bd.proof_for(),
                                prev_bd.proof_for(),
                                e
                            );
                            //prev_descr.clear();
                            //descr.clear();

                            // t-node doesn't contain next line, but I think it needs here.
                            prev_shard = ShardIdent::default();
                        } else {
                            log::debug!("{}: updated top shard block information with {} and {}",
                                self.collated_block_descr, sh_bd.proof_for(), prev_bd.proof_for());
                            collator_data.store_shard_fees(&prev_descr)?;
                            collator_data.store_shard_fees(&descr)?;
                            collator_data.register_shard_block_creators(prev_bd.get_creator_list(prev_chain_len)?)?;
                            collator_data.register_shard_block_creators(sh_bd.get_creator_list(chain_len)?)?;
                            collator_data.add_top_block_descriptor(prev_bd.clone());
                            collator_data.add_top_block_descriptor(sh_bd.clone());
                            collator_data.store_workchain_copyleft_rewards(&prev_descr)?;
                            collator_data.store_workchain_copyleft_rewards(&descr)?;
                            tb_act += 2;
                            //prev_bd.clear();
                            //prev_descr.clear();
                            prev_shard = ShardIdent::default();
                            collator_data.update_shards_max_end_lt(end_lt);
                        }
                    } else if *shard == prev_shard {
                        log::debug!("{}: skip postponing new top shard block {}",
                            self.collated_block_descr, sh_bd.proof_for());
                    } else {
                        log::debug!("{}: postpone adding new top shard block {}",
                            self.collated_block_descr, sh_bd.proof_for());
                        prev_bd = Some(sh_bd);
                        prev_descr = Some(descr.clone());
                        prev_shard = shard.clone();
                        prev_chain_len = chain_len;
                    }
                }
                Ok((true, _)) => {
                    if prev_bd.is_some() {
                        prev_bd = None;
                        prev_descr = None;
                        prev_shard = ShardIdent::default();
                    }
        
                    descr.descr.reg_mc_seqno = self.new_block_id_part.seq_no;
                    let end_lt = descr.descr.end_lt;
                    let result = self.update_shard_block_info(
                        collator_data.shards_mut()?,
                        descr.clone(),
                        &start_blks,
                        mc_data.config(),
                        Some(&mut shards_updated),
                        gen_utime,
                    );
                    if let Err(e) = result {
                        log::debug!("{}: cannot add new top shard block {} to shard configuration: {}",
                            self.collated_block_descr, sh_bd.proof_for(), e);
                        //descr.clear();
                    } else {
                        collator_data.store_shard_fees(&descr)?;
                        collator_data.store_workchain_copyleft_rewards(&descr)?;
                        collator_data.register_shard_block_creators(sh_bd.get_creator_list(chain_len)?)?;
                        collator_data.update_shards_max_end_lt(end_lt);
                        log::debug!("{}: updated top shard block information with {}",
                            self.collated_block_descr, sh_bd.proof_for());
                        tb_act += 1;
                        collator_data.add_top_block_descriptor(sh_bd.clone());
                    }
                }
            }
            if self.check_cutoff_timeout() {
                log::warn!("{}: TIMEOUT is elapsed, stop processing import_new_shard_top_blocks_for_masterchain",
                        self.collated_block_descr);
                break
            }
        }

        if tb_act > 0 {
            collator_data.set_shard_conf_adjusted();
        
            // LOG(INFO) << "updated shard block configuration to ";
            // auto csr = shard_conf_->get_root_csr();
            // block::gen::t_ShardHashes.print(std::cerr, csr.write());
        }

        // block::gen::ShardFeeCreated::Record fc;
        // if (!(tlb::csr_unpack(fees_import_dict_->get_root_extra(),
        //                         fc)  // _ fees:CurrencyCollection create:CurrencyCollection = ShardFeeCreated;
        //         && value_flow_.fees_imported.validate_unpack(fc.fees) && import_created_.validate_unpack(fc.create))) {
        //     return fatal_error("cannot read the total imported fees from the augmentation of the root of ShardFees");
        // }

        // log::debug!(
        //     "total fees_imported = {}; out of them, total fees_created = {}", 
        //     value_flow_.fees_imported,
        //     import_created
        // );

        let shard_fees = collator_data.shard_fees().root_extra().clone();

        collator_data.value_flow.fees_collected.add(&shard_fees.fees)?;
        collator_data.value_flow.fees_imported = shard_fees.fees;

        Ok(())
    }

    fn import_new_mesh_blocks(
        &self,
        prev_data: &PrevData,
        mc_data: &McData,
        collator_data: &mut CollatorData
    ) -> Result<()> {
        if let Some(mesh_config) = mc_data.config().mesh_config()? {

            log::trace!("{}: import_new_mesh_blocks", self.collated_block_descr);

            let mut mesh_hashes = MeshHashes::new();
            mesh_config.iterate_with_keys(|nw_id: i32, nw_config| {

                if nw_config.is_active {

                    let last_applied = self.engine.load_last_mesh_mc_block_id(nw_id)?
                        .ok_or_else(|| error!("cannot get last mesh block id for network {}", nw_id))?;

                    if let Some(descr) = mc_data.mc_state_extra().mesh.get(&nw_id)? {
                        if descr.seq_no >= last_applied.seq_no {
                            mesh_hashes.set(&nw_id, &descr)?;
                            log::debug!("{}: skip mesh network {} block {} (already applied)",
                                self.collated_block_descr, nw_id, last_applied);
                            return Ok(true);
                        }
                    }

                    log::trace!("{}: connected network {} is updated upto {}", 
                        self.collated_block_descr, nw_id, last_applied);

                    let handle = self.engine.load_block_handle(&last_applied)?
                        .ok_or_else(|| error!("cannot get block handle for {} {}", nw_id, last_applied))?;
                    let new_descr = ConnectedNwDescr {
                        seq_no: last_applied.seq_no,
                        root_hash: last_applied.root_hash().clone(),
                        file_hash: last_applied.file_hash().clone(),
                        imported: VarUInteger32::zero(),
                        gen_utime: handle.gen_utime()?,
                    };
                    mesh_hashes.set(&nw_id, &new_descr)?;
                } else {
                    log::trace!("{}: connected network {} is not active", 
                        self.collated_block_descr, nw_id);
                }
                Ok(true)
            })?;

            collator_data.set_mesh(mesh_hashes)?;
        } else {
            log::trace!("{}: import_new_mesh_blocks - there are no connected networks", self.collated_block_descr);
        }
        Ok(())
    }

    //
    // collate
    //
    fn update_value_flow(
        &self,
        mc_data: &McData,
        prev_data: &PrevData,
        collator_data: &mut CollatorData,
    ) -> Result<()> {
        log::trace!("{}: update_value_flow", self.collated_block_descr);

        if self.shard.is_masterchain() {
            collator_data.value_flow.created.grams = mc_data.config().block_create_fees(true)?;
            
            collator_data.value_flow.recovered = collator_data.value_flow.created.clone();
            collator_data.value_flow.recovered.add(&collator_data.value_flow.fees_collected)?;
            collator_data.value_flow.recovered.add(mc_data.state().state()?.total_validator_fees())?;

            match mc_data.config().fee_collector_address() {
                Err(_) => {
                    log::debug!("{}: fee recovery disabled (no collector smart contract defined in configuration)",
                        self.collated_block_descr);
                    collator_data.value_flow.recovered = CurrencyCollection::default();
                }
                Ok(_addr) => {
                    if collator_data.value_flow.recovered.grams.as_u128() < 1_000_000_000 {
                        log::debug!("{}: fee recovery skipped ({})",
                            self.collated_block_descr, collator_data.value_flow.recovered);
                        collator_data.value_flow.recovered = CurrencyCollection::default();
                    }
                }
            };

            collator_data.value_flow.minted = self.compute_minted_amount(mc_data)?;

            if !collator_data.value_flow.minted.is_zero()? && mc_data.config().minter_address().is_err() {
                log::warn!("{}: minting of {} disabled: no minting smart contract defined",
                    self.collated_block_descr, collator_data.value_flow.minted);
                collator_data.value_flow.minted = CurrencyCollection::default();
            }
        } else {
            collator_data.value_flow.created.grams = mc_data.config().block_create_fees(false)?;
            collator_data.value_flow.created.grams >>= self.shard.prefix_len();
        }
        collator_data.value_flow.from_prev_blk = prev_data.total_balance().clone();
        Ok(())
    }

    fn compute_minted_amount(&self, mc_data: &McData) -> Result<CurrencyCollection> {
        log::trace!("{}: compute_minted_amount", self.collated_block_descr);
        
        CHECK!(self.shard.is_masterchain());
        let mut to_mint = CurrencyCollection::default();

        let to_mint_cp = match mc_data.config().to_mint() {
            Err(e) => {
                log::warn!("{}: Can't get config param 7 (to_mint): {}", self.collated_block_descr, e);
                return Ok(to_mint)
            },
            Ok(v) => v
        };

        let old_global_balance = mc_data.global_balance();
        to_mint_cp.iterate_with_keys(|key: u32, amount| {
            let amount2 = old_global_balance.get_other(key)?.unwrap_or_default();
            if amount > amount2 {
                let mut delta = amount.clone();
                delta.sub(&amount2)?;
                log::debug!("{}: currency #{}: existing {}, required {}, to be minted {}",
                    self.collated_block_descr, key, amount2, amount, delta);
                if key != 0 {
                    to_mint.set_other_ex(key, &delta)?;
                }
            }
            Ok(true)
        })?;

        Ok(to_mint)
    }

    async fn create_ticktock_transactions(
        &self,
        tock: bool,
        mc_data: &McData,
        prev_data: &PrevData,
        collator_data: &mut CollatorData,
        exec_manager: &mut ExecutionManager,
    ) -> Result<()> {
        log::trace!("{}: create_ticktock_transactions", self.collated_block_descr);
        let config_account_id = AccountId::from(mc_data.config().config_addr.clone());
        let fundamental_dict = mc_data.config().fundamental_smc_addr()?;
        for res in &fundamental_dict {
            let account_id = SliceData::load_builder(res?.0)?;
            self.create_ticktock_transaction(account_id, tock, prev_data, collator_data, 
                exec_manager).await?;
            self.check_stop_flag()?;
        }
        self.create_ticktock_transaction(config_account_id, tock, prev_data, collator_data, 
            exec_manager).await?;
        exec_manager.wait_transactions(collator_data).await?;
        Ok(())
    }

    async fn create_ticktock_transaction(
        &self,
        account_id: AccountId,
        tock: bool,
        prev_data: &PrevData,
        collator_data: &mut CollatorData,
        exec_manager: &mut ExecutionManager,
    ) -> Result<()> {
        log::trace!(
            "{}: create_ticktock_transaction({}) acc: {:x}",
            self.collated_block_descr,
            if tock { "tock" } else { "tick" },
            account_id
        );
        CHECK!(self.shard.is_masterchain());

        // TODO: get account from collator data
        let account = prev_data
            .account(&account_id)?
            .ok_or_else(|| error!("Can't find account {}", account_id))?
            .read_account()?;
        let tick_tock = account.get_tick_tock().cloned().unwrap_or_default();

        if (tick_tock.tock && tock) || (tick_tock.tick && !tock) {
            let tt = if tock {TransactionTickTock::Tock} else {TransactionTickTock::Tick};
            // different accounts can produce messages with same LT which cause order violation
            exec_manager.execute(account_id, AsyncMessage::TickTock(tt), prev_data, collator_data).await?;
        }

        Ok(())
    }

    async fn create_special_transactions(
        &self,
        mc_data: &McData,
        prev_data: &PrevData,
        collator_data: &mut CollatorData,
        exec_manager: &mut ExecutionManager,
    ) -> Result<()> {
        if !self.shard.is_masterchain() {
            return Ok(())
        }
        log::trace!("{}: create_special_transactions", self.collated_block_descr);

        let account_id = mc_data.config().fee_collector_address()?.into();
        self.create_special_transaction(
            account_id,
            collator_data.value_flow.recovered.clone(),
            |msg| AsyncMessage::Recover(msg),
            prev_data,
            collator_data,
            exec_manager
        ).await?;
        self.check_stop_flag()?;

        let account_id = AccountId::from(mc_data.config().minter_address()?);
        self.create_special_transaction(
            account_id,
            collator_data.value_flow.minted.clone(),
            |msg| AsyncMessage::Mint(msg),
            prev_data,
            collator_data,
            exec_manager
        ).await?;

        exec_manager.wait_transactions(collator_data).await?;

        Ok(())
    }

    async fn create_special_transaction(
        &self,
        account_id: AccountId,
        amount: CurrencyCollection,
        f: impl FnOnce(CommonMessage) -> AsyncMessage,
        prev_data: &PrevData,
        collator_data: &mut CollatorData,
        exec_manager: &mut ExecutionManager,
    ) -> Result<()> {
        log::trace!(
            "{}: create_special_transaction: recover {} to account {:x}",
            self.collated_block_descr,
            amount.grams,
            account_id
        );
        if amount.is_zero()? || !self.shard.is_masterchain() {
            return Ok(())
        }
        let mut hdr = InternalMessageHeader::with_addresses_and_bounce(
            MsgAddressInt::with_standart(None, -1, [0; 32].into())?,
            MsgAddressInt::with_standart(None, -1, account_id.clone())?,
            amount,
            true
        );
        hdr.created_lt = collator_data.start_lt()?;
        hdr.created_at = collator_data.gen_utime.into();
        let msg = CommonMessage::Std(Message::with_int_header(hdr));
        exec_manager.execute(account_id, f(msg), prev_data, collator_data).await?;
        Ok(())
    }

    async fn process_inbound_internal_messages(
        &self,
        prev_data: &PrevData,
        collator_data: &mut CollatorData,
        output_queue_manager: &MsgQueueManager,
        exec_manager: &mut ExecutionManager,
    ) -> Result<()> {
        log::debug!("{}: process_inbound_internal_messages", self.collated_block_descr);
        let mut iter = output_queue_manager.merge_out_queue_iter(&self.shard)?;
        while let Some(k_v) = iter.next() {
            let (key, enq, created_lt, block_id) = k_v?;
            if !collator_data.split_queues && !block_id.shard().contains_full_prefix(&enq.cur_prefix()) {
                // this message was left from split result
                continue;
            }
            log::trace!(
                "{}: message {:x}, lt: {}, enq lt: {}",
                self.collated_block_descr, key, created_lt, enq.enqueued_lt()
            );
            collator_data.update_last_proc_int_msg((created_lt, enq.message_hash()))?;
            if collator_data.out_msg_queue_info.already_processed(&enq)? {
                log::trace!(
                    "{}: message {:x} has been already processed by us before, skipping",
                    self.collated_block_descr, key.hash
                );
            } else {
                self.check_inbound_internal_message(&key, &enq, created_lt, block_id.shard())
                    .map_err(|err| error!("problem processing internal inbound message \
                        with hash {:x} : {}", key.hash, err))?;
                let our = self.shard.contains_full_prefix(&enq.cur_prefix());
                let to_us = self.shard.contains_full_prefix(&enq.dst_prefix());
                if to_us {
                    let account_id = enq.dst_account_id()?;
                    log::debug!("{}: message {:x} sent to execution to account {:x}", self.collated_block_descr, key.hash, account_id);
                    let msg = AsyncMessage::Int(enq, our);
                    exec_manager.execute(account_id, msg, prev_data, collator_data).await?;
                } else {
                    // println!("{:x} {:#}", key, enq);
                    // println!("cur: {}, dst: {}", enq.cur_prefix(), enq.dst_prefix());
                    log::debug!("{}: enqueue_transit_message {:x}", self.collated_block_descr, enq.message_hash());
                    collator_data.enqueue_transit_message(&self.shard, &key, &enq, our)?;
                    if our {
                        collator_data.del_out_msg_from_state(&key)?;
                    }
                }
            }
            if collator_data.block_full {
                log::debug!("{}: BLOCK FULL, stop processing internal messages", self.collated_block_descr);
                break
            }
            if self.check_cutoff_timeout() {
                log::warn!("{}: TIMEOUT ({}ms) is elapsed, stop processing internal messages",
                self.collated_block_descr, self.engine.collator_config().cutoff_timeout_ms);
                break
            }
            self.check_stop_flag()?;
        }
        // all internal messages are processed
        collator_data.inbound_queues_empty = iter.next().is_none();
        Ok(())
    }

    fn check_inbound_internal_message(
        &self,
        key: &OutMsgQueueKey,
        enq: &MsgEnqueueStuff,
        created_lt: u64,
        nb_shard: &ShardIdent,
    ) -> Result<()> {
        let header = enq.message().get_std().ok().and_then(|msg| msg.int_header())
            .ok_or_else(|| error!("message is not internal"))?;
        if created_lt != header.created_lt {
            fail!("inbound internal message has an augmentation value in source OutMsgQueue \
                distinct from the one in its contents")
        }
        if enq.fwd_fee_remaining() > header.fwd_fee() {
            fail!("inbound internal message has fwd_fee_remaining={} larger than original fwd_fee={}",
                enq.fwd_fee_remaining(), header.fwd_fee())
        }
        if !nb_shard.contains_full_prefix(&enq.cur_prefix()) {
            fail!("inbound internal message does not have current address in the originating neighbor shard")
        }
        if !self.shard.contains_full_prefix(&enq.next_prefix()) {
            fail!("inbound internal message does not have next hop address in our shard")
        }
        if key.workchain_id != enq.next_prefix().workchain_id {
            fail!("inbound internal message has invalid key in OutMsgQueue \
                : its first 96 bits differ from next_hop_addr")
        }
        Ok(())
    }

    async fn process_inbound_external_messages(
        &self,
        prev_data: &PrevData,
        collator_data: &mut CollatorData,
        exec_manager: &mut ExecutionManager,
    ) -> Result<()> {
        if collator_data.skip_extmsg() {
            log::debug!(
                "{}: skipping processing of inbound external messages", 
                self.collated_block_descr
            );
            return Ok(())
        }
        log::debug!("{}: process_inbound_external_messages", self.collated_block_descr);
        let finish_time_ms = self.get_external_messages_finish_time_micros();
        let mut iter = self.engine.get_external_messages_iterator(self.shard.clone(), finish_time_ms);
        loop {
            let Some((msg, msg_id)) = iter.next() else {
                break;
            };
            let header = msg.ext_in_header()
                .ok_or_else(|| error!("message {:x} is not external inbound message", msg_id))?;
            if self.shard.contains_address(&header.dst)? {
                if !collator_data.limit_fits(ParamLimitIndex::Soft) {
                    log::debug!(
                        "{}: BLOCK FULL, stop processing external messages", 
                        self.collated_block_descr
                    );
                    break
                }
                if self.check_cutoff_timeout() {
                    log::warn!(
                        "{}: TIMEOUT is elapsed, stop processing external messages",
                        self.collated_block_descr
                    );
                    break
                }
                log::debug!("{}: message {:x} sent to execution", self.collated_block_descr, msg_id);
                let (_, account_id) = header.dst.extract_std_address(true)?;
                log::debug!("{}: message {:x} sent to execution", self.collated_block_descr, msg_id);
                let msg = AsyncMessage::Ext(CommonMessage::Std(msg.deref().clone()), msg_id);
                exec_manager.execute(account_id, msg, prev_data, collator_data).await?;
            } else {
                // usually node collates more than one shard, the message can belong another one,
                // so we can't postpone it
                // (difference with t-node)
                // collator_data.to_delay.push(id);
            }
            self.check_stop_flag()?;
        }
        exec_manager.wait_transactions(collator_data).await?;
        let (accepted, rejected) = collator_data.withdraw_ext_msg_statuses();
        self.engine.complete_external_messages(rejected, accepted)?;
        Ok(())
    }

    async fn process_remp_messages(
        &self,
        prev_data: &PrevData,
        mc_data: &McData,
        collator_data: &mut CollatorData,
        exec_manager: &mut ExecutionManager,
    ) -> Result<(usize, usize)> {
        log::trace!("{}: process_remp_messages", self.collated_block_descr);

        let remp_collator_interface = self.remp_collator_interface.as_ref()
            .ok_or_else(|| error!("remp_collator_interface is not set"))?;

        remp_collator_interface.init_queue(
            mc_data.state().block_id(),
            &prev_data.pure_states.iter().map(|s| s.block_id()).collect::<Vec<_>>()
        ).await?;
        log::trace!("{}: process_remp_messages: inited queue", self.collated_block_descr);

        while let Some((msg, id)) = remp_collator_interface.get_next_message_for_collation().await? {
            log::trace!("{}: process_remp_messages: got next message {:x}", self.collated_block_descr, id);
            let header = msg.ext_in_header().ok_or_else(|| error!("remp message {:x} \
                is not external inbound message", id))?;
            if self.shard.contains_address(&header.dst)? {
                let pruned_count = collator_data.estimate_pruned_count();
                if !collator_data.block_limit_status.fits_normal(REMP_CUTOFF_LIMIT, pruned_count) {
                    log::trace!("{}: block is loaded enough, stop processing remp messages", self.collated_block_descr);
                    break;
                } else if self.check_cutoff_timeout() {
                    log::warn!("{}: TIMEOUT is elapsed, stop processing remp messages",
                        self.collated_block_descr);
                    break;
                } else {
                    let (_, account_id) = header.dst.extract_std_address(true)?;
<<<<<<< HEAD
                    let msg = AsyncMessage::Ext(msg.deref().clone(), id.clone());
=======
                    let msg = CommonMessage::Std(msg.deref().clone());
                    log::trace!("{}: remp message {:x} sent to execution", self.collated_block_descr, id);
                    let msg = AsyncMessage::Ext(msg, id);
>>>>>>> 3990b7eb
                    exec_manager.execute(account_id, msg, prev_data, collator_data).await?;
                    log::trace!("{}: remp message {:x} sent to execution", self.collated_block_descr, id);
                }
            } else {
                log::warn!(
                    "{}: process_remp_messages: ignored message {:x} for another shard {}",
                    self.collated_block_descr, id, header.dst
                );
            }
            self.check_stop_flag()?;
        }
        exec_manager.wait_transactions(collator_data).await?;
        let (accepted, rejected) = collator_data.withdraw_ext_msg_statuses();
        Ok((accepted.len(), rejected.len()))
    }

    async fn process_new_messages(
        &self,
        mut enqueue_only: bool,
        prev_data: &PrevData,
        collator_data: &mut CollatorData,
        exec_manager: &mut ExecutionManager,
    ) -> Result<()> {
        log::debug!("{}: process_new_messages", self.collated_block_descr);
        let use_hypercube = !collator_data.config.has_capability(GlobalCapabilities::CapOffHypercube);
        let opts = collator_data.serde_opts;
        while !collator_data.new_messages.is_empty() {

            // In the iteration we execute only existing messages.
            // Newly generating messages will be executed next itaration (only after waiting).

            let mut new_messages = std::mem::take(&mut collator_data.new_messages);
            // we can get sorted items somehow later
            while let Some(NewMessage{ lt_hash: (created_lt, hash), msg, tr_cell, prefix }) = new_messages.pop() {
                let std_msg = msg.get_std()?;
                let info = std_msg.int_header().ok_or_else(|| error!("message is not internal"))?;
                let fwd_fee = *info.fwd_fee();
                enqueue_only |= collator_data.block_full | self.check_cutoff_timeout();
                if enqueue_only || !self.shard.contains_address(&info.dst)? {
                    // everything was made in new_transaction
                } else {
                    CHECK!(info.created_at.as_u32(), collator_data.gen_utime);
                    let key = OutMsgQueueKey::with_account_prefix(&prefix, hash.clone());
                    collator_data.out_msg_queue_info.del_message(&key)?;
                    collator_data.enqueue_count -= 1;

                    let env = MsgEnvelopeStuff::new(msg, &self.shard, fwd_fee, use_hypercube, opts)?;
                    let account_id = env.message().get_std()?.int_dst_account_id().unwrap_or_default();
                    collator_data.update_last_proc_int_msg((created_lt, hash))?;
                    let msg = AsyncMessage::New(env, tr_cell);
                    log::debug!("{}: message {:x} sent to execution", self.collated_block_descr, key.hash);
                    exec_manager.execute(account_id, msg, prev_data, collator_data).await?;
                };
                self.check_stop_flag()?;
            }
            exec_manager.wait_transactions(collator_data).await?;
            self.check_stop_flag()?;
        }

        Ok(())
    }

    fn update_processed_upto(&self, mc_data: &McData, collator_data: &mut CollatorData) -> Result<()> {
        log::trace!("{}: update_processed_upto", self.collated_block_descr);

        let ref_mc_seqno = match self.shard.is_masterchain() {
            true => self.new_block_id_part.seq_no,
            false => mc_data.state().block_id().seq_no
        };

        // Use masterchain seqno for `ProcessedUptoStuff` for the old implementation
        let seqno = ref_mc_seqno;

        // Use shard seqno for `ProcessedUptoStuff` for the new implementation

        collator_data.update_min_mc_seqno(ref_mc_seqno);
        let lt = collator_data.last_proc_int_msg.0;
        if lt != 0 {
            let hash = collator_data.last_proc_int_msg.1.clone();
            collator_data.out_msg_queue_info.add_processed_upto(
                seqno, 
                lt, 
                hash
            )?;
            collator_data.out_msg_queue_info.compactify()?;
        // TODO: need to think about this later, maybe config->lt is 0 always...
        } else if collator_data.inbound_queues_empty {
            if let Some(lt) = mc_data.state().state()?.gen_lt().checked_sub(1) {
                collator_data.out_msg_queue_info.add_processed_upto(
                    seqno, 
                    lt, 
                    UInt256::MAX
                )?;
                collator_data.out_msg_queue_info.compactify()?;
            }
        }
        Ok(())
    }

    fn check_block_overload(&self, collator_data: &mut CollatorData, out_queue_cleaned_partial: bool) {
        log::trace!("{}: check_block_overload", self.collated_block_descr);
        let pruned_count = collator_data.estimate_pruned_count();
        let class = collator_data.block_limit_status.classify(pruned_count);
        if class == ParamLimitIndex::Underload {
            // we don't want to merge if collation too long
            if !self.check_cutoff_timeout() && !out_queue_cleaned_partial && !collator_data.before_split {
                collator_data.underload_history |= 1;
                log::info!("{}: Block is underloaded", self.collated_block_descr);
            }
        } else if class >= ParamLimitIndex::Soft {
            collator_data.overload_history |= 1;
            log::info!("{}: Block is overloaded (category {:?})", self.collated_block_descr, class);
        } else {
            log::info!("{}: Block is loaded normally", self.collated_block_descr);
        }

        if let Some(true) = self.collator_settings.want_split {
            log::info!("{}: want_split manually set", self.collated_block_descr);
            collator_data.want_split = true;
            return
        } else if let Some(true) = self.collator_settings.want_merge {
            log::info!("{}: want_merge manually set", self.collated_block_descr);
            collator_data.want_merge = true;
            return
        }

        if CollatorData::history_weight(collator_data.overload_history) >= 0 {
            log::info!("{}: want_split set because of overload history 0x{:X}",
                self.collated_block_descr, collator_data.overload_history);
            collator_data.want_split = true;
        } else if CollatorData::history_weight(collator_data.underload_history) >= 0 {
            log::info!("{}: want_merge set because of underload history 0x{:X}",
                self.collated_block_descr, collator_data.underload_history);
            collator_data.want_merge = true;
        }
    }

    async fn send_copyleft_rewards(
        &self,
        mc_data: &McData,
        prev_data: &PrevData,
        collator_data: &mut CollatorData,
        exec_manager: &mut ExecutionManager
    ) -> Result<CopyleftRewards> {
        if self.shard.is_masterchain() {
            if let Ok(copyleft_config) = mc_data.config().copyleft_config() {
                let mut new_state_copyleft_rewards = prev_data.state_copyleft_rewards.clone();
                let send_rewards = new_state_copyleft_rewards.merge_rewards_with_threshold(
                    &collator_data.get_workchains_copyleft_rewards(), &copyleft_config.copyleft_reward_threshold
                )?;
                log::debug!("send copyleft rewards count: {}", send_rewards.len());

                for (account_id, value) in send_rewards {
                    log::trace!(
                        "{}: create copyleft reward transaction: reward {} to account {:x}",
                        self.collated_block_descr,
                        value,
                        account_id
                    );
                    let mut hdr = InternalMessageHeader::with_addresses(
                        MsgAddressInt::with_standart(None, -1, [0; 32].into())?,
                        MsgAddressInt::with_standart(None, -1, account_id.clone())?,
                        CurrencyCollection::from_grams(value)
                    );
                    hdr.ihr_disabled = true;
                    hdr.bounce = false;
                    hdr.created_lt = collator_data.start_lt()?;
                    hdr.created_at = UnixTime32::new(collator_data.gen_utime);
                    let msg = CommonMessage::Std(Message::with_int_header(hdr));
                    exec_manager.execute(account_id, AsyncMessage::Copyleft(msg), prev_data, collator_data).await?;

                    self.check_stop_flag()?;
                }
                exec_manager.wait_transactions(collator_data).await?;

                return Ok(new_state_copyleft_rewards)
            }
        }
        Ok(CopyleftRewards::default())
    }

    //
    // finalize
    //
    async fn finalize_block(
        &self,
        mc_data: &McData,
        prev_data: &PrevData,
        collator_data: &mut CollatorData,
        mut exec_manager: ExecutionManager,
        new_state_copyleft_rewards: CopyleftRewards,
    ) -> Result<(BlockCandidate, ShardStateUnsplit, ExecutionManager)> {
        log::trace!("{}: finalize_block", self.collated_block_descr);
        let opts = collator_data.serde_opts;
        let (want_split, overload_history)  = collator_data.want_split();
        let (want_merge, underload_history) = collator_data.want_merge();

        // update shard accounts tree and prepare accounts blocks
        let mut new_accounts = prev_data.accounts.clone();
        let mut accounts = ShardAccountBlocks::with_serde_opts(opts);
        let config_addr = match self.shard.is_masterchain() {
            true => prev_data.state().config_params()?.config_address().ok(),
            false => None
        };
        let mut changed_accounts = HashMap::new();
        let mut new_config_opt = None;
        let mut current_workchain_copyleft_rewards = CopyleftRewards::default();
        for (account_id, (sender, handle)) in exec_manager.changed_accounts.drain() {
            std::mem::drop(sender);
            let mut shard_acc = handle.await
                .map_err(|err| error!("account {:x} thread didn't finish: {}", account_id, err))??;
            let account = shard_acc.read_account()?;
            if let Some(addr) = &config_addr {
                if addr == &account_id {
                    new_config_opt = Some(Self::extract_new_config(
                        prev_data.state().config_params()?,
                        &account,
                        addr
                    )?);
                }
            }
            let acc_block = shard_acc.update_shard_state(&mut new_accounts)?;
            if !acc_block.transactions().is_empty() {
                accounts.insert(&acc_block)?;
            }
            current_workchain_copyleft_rewards.merge_rewards(shard_acc.copyleft_rewards())?;
            changed_accounts.insert(account_id, shard_acc);
        }

        if let Some(new_hardfork_config) = self.engine.get_config_for_hardfork() {
            if let Some(new_config) = new_config_opt.as_mut() {
                new_hardfork_config.config_params.iterate_slices(|key, value| {
                    new_config.config_params.set(key, &value)?;
                    Ok(true)
                })?;
            } else {
                new_config_opt = Some(new_hardfork_config);
            }
        }

        log::trace!("{}: finalize_block: calc value flow", self.collated_block_descr);
        // calc value flow
        let mut value_flow = collator_data.value_flow.clone();
        value_flow.imported = collator_data.in_msgs.root_extra().value_imported.clone();
        value_flow.exported = collator_data.out_msgs.root_extra().clone();
        value_flow.fees_collected = accounts.root_extra().clone();
        value_flow.fees_collected.grams.add(&collator_data.in_msgs.root_extra().fees_collected)?;
        log::trace!("{}: current workchain copyleft rewards count in finalize block: {}",
            self.collated_block_descr, current_workchain_copyleft_rewards.len()?);
        value_flow.copyleft_rewards = current_workchain_copyleft_rewards;

        // value_flow.fees_collected.grams.add(&out_msg_dscr.root_extra().grams)?; // TODO: Why only grams?

        value_flow.fees_collected.add(&value_flow.fees_imported)?;
        value_flow.fees_collected.add(&value_flow.created)?;
        value_flow.to_next_blk = new_accounts.full_balance().clone();
        //value_flow.to_next_blk.add(&value_flow.recovered)?;

        // println!("{}", &value_flow);

        // TODO the mesh: use proper queues instead empty
        let mut out_msg_queue_mesh = MeshMsgQueuesInfo::new();
        if let Some(mesh_config) = mc_data.config().mesh_config()? {
            mesh_config.iterate_with_keys(|nw_id: i32, nw_config| {
                out_msg_queue_mesh.set(&nw_id, &InRefValue(OutMsgQueueInfo::default()))?;
                Ok(true)
            })?;
        }

        let (out_msg_queue_local, min_ref_mc_seqno) = collator_data.out_msg_queue_info.serialize()?;
        collator_data.update_min_mc_seqno(min_ref_mc_seqno);
        let (mut mc_state_extra, master_ref) = if self.shard.is_masterchain() {
            let (extra, min_seqno) = self.create_mc_state_extra(prev_data, collator_data, new_config_opt)?;
            collator_data.update_min_mc_seqno(min_seqno);
            (Some(extra), None)
        } else {
            (None, Some(mc_data.master_ref()?))
        };
        let gen_validator_list_hash_short = ValidatorSet::calc_subset_hash_short(
                                self.validator_set.list(), self.validator_set.catchain_seqno())?;

        log::trace!("{}: finalize_block: fill block info", self.collated_block_descr);
        // calc block info
        let mut info = BlockInfo::default();
        info.set_version(0);
        info.set_before_split(collator_data.before_split());
        info.set_want_merge(want_merge);
        info.set_want_split(want_split);
        info.set_after_split(self.after_split);
        info.set_prev_stuff(self.after_merge, collator_data.prev_stuff()?)?;
        info.set_shard(self.shard.clone());
        info.set_seq_no(self.new_block_id_part.seq_no)?;
        info.set_start_lt(collator_data.start_lt()?);
        info.set_end_lt(collator_data.block_limit_status.lt() + 1);
        info.set_gen_utime(UnixTime32::new(collator_data.gen_utime()));
        info.set_gen_validator_list_hash_short(gen_validator_list_hash_short);
        info.set_gen_catchain_seqno(self.validator_set.catchain_seqno());
        info.set_min_ref_mc_seqno(collator_data.min_mc_seqno()?);
        info.set_prev_key_block_seqno(mc_data.prev_key_block_seqno());
        info.write_master_ref(master_ref.as_ref())?;

        if mc_data.config().has_capability(GlobalCapabilities::CapReportVersion) {
            info.set_gen_software(Some(GlobalVersion {
                version: supported_version(),
                capabilities: supported_capabilities(),
            }));
        }

        log::trace!("{}: finalize_block: calc new state", self.collated_block_descr);
        // Calc new state, then state update

        log::trace!("copyleft rewards count from workchains: {}", collator_data.get_workchains_copyleft_rewards().len()?);
        if self.shard.is_masterchain() && !value_flow.copyleft_rewards.is_empty() {
            log::warn!("copyleft rewards in masterchain must be empty")
        }

        let mut new_state = ShardStateUnsplit::with_ident_and_opts(self.shard.clone(), opts);
        new_state.set_global_id(prev_data.state().state()?.global_id());
        new_state.set_seq_no(self.new_block_id_part.seq_no);
        new_state.set_gen_time(collator_data.gen_utime);
        new_state.set_gen_lt(info.end_lt());
        new_state.set_before_split(info.before_split());
        new_state.set_overload_history(overload_history);
        new_state.set_underload_history(underload_history);
        new_state.set_min_ref_mc_seqno(collator_data.min_mc_seqno()?);
        new_state.write_accounts(&new_accounts)?;
        if mc_data.config().has_capability(GlobalCapabilities::CapCommonMessage) {
            new_state.write_out_msg_queues_info(out_msg_queue_local, out_msg_queue_mesh)?;
        } else {
            new_state.write_out_msg_queue_info(&out_msg_queue_local)?;
        }
        new_state.set_master_ref(master_ref);
        new_state.set_total_balance(new_accounts.root_extra().balance().clone());
        if let Some(mc_state_extra) = &mut mc_state_extra {
            log::trace!("New unsplit copyleft rewards count: {}", new_state_copyleft_rewards.len()?);
            mc_state_extra.state_copyleft_rewards = new_state_copyleft_rewards;
        }
        let mut total_validator_fees = prev_data.total_validator_fees().clone();
        // total_validator_fees.add(&value_flow.created)?;
        // total_validator_fees.add(&accounts.root_extra())?;
        total_validator_fees.add(&value_flow.fees_collected)?;
        total_validator_fees.sub(&value_flow.recovered)?;
        new_state.set_total_validator_fees(total_validator_fees);
        if self.shard.is_masterchain() {
            *new_state.libraries_mut() = self.update_public_libraries(
                exec_manager.libraries.clone(),
                &changed_accounts
            )?;
        }
        new_state.write_custom(mc_state_extra.as_ref())?;
        if self.engine.get_config_for_hardfork().is_some() {
            new_state.update_config_smc()?;
        }

        if log::log_enabled!(log::Level::Trace) {
            new_state
                .read_out_msg_queue_info()?
                .proc_info()
                .iterate_slices_with_keys(|ref mut key, ref mut value| {
                    let key = ever_block::ProcessedInfoKey::construct_from(key)?;
                    let value = ever_block::ProcessedUpto::construct_from(value)?;
                    log::trace!(
                        "{}: new processed upto {} {:x} - {} {:x}",
                        self.collated_block_descr,
                        key.mc_seqno, key.shard,
                        value.last_msg_lt, value.last_msg_hash
                    );
                    Ok(true)
                })?;
        }

        log::trace!("{}: finalize_block: calc merkle update", self.collated_block_descr);
        let new_ss_root = new_state.serialize()?;

        self.check_stop_flag()?;

        // let mut visited_from_root = HashSet::new();
        // Self::_check_visited_integrity(&prev_data.state_root, &visited, &mut visited_from_root);
        // assert_eq!(visited.len(), visited_from_root.len());

        let (state_update, queue_updates) = self.create_merkle_updates(
            &prev_data,
            &collator_data,
            &mc_data,
            &new_ss_root
        ).map_err(|e| {
            log::error!("{}: create_merkle_updates {:?}", self.collated_block_descr, e);
            e
        })?;

        self.check_stop_flag()?;

        // calc block extra
        let mut extra = if collator_data.config.has_capability(GlobalCapabilities::CapCommonMessage) {
            BlockExtra::with_common_msg_support()
        } else {
            BlockExtra::default()
        };
        extra.write_in_msg_descr(&collator_data.in_msgs)?;
        extra.write_out_msg_descr(&collator_data.out_msgs)?;
        extra.write_account_blocks(&accounts)?;
        log::trace!("{}: finalize_block: BlockExtra 1", self.collated_block_descr);
        // mc block extra
        if let Some(mc_state_extra) = mc_state_extra {
            log::trace!("{}: finalize_block: McBlockExtra", self.collated_block_descr);
            let mut mc_block_extra = if collator_data.config.has_capability(GlobalCapabilities::CapCommonMessage) {
                McBlockExtra::with_common_message_support()
            } else {
                McBlockExtra::default()
            };
            *mc_block_extra.hashes_mut() = collator_data.shards.clone().unwrap();
            *mc_block_extra.fees_mut() = collator_data.shard_fees.clone();
            mc_block_extra.write_recover_create_msg(collator_data.recover_create_msg.as_ref())?;
            mc_block_extra.write_mint_msg(collator_data.mint_msg.as_ref())?;
            mc_block_extra.write_copyleft_msgs(&collator_data.copyleft_msgs)?;
            *mc_block_extra.mesh_descr_mut() = self.create_block_mesh_descrs(prev_data, collator_data, mc_data)?;
            if mc_state_extra.after_key_block {
                info.set_key_block(true);
                *mc_block_extra.config_mut() = Some(mc_state_extra.config().clone());
            }
            extra.write_custom(Some(&mc_block_extra))?;
        }
        extra.rand_seed = self.rand_seed.clone();
        extra.created_by = self.created_by.clone();

        let global_id = mc_data.state().state()?.global_id();
        // construct block
        let new_block = if collator_data.config.has_capability(GlobalCapabilities::CapCommonMessage) {
             Block::with_common_msg_support(
                global_id, 
                &info,
                &value_flow,
                &state_update,
                queue_updates,
                &extra
            )?
        } else {
            Block::with_out_queue_updates(
                global_id,
                info,
                value_flow,
                state_update,
                queue_updates,
                extra,
            )?
        };
        let mut block_id = self.new_block_id_part.clone();
        let workchain_id = block_id.shard().workchain_id();

        log::trace!("{}: finalize_block: fill block candidate", self.collated_block_descr);
        let cell = new_block.serialize_with_opts(opts)?;
        block_id.root_hash = cell.repr_hash();
        let data = ever_block::write_boc(&cell)?;
        block_id.file_hash = UInt256::calc_file_hash(&data);

        // !!!! DEBUG !!!!
        // if let Ok(block_str) = ever_block_json::debug_block(new_block.clone()) {
        //     let _ = std::fs::write(
        //         format!("tmp/{}.json", block_id), block_str
        //     );
        // }
        // !!!! DEBUG !!!!

        self.check_stop_flag()?;

        let collated_data = if !collator_data.shard_top_block_descriptors.is_empty() {
            let mut tbds = TopBlockDescrSet::default();
            for stbd in collator_data.shard_top_block_descriptors.drain(..) {
                tbds.insert(stbd.proof_for().shard(), stbd.top_block_descr())?;
            }
            tbds.write_to_bytes()?
        } else {
            vec!()
        };

        let candidate = BlockCandidate {
            block_id,
            data,
            collated_data,
            collated_file_hash: UInt256::default(),
            created_by: self.created_by.clone(),
        };
        if workchain_id != -1
            && (collator_data.dequeue_count != 0 || collator_data.enqueue_count != 0
                || collator_data.in_msg_count != 0 || collator_data.out_msg_count != 0 || collator_data.execute_count != 0
                || collator_data.transit_count != 0 || collator_data.remove_count != 0
            )
        {
            log::debug!(
                "{}: finalize_block finished: dequeue_count: {}, enqueue_count: {}, in_msg_count: {}, out_msg_count: {}, \
                execute_count: {}, transit_count: {}, remove_count: {} msg_queue_depth_sum: {}",
                self.collated_block_descr, collator_data.dequeue_count, collator_data.enqueue_count,
                collator_data.in_msg_count, collator_data.out_msg_count, collator_data.execute_count,
                collator_data.transit_count, collator_data.remove_count, collator_data.msg_queue_depth_sum
            );
        }
        log::trace!(
            "{}: finalize_block finished: dequeue_count: {}, enqueue_count: {}, in_msg_count: {}, out_msg_count: {}, \
            execute_count: {}, transit_count: {}, remove_count: {}, data len: {}",
            self.collated_block_descr, collator_data.dequeue_count, collator_data.enqueue_count,
            collator_data.in_msg_count, collator_data.out_msg_count, collator_data.execute_count,
            collator_data.transit_count, collator_data.remove_count, candidate.data.len()
        );
        Ok((candidate, new_state, exec_manager))
    }

    fn _check_visited_integrity(cell: &Cell, visited: &HashSet<UInt256>, visited_from_root: &mut HashSet<UInt256>) {
        if visited.contains(&cell.repr_hash()) {
            visited_from_root.insert(cell.repr_hash());
            for r in cell.clone_references() {
                Self::_check_visited_integrity(&r, visited, visited_from_root);
            }
        }
    }

    fn create_block_mesh_descrs(
        &self,
        prev_data: &PrevData,
        collator_data: &CollatorData,
        mc_data: &McData,
    ) -> Result<MeshHashesExt> {

        log::trace!("{}: create_block_mesh_descrs", self.collated_block_descr);
        let mut mesh_descr = MeshHashesExt::default();
        if let Some(mesh_config) = mc_data.config().mesh_config()? {
            mesh_config.iterate_with_keys(|nw_id: i32, nw_config| {
                let descr = if nw_config.is_active {
                    log::trace!("{}: create_block_mesh_descrs: {} is active",
                        self.collated_block_descr, nw_id);
                    Some(collator_data.mesh()?
                        .get(&nw_id)?
                        .ok_or_else(|| error!("INTERNAL ERROR: can't get descr for {}", nw_id))?
                    )
                } else {
                    log::trace!("{}: create_block_mesh_descrs: {} is not active",
                        self.collated_block_descr, nw_id);
                    None
                };

                // TODO the mesh: use proper queues instead empty
                let queue = OutMsgQueueInfo::default();
                let queue_hash = queue.hash()?;
                let queue_descr = ConnectedNwOutDescr {
                    out_queue_update: HashUpdate {
                        old_hash: queue_hash.clone(),
                        new_hash: queue_hash
                    },
                    exported: VarUInteger32::zero()
                };

                mesh_descr.set(&nw_id, &ConnectedNwDescrExt { queue_descr, descr })?;
                Ok(true)
            })?;
        }
        Ok(mesh_descr)
    }

    fn extract_new_config(
        prev_config: &ConfigParams,
        account: &Account,
        config_addr: &UInt256
    ) -> Result<ConfigParams> {
        let new_config_root = account
            .get_data()
            .ok_or_else(|| error!("Can't extract config's contract data"))?
            .reference(0)?;
        let new_config = 
            ConfigParams::with_address_and_params(config_addr.clone(), Some(new_config_root));

        if prev_config.has_capability(GlobalCapabilities::CapWorkchains) &&
           !new_config.has_capability(GlobalCapabilities::CapWorkchains) 
        {
            fail!("GlobalCapabilities::CapWorkchains can't be disabled");
        }

        Ok(new_config)
    }

    fn create_merkle_updates(
        &self,
        prev_data: &PrevData,
        collator_data: &CollatorData,
        mc_data: &McData,
        new_ss_root: &Cell,
    ) -> Result<(MerkleUpdate, Option<OutQueueUpdates>)> {

        // Full state update

        // let mut visited_from_root = HashSet::new();
        // Self::_check_visited_integrity(&prev_data.state_root, &visited, &mut visited_from_root);
        // assert_eq!(visited.len(), visited_from_root.len());

        let now = std::time::Instant::now();
        let state_update = MerkleUpdate::create_fast(
            &prev_data.state_root,
            new_ss_root,
            |h| collator_data.usage_tree.contains(h) || collator_data.imported_visited.contains(h)
        )?;
        log::trace!("{}: TIME: merkle update creating {}ms;", self.collated_block_descr, now.elapsed().as_millis());

        // let new_root2 = state_update.apply_for(&prev_data.state_root)?;
        // assert_eq!(new_root2.repr_hash(), new_ss_root.repr_hash());

        // Updates for foreign workchains

        if !collator_data.config.has_capability(GlobalCapabilities::CapWorkchains) {
            return Ok((state_update, None))
        }

        // Master blocks are sent everywhere full
        if self.shard.is_masterchain() {
            return Ok((state_update, None))
        }

        let prepare_update_for_wc = |workchain_id, out_queue_updates: &mut OutQueueUpdates| -> Result<()> {
            let now = std::time::Instant::now();

            let update = if self.prev_blocks_ids[0].seq_no == 0 {
                OutMsgQueueInfo::prepare_first_update_for_wc(
                    &prev_data.state_root,
                    &new_ss_root,
                    workchain_id
                )?
            } else {
                OutMsgQueueInfo::prepare_update_for_wc(
                    &prev_data.state_root,
                    &collator_data.usage_tree,
                    &new_ss_root,
                    workchain_id
                )?
            };
            out_queue_updates.set(&workchain_id, &update)?;

            log::trace!("{}: TIME: merkle update for queue WC{} creating {}ms;",
            self.collated_block_descr, workchain_id, now.elapsed().as_millis());

            Ok(())
        };

        let mut out_queue_updates = OutQueueUpdates::new();

        mc_data.mc_state_extra.shards().iterate_with_keys(|workchain_id: i32, _| {
            if self.shard.workchain_id() != workchain_id {
                prepare_update_for_wc(workchain_id, &mut out_queue_updates)?;
            }
            Ok(true)
        })?;

        prepare_update_for_wc(MASTERCHAIN_ID, &mut out_queue_updates)?;

        Ok((state_update, Some(out_queue_updates)))
    }

    fn update_public_libraries(
        &self,
        mut libraries: Libraries,
        accounts: &HashMap<AccountId, ShardAccountStuff>
    ) -> Result<Libraries> {
        log::trace!("{}: update_public_libraries", self.collated_block_descr);
        for (_, acc) in accounts.iter() {
            acc.update_public_libraries(&mut libraries)?;
        }
        Ok(libraries)
    }

    fn create_mc_state_extra(
        &self,
        prev_data: &PrevData,
        collator_data: &mut CollatorData,
        new_config_opt: Option<ConfigParams>,
    ) -> Result<(McStateExtra, u32)> {
        log::trace!("{}: create_mc_state_extra", self.collated_block_descr);
        CHECK!(!self.after_merge);
        CHECK!(self.new_block_id_part.shard_id.is_masterchain());

        // 1. update config:ConfigParams
        let state_extra = prev_data.state().shard_state_extra()?;
        let old_config = state_extra.config();
        let (config, is_key_block) = if let Some(new_config) = new_config_opt {
            if !new_config.valid_config_data(true, None)? {
                fail!("configuration smart contract {} contains an invalid configuration in its data",
                    new_config.config_addr);
            }
            let is_key_block = new_config.important_config_parameters_changed(state_extra.config(), false)?;
            if is_key_block {
                log::info!("{}: IS KEY BLOCK", self.collated_block_descr);
            }
            (new_config, is_key_block)
        } else {
            (old_config.clone(), false)
        };

        let now = collator_data.gen_utime();
        let prev_now = prev_data.prev_state_utime();

        // 2. update shard_hashes and shard_fees
        let ccvc = config.catchain_config()?;

        let workchains = config.workchains()?;
        let update_shard_cc = {
            let lifetimes = now / ccvc.shard_catchain_lifetime;
            let prev_lifetimes = prev_now / ccvc.shard_catchain_lifetime;
            is_key_block || (lifetimes > prev_lifetimes)
        };
        let min_ref_mc_seqno = self.update_shard_config(
            collator_data, &workchains, update_shard_cc,
        )?;
        // 3. save new shard_hashes
        // just take collator_data.shards()

        // 3.5 save new mesh descriptions
        let mesh = if let Some(mesh_config) = old_config.mesh_config()? {
            collator_data.mesh()?.clone()
        } else {
            MeshHashes::default()
        };

        // 4. check extension flags
        // tate_extra.flags is checked in the McStateExtra::read_from 

        // 5. update validator_info
        let mut validator_info = state_extra.validator_info.clone();
        let cur_validators = config.validator_set()?;
        let lifetime = ccvc.mc_catchain_lifetime;
        let mut cc_updated = false;
        if is_key_block || (now / lifetime > prev_now / lifetime) {
            validator_info.catchain_seqno += 1;
            cc_updated = true;
            log::debug!("{}: increased masterchain catchain seqno to {}",
                self.collated_block_descr, validator_info.catchain_seqno);
        }
        let subset = calc_subset_for_masterchain(
            &cur_validators,
            &config,
            validator_info.catchain_seqno,
        )?;
        // t-node calculates subset with valid catchain_seqno and then subset_hash_short with zero one...
        let hash_short = ValidatorSet::calc_subset_hash_short(&subset.validators, 0)?; 

         {
            validator_info.nx_cc_updated = cc_updated & update_shard_cc;
        }

        validator_info.validator_list_hash_short = hash_short;

        // 6. update prev_blocks (add prev block's id to the dictionary)
        let key = self.new_block_id_part.seq_no == 1 || // prev block is a zerostate, not sure it is correct TODO
                  state_extra.after_key_block;
        let mut prev_blocks = state_extra.prev_blocks.clone();
        let prev_blk_ref = ExtBlkRef {
            end_lt: prev_data.prev_state_lt(),
            seq_no: prev_data.state().block_id().seq_no,
            root_hash: prev_data.state().block_id().root_hash.clone(),
            file_hash: prev_data.state().block_id().file_hash.clone(),
        };

        prev_blocks.set(
            &self.prev_blocks_ids[0].seq_no,
            &KeyExtBlkRef {
                key,
                blk_ref: prev_blk_ref.clone()
            },
            &KeyMaxLt {
                key,
                max_end_lt: prev_data.prev_state_lt()
            }
        )?;

        // 7. update after_key_block:Bool and last_key_block:(Maybe ExtBlkRef)
        let last_key_block = if state_extra.after_key_block {
            Some(prev_blk_ref)
        } else {
            state_extra.last_key_block.clone()
        };

        // 8. update global balance
        let mut global_balance = state_extra.global_balance.clone();
        global_balance.add(&collator_data.value_flow.created)?;
        global_balance.add(&collator_data.value_flow.minted)?;
        global_balance.add(&collator_data.shard_fees().root_extra().create)?;

        // 9. update block creator stats
        let block_create_stats =
            if state_extra.config().has_capability(GlobalCapabilities::CapCreateStatsEnabled) {
                let mut stat = state_extra.block_create_stats.clone().unwrap_or_default();
                self.update_block_creator_stats(collator_data, &mut stat)?;
                Some(stat)
            } else {
                None
            };

        // 10. pack new McStateExtra
        Ok((
            McStateExtra {
                shards: collator_data.shards()?.clone(),
                config,
                validator_info,
                prev_blocks,
                after_key_block: is_key_block,
                last_key_block,
                block_create_stats, 
                global_balance,
                state_copyleft_rewards: CopyleftRewards::default(),
                mesh
            }, 
            min_ref_mc_seqno
        ))
    }

    fn update_shard_config(
        &self,
        collator_data: &mut CollatorData,
        wc_set: &Workchains,
        update_cc: bool,
    ) -> Result<u32> {
        log::trace!("{}: update_shard_config, (update_cc: {})", self.collated_block_descr, update_cc);

        let now = collator_data.gen_utime();
        let mut min_ref_mc_seqno = u32::max_value();
        
        
        // TODO iterate_shards_with_siblings_mut when it will be done
       
        // temp code, delete after iterate_shards_with_siblings_mut
        let mut changed_shards = HashMap::new();
        collator_data.shards()?.iterate_shards_with_siblings(|shard, mut descr, mut sibling| {
            min_ref_mc_seqno = min(min_ref_mc_seqno, descr.min_ref_mc_seqno);

            let unchanged_sibling = sibling.clone();

            let updated_sibling = if let Some(sibling) = sibling.as_mut() {
                min_ref_mc_seqno = min(min_ref_mc_seqno, sibling.min_ref_mc_seqno);
                self.update_one_shard(
                    &shard.sibling(),
                    sibling,
                    Some(&descr),
                    wc_set.get(&shard.workchain_id())?.as_ref(),
                    now,
                    update_cc,
                    &collator_data.config.raw_config(),
                )?
            } else {
                false
            };

            let updated = self.update_one_shard(
                &shard,
                &mut descr,
                unchanged_sibling.as_ref(),
                wc_set.get(&shard.workchain_id())?.as_ref(),
                now,
                update_cc,
                &collator_data.config.raw_config(),
            )?;

            if updated_sibling {
                if let Some(s) = sibling {
                    changed_shards.insert(shard.sibling(), s);
                }
            }
            if updated {
                changed_shards.insert(shard, descr);
            }

            Ok(true)
        })?;
        for (shard, info) in changed_shards {
            collator_data.shards_mut()?.update_shard(&shard, |_| Ok(info))?;
        }
        // end of the temp code

        Ok(min_ref_mc_seqno)
    }

    fn update_one_shard(
        &self,
        shard: &ShardIdent,
        info: &mut ShardDescr,
        sibling: Option<&ShardDescr>,
        wc_info: Option<&WorkchainDescr>, // new wc config (with changes made in the current block)
        now: u32,
        mut update_cc: bool,
        config: &ConfigParams,
    ) -> Result<bool> {
        log::trace!("{}: update_one_shard {}", self.collated_block_descr, shard);

        let mut changed = false;
        let old_before_merge = info.before_merge;
        info.before_merge = false;

        if !info.is_fsm_none() && (now >= info.fsm_utime_end() || info.before_split) {
            info.split_merge_at = FutureSplitMerge::None;
            changed = true;
        } else if info.is_fsm_merge() && (sibling.is_none() || sibling.as_ref().unwrap().before_split) {
            info.split_merge_at = FutureSplitMerge::None;
            changed = true;
        }

        if !info.before_split {
            if let Some(wc_info) = &wc_info {
                // workchain present in configuration?
                let depth = shard.prefix_len();
                if info.is_fsm_none() &&                                // split/merge is not in progress
                   (info.want_split || depth < wc_info.min_split()) &&  // shard want splits (because of limits) or min_split was increased ↑ (in current or prev blocks)
                   depth < wc_info.max_split() &&                       // max_split allows split
                   depth < 60                                           // hardcoded max max split allows split
                {
                    // prepare split
                    info.split_merge_at = FutureSplitMerge::Split {
                        split_utime: now + SPLIT_MERGE_DELAY,
                        interval: SPLIT_MERGE_INTERVAL,
                    };
                    changed = true;
                    log::debug!("{}: preparing to split shard {} during {}..{}",
                        self.collated_block_descr, shard, info.fsm_utime(), info.fsm_utime_end());

                } else {
                    if let Some(sibling) = sibling {
                        if info.is_fsm_none() &&                                // split/merge is not in progress
                           depth > wc_info.min_split() &&                       // current min_split allows merge
                          (info.want_merge || depth > wc_info.max_split()) &&   // shard wants merge (because of limits) or max_split was decreased ↓ (in current or prev blocks)
                          !sibling.before_split && sibling.is_fsm_none() &&     // sibling shard is not going to split/merge now
                          (sibling.want_merge || depth > wc_info.max_split())   // sibling shard want merge or need merge (because of max_split)
                        {
                            // prepare merge
                            info.split_merge_at = FutureSplitMerge::Merge {
                                merge_utime: now + SPLIT_MERGE_DELAY,
                                interval: SPLIT_MERGE_INTERVAL,
                            };
                            changed = true;
                            log::debug!("{}: preparing to merge shard {} with {} during {}..{}",
                                self.collated_block_descr, shard, shard.sibling(), info.fsm_utime(),
                                info.fsm_utime_end());

                        } else if info.is_fsm_merge() &&                                               // merge is in progress
                             depth > wc_info.min_split() &&                                            // min_split allows merge
                            !sibling.before_split &&                                                   // sibling is not going to split
                             sibling.is_fsm_merge() &&                                                 // sibling is in merge progress too
                            (depth > wc_info.max_split() || (info.want_merge && sibling.want_merge))   // max_split was decreased or both shardes want merge
                        {
                            // merge time come
                            if now >= info.fsm_utime() && now >= sibling.fsm_utime() {
                                info.before_merge = true;
                                changed = true;
                                log::debug!("{}: force immediate merging of shard {} with {}",
                                    self.collated_block_descr, shard, shard.sibling());
                            }
                        }
                    }
                }
            }
        }

        if info.before_merge != old_before_merge {
            update_cc |= old_before_merge;
            changed = true;
        }

        if update_cc {
            info.next_catchain_seqno += 1;
            changed = true;
        }

        if changed {
            log::trace!("{}: update_one_shard {} changed {:?}", self.collated_block_descr, shard, info);
        }

        Ok(changed)
    }

    pub fn update_shard_block_info(
        &self,
        shardes: &mut ShardHashes,
        mut new_info: McShardRecord,
        old_blkids: &Vec<BlockIdExt>,
        config: &ConfigParams,
        shards_updated: Option<&mut HashSet<ShardIdent>>,
        now: u32,
    ) -> Result<()> {
    
        let (res, ancestor) = may_update_shard_block_info(shardes, &new_info, old_blkids, !0,
            shards_updated.as_ref().map(|s| &**s))?;
        
        if !res {
            fail!(
                "cannot apply the after-split update for {} without a corresponding sibling update",
                new_info.blk_id()
            );
        }
        if let Some(ancestor) = ancestor {
            if ancestor.descr.split_merge_at != FutureSplitMerge::None {
                new_info.descr.split_merge_at = ancestor.descr.split_merge_at;
            }
        }
        
        let shard = new_info.shard().clone();
    
        if old_blkids.len() == 2 {
            shardes.merge_shards(&shard, |_, _| Ok(new_info.descr))?;
    
        } else {
            
            shardes.update_shard(&shard, |_| Ok(new_info.descr))?;
            
        }
    
        if let Some(shards_updated) = shards_updated {
            shards_updated.insert(shard);
        }
        Ok(())
    }
    
    pub fn update_shard_block_info2(
        &self,
        shardes: &mut ShardHashes,
        mut new_info1: McShardRecord,
        mut new_info2: McShardRecord,
        old_blkids: &Vec<BlockIdExt>,
        config: &ConfigParams,
        shards_updated: Option<&mut HashSet<ShardIdent>>,
        now: u32,
    ) -> Result<()> {
    
        let (res1, _) = may_update_shard_block_info(shardes, &new_info1, old_blkids, !0,
                            shards_updated.as_ref().map(|s| &**s))?;
        let (res2, _) = may_update_shard_block_info(shardes, &new_info2, old_blkids, !0,
                            shards_updated.as_ref().map(|s| &**s))?;
    
        if res1 || res2 {
            fail!("the two updates in update_shard_block_info2 must follow a shard split event");
        }
        if new_info1.shard().shard_prefix_with_tag() > new_info2.shard().shard_prefix_with_tag() {
            std::mem::swap(&mut new_info1, &mut new_info2);
        }
    
        let shard1 = new_info1.shard().clone();
    
        shardes.split_shard(&new_info1.shard().merge()?, |_| Ok((new_info1.descr, new_info2.descr)))?;
    
        if let Some(shards_updated) = shards_updated {
            shards_updated.insert(shard1);
        }
        
        Ok(())
    }

    // reinit shard collators when new network config is applied

    fn update_block_creator_stats(
        &self,
        collator_data: &CollatorData,
        block_create_stats: &mut BlockCreateStats,
    ) -> Result<()> {
        log::trace!("{}: update_block_creator_stats", self.collated_block_descr);

        for (creator, count) in collator_data.block_create_count().iter() {
            self.update_block_creator_count(
                block_create_stats,
                collator_data.gen_utime(),
                creator,
                *count,
                0
            )?;
        }

        let has_creator = self.created_by != UInt256::default();
        if has_creator {
            self.update_block_creator_count(
                block_create_stats,
                collator_data.gen_utime(),
                &self.created_by,
                0,
                1
            )?;
        }
        if has_creator || collator_data.block_create_total() > 0 {
            self.update_block_creator_count(
                block_create_stats,
                collator_data.gen_utime(),
                &UInt256::default(),
                collator_data.block_create_total(), 
                if has_creator {1} else {0}
            )?;
        }

        let mut rng = rand::thread_rng();
        let key: [u8; 32] = rng.gen();
        let mut key: UInt256 = key.into();
        let mut scanned = 0;
        let mut removed = 0;
        while scanned < 100 {
            let stat = block_create_stats.counters.find_leaf(&key, false, false, false)?;
            if let Some((found_key, mut stat)) = stat {
                let res = self.creator_count_outdated(
                    &found_key,
                    collator_data.gen_utime(),
                    &mut stat
                )?;
                if !res {
                    log::trace!("{}: prunning CreatorStats for {:x}", self.collated_block_descr, found_key);
                    block_create_stats.counters.remove(&found_key)?;
                    removed += 1;
                } 
                scanned += 1;
                key = found_key;
            } else {
                break;
            }
        }
        log::trace!("{}: removed {} stale CreatorStats entries out of {} scanned",
            self.collated_block_descr, removed, scanned);
        Ok(())
    }

    fn update_block_creator_count(
        &self,
        stats: &mut BlockCreateStats,
        now: u32,
        key: &UInt256,
        shard_incr: u64,
        mc_incr: u64
    ) -> Result<()> {
        log::trace!("{}: update_block_creator_count, key {:x}, shard_incr {}, mc_incr {}",
            self.collated_block_descr, key, shard_incr, mc_incr);

        let mut stat = stats.counters.get(key)?.unwrap_or_default();
        if mc_incr > 0 {
            if !stat.mc_blocks.increase_by(mc_incr, now) {
                fail!(
                    "cannot increase masterchain block counter in CreatorStats for {:x} by {} \
                    (old value is {:?})",
                    key,
                    mc_incr,
                    stat.mc_blocks
                );
            }
        }
        if shard_incr > 0 {
            if !stat.shard_blocks.increase_by(shard_incr, now) {
                fail!(
                    "cannot increase shardchain block counter in CreatorStats for {:x} by {} \
                    (old value is {:?})",
                    key,
                    shard_incr,
                    stat.shard_blocks
                );
            }
        };
        stats.counters.set(key, &stat)?;
        Ok(())
    }

    fn creator_count_outdated(
        &self,
        key: &UInt256,
        now: u32,
        stat: &mut CreatorStats
    ) -> Result<bool> {
        log::trace!("{}: creator_count_outdated, key {:x}", self.collated_block_descr, key);

        if !(stat.mc_blocks.increase_by(0, now) && stat.shard_blocks.increase_by(0, now)) {
          fail!("cannot amortize counters in CreatorStats for {:x}", key);
        }
        if 0 == (stat.mc_blocks.cnt65536() | stat.shard_blocks.cnt65536()) {
          log::trace!("{}: removing stale CreatorStats for {:x}", self.collated_block_descr, key);
          Ok(false)
        } else {
          Ok(true)
        }
    }

    fn init_timeout(&mut self) {
        self.started = Instant::now();

        let stop_timeout = self.engine.collator_config().stop_timeout_ms;
        let stop_flag = self.stop_flag.clone();
        tokio::spawn(async move {
            futures_timer::Delay::new(Duration::from_millis(stop_timeout as u64)).await;
            stop_flag.store(true, Ordering::Relaxed);
        });
    }

    fn check_cutoff_timeout(&self) -> bool {
        let cutoff_timeout = self.engine.collator_config().cutoff_timeout_ms;
        self.started.elapsed().as_millis() as u32 > cutoff_timeout
    }

    fn get_remaining_cutoff_time_limit_nanos(&self) -> i128 {
        let cutoff_timeout_nanos = self.engine.collator_config().cutoff_timeout_ms as i128 * 1_000_000;
        let elapsed_nanos = self.started.elapsed().as_nanos() as i128;
        cutoff_timeout_nanos - elapsed_nanos
    }

    fn get_remaining_clean_time_limit_nanos(&self) -> i128 {
        let remaining_cutoff_timeout_nanos = self.get_remaining_cutoff_time_limit_nanos();
        let cc = self.engine.collator_config();
        let max_secondary_clean_timeout_nanos = (cc.cutoff_timeout_ms as i128) * 1_000_000 * (cc.max_secondary_clean_timeout_percentage_points as i128) / 1000;
        remaining_cutoff_timeout_nanos.min(max_secondary_clean_timeout_nanos)
    }

    fn get_external_messages_finish_time_micros(&self) -> u64 {
        let now = self.engine.now_ms();
        let cc = self.engine.collator_config();
        now + (cc.cutoff_timeout_ms * cc.external_messages_timeout_percentage_points / 1000) as u64
    }

    fn check_stop_flag(&self) -> Result<()> {
        if self.stop_flag.load(Ordering::Relaxed) {
            fail!("Stop flag was set")
        }
        Ok(())
    }
}

#[test]
fn test_count_bits_u64() {
    fn count_bits(mut value: u64) -> isize {
        let mut result = 0;
        while value > 0 {
            result += (value & 1) as isize;
            value >>= 1;
        }
        result
    }
    let test_cases = vec![
        0,
        1,
        2,
        3,
        0b101011_10110111, 0b01111010_11101101_11101011_10110111u64,
        0b01111010_11101101_11101011_10110111_01111010_11101101_11101011_10110111u64,
        0xFFFFFFFFFFFFFFFF
    ];

    for test_case in test_cases {
        assert_eq!(CollatorData::count_bits_u64(test_case), count_bits(test_case), "test case: {}", test_case);
    }
}

#[cfg(feature = "log_metrics")]
pub fn report_collation_metrics(
    shard: &ShardIdent,
    dequeue_msg_count: usize,
    enqueue_msg_count: usize,
    in_msg_count: usize,
    out_msg_count: usize,
    transit_msg_count: usize,
    executed_trs_count: usize,
    gas_used: u32,
    gas_rate: u32,
    block_size: usize,
    time: u32,
) {
    let labels = [("shard", shard.to_string())];
    // divide by 1000 because buckets are in seconds
    metrics::histogram!("collation_time", (time as f64) / 1000.0, &labels);
    #[cfg(not(feature = "statsd"))]
    {
        metrics::increment_gauge!("dequeue_msg_count", dequeue_msg_count as f64, &labels);
        metrics::increment_gauge!("enqueue_msg_count",  enqueue_msg_count as f64, &labels);
        metrics::increment_gauge!("in_msg_count",  in_msg_count as f64, &labels);
        metrics::increment_gauge!("out_msg_count", out_msg_count as f64, &labels,);
        metrics::increment_gauge!("transit_msg_count", transit_msg_count as f64, &labels);
        metrics::increment_gauge!("executed_trs_count", executed_trs_count as f64, &labels);
    }
    metrics::histogram!("gas_used", gas_used as f64, &labels);
    metrics::histogram!("gas_rate_collator", gas_rate as f64,  &labels);
    metrics::histogram!("block_size", block_size as f64,  &labels);
}

#[cfg(test)]
#[path = "tests/test_collator.rs"]
mod tests;<|MERGE_RESOLUTION|>--- conflicted
+++ resolved
@@ -2613,16 +2613,11 @@
                         self.collated_block_descr);
                     break;
                 } else {
+                    log::trace!("{}: remp message {:x} sent to execution", self.collated_block_descr, id);
                     let (_, account_id) = header.dst.extract_std_address(true)?;
-<<<<<<< HEAD
-                    let msg = AsyncMessage::Ext(msg.deref().clone(), id.clone());
-=======
-                    let msg = CommonMessage::Std(msg.deref().clone());
-                    log::trace!("{}: remp message {:x} sent to execution", self.collated_block_descr, id);
-                    let msg = AsyncMessage::Ext(msg, id);
->>>>>>> 3990b7eb
+                    let msg_std = CommonMessage::Std(msg.deref().clone());
+                    let msg = AsyncMessage::Ext(msg_std, id);
                     exec_manager.execute(account_id, msg, prev_data, collator_data).await?;
-                    log::trace!("{}: remp message {:x} sent to execution", self.collated_block_descr, id);
                 }
             } else {
                 log::warn!(
