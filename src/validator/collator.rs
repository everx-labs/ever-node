--- conflicted
+++ resolved
@@ -194,17 +194,10 @@
 
 #[derive(Debug)]
 enum AsyncMessage {
-<<<<<<< HEAD
     Recover(CommonMessage),
     Mint(CommonMessage),
     Copyleft(CommonMessage),
-    Ext(CommonMessage),
-=======
-    Recover(Message),
-    Mint(Message),
-    Copyleft(Message),
-    Ext(Message, UInt256),
->>>>>>> 90a77360
+    Ext(CommonMessage, UInt256),
     Int(MsgEnqueueStuff, bool),
     New(MsgEnvelopeStuff, Cell), // prev_trans_cell
     TickTock(TransactionTickTock),
@@ -940,16 +933,8 @@
         transaction_res: Result<Transaction>,
         collator_data: &mut CollatorData
     ) -> Result<()> {
-<<<<<<< HEAD
-        let opts = collator_data.serde_opts;
-        if let AsyncMessage::Ext(ref msg) = new_msg.deref() {
-            let msg_id = msg.serialize_with_opts(opts)?.repr_hash();
-            let std_msg = msg.get_std()?;
-            let account_id = std_msg.int_dst_account_id().unwrap_or_default();
-=======
         if let AsyncMessage::Ext(msg, msg_id) = new_msg.deref() {
-            let account_id = msg.int_dst_account_id().unwrap_or_default();
->>>>>>> 90a77360
+            let account_id = msg.get_std()?.int_dst_account_id().unwrap_or_default();
             if let Err(err) = transaction_res {
                 log::warn!(
                     target: EXT_MESSAGES_TRACE_TARGET,
@@ -965,10 +950,11 @@
                     self.collated_block_descr, account_id, msg_id,
                 );
                 collator_data.accepted_ext_messages.push(
-                    (msg_id.clone(), msg.dst_workchain_id().unwrap_or_default())
+                    (msg_id.clone(), msg.get_std()?.dst_workchain_id().unwrap_or_default())
                 );
             }
         }
+        let opts = collator_data.serde_opts;
         let tr = transaction_res?;
         let tr_cell = ChildCell::with_struct_and_opts(&tr, opts)?;
         log::trace!("{}: finalize_transaction {} with hash {:x}, {:x}",
@@ -1026,16 +1012,11 @@
                 )?;
                 Some(InMsg::immediate(ChildCell::with_struct_and_opts(env.inner(), opts)?, tr_cell.clone(), Grams::default()))
             }
-<<<<<<< HEAD
-            AsyncMessage::Ext(msg) => {
+            AsyncMessage::Ext(msg, _) => {
                 let in_msg = InMsg::external(
                     ChildCell::with_struct_and_opts(msg, opts)?,
                     tr_cell.clone(),
                 );
-=======
-            AsyncMessage::Ext(msg, _) => {
-                let in_msg = InMsg::external(msg.serialize()?, tr_cell.clone());
->>>>>>> 90a77360
                 Some(in_msg)
             }
             AsyncMessage::TickTock(_) => None
@@ -2845,12 +2826,8 @@
                 }
                 log::debug!("{}: message {:x} sent to execution", self.collated_block_descr, msg_id);
                 let (_, account_id) = header.dst.extract_std_address(true)?;
-<<<<<<< HEAD
-                let msg = AsyncMessage::Ext(CommonMessage::Std(msg.deref().clone()));
-                log::debug!("{}: message {:x} sent to execution", self.collated_block_descr, id);
-=======
-                let msg = AsyncMessage::Ext(msg.deref().clone(), msg_id);
->>>>>>> 90a77360
+                log::debug!("{}: message {:x} sent to execution", self.collated_block_descr, msg_id);
+                let msg = AsyncMessage::Ext(CommonMessage::Std(msg.deref().clone()), msg_id);
                 exec_manager.execute(account_id, msg, prev_data, collator_data).await?;
             } else {
                 // usually node collates more than one shard, the message can belong another one,
@@ -2901,12 +2878,9 @@
                     ignore = true;
                 } else {
                     let (_, account_id) = header.dst.extract_std_address(true)?;
-<<<<<<< HEAD
-                    let msg = AsyncMessage::Ext(CommonMessage::Std(msg.deref().clone()));
-=======
->>>>>>> 90a77360
+                    let msg = CommonMessage::Std(msg.deref().clone());
                     log::trace!("{}: remp message {:x} sent to execution", self.collated_block_descr, id);
-                    let msg = AsyncMessage::Ext(msg.deref().clone(), id);
+                    let msg = AsyncMessage::Ext(msg, id);
                     exec_manager.execute(account_id, msg, prev_data, collator_data).await?;
                 }
             } else {
