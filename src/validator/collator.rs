/*
* Copyright (C) 2019-2024 EverX. All Rights Reserved.
*
* Licensed under the SOFTWARE EVALUATION License (the "License"); you may not use
* this file except in compliance with the License.
*
* Unless required by applicable law or agreed to in writing, software
* distributed under the License is distributed on an "AS IS" BASIS,
* WITHOUT WARRANTIES OR CONDITIONS OF ANY KIND, either express or implied.
* See the License for the specific EVERX DEV software governing permissions and
* limitations under the License.
*/

#![allow(dead_code, unused_variables)]

use crate::{
    engine_traits::EngineOperations,
    ext_messages::EXT_MESSAGES_TRACE_TARGET,
    rng::random::secure_256_bits,
    shard_state::ShardStateStuff,
    types::{
        accounts::ShardAccountStuff,
        limits::BlockLimitStatus,
        messages::{MsgEnqueueStuff, MsgEnvelopeStuff},
        top_block_descr::{cmp_shard_block_descr, Mode as TbdMode, TopBlockDescrStuff},
    },
    validating_utils::{
        check_cur_validator_set, check_this_shard_mc_info, 
        may_update_shard_block_info, supported_capabilities, supported_version,
        UNREGISTERED_CHAIN_MAX_LEN,
    },
    validator::{
        BlockCandidate, CollatorSettings, McData,
        out_msg_queue::{MsgQueueManager, OutMsgQueueInfoStuff},
        validator_utils::calc_subset_for_masterchain
    },
    CHECK,
};
use adnl::common::Wait;
use futures::try_join;
use rand::Rng;
use ton_api::ton::ton_node::{
    rempmessagestatus::{RempAccepted, RempIgnored, RempRejected}, 
    RempMessageLevel, RempMessageStatus
};
use std::{
    collections::{BinaryHeap, HashMap, HashSet},
    ops::Deref,
    sync::{
        atomic::{AtomicBool, AtomicU64, Ordering},
        Arc,
    },
    time::{Duration, Instant}
};
use ever_block::{
<<<<<<< HEAD
    Account, AccountId, AccountIdPrefixFull, AddSub, BlkPrevInfo, Block, BlockCreateStats,
    BlockExtra, BlockIdExt, BlockInfo, Cell, ChildCell, CommonMessage, CommonMsgInfo,
    ConfigParams, ConnectedNwDescr, ConnectedNwDescrExt, ConnectedNwOutDescr,
    CopyleftRewards, CreatorStats, CurrencyCollection, Deserializable,
    ExtBlkRef, Failure, FutureSplitMerge, GetRepresentationHash, GlobalCapabilities,
    GlobalVersion, Grams, HashUpdate, HashmapAugType, HashmapType, InMsg, InMsgDescr,
    InRefValue, InternalMessageHeader, KeyExtBlkRef, KeyMaxLt, Libraries, MASTERCHAIN_ID,
    McBlockExtra, McShardRecord, McStateExtra, MerkleUpdate, MeshHashes, MeshHashesExt,
    MeshMsgQueuesInfo, Message, MsgAddressInt, OutMsg, OutMsgDescr, OutMsgQueueInfo,
    OutMsgQueueKey, OutQueueUpdates, ParamLimitIndex, ProcessedInfoKey, ProcessedUpto,
    Result, SERDE_OPTS_COMMON_MESSAGE, SERDE_OPTS_EMPTY, Serializable, ShardAccount,
    ShardAccountBlocks, ShardAccounts, ShardDescr, ShardFees, ShardHashes, ShardIdent,
    ShardStateSplit, ShardStateUnsplit, SliceData, TopBlockDescrSet, Transaction,
    TransactionTickTock, UInt256, UnixTime32, UsageTree, ValidatorSet, ValueFlow,
    VarUInteger32, WorkchainDescr, Workchains, error, fail, write_boc
=======
    AddSub, BlkPrevInfo, Block, BlockCreateStats, BlockExtra, BlockIdExt, BlockInfo, CommonMsgInfo,
    ConfigParams, CopyleftRewards, CreatorStats, CurrencyCollection, Deserializable, ExtBlkRef,
    FutureSplitMerge, GlobalCapabilities, GlobalVersion, Grams, HashmapAugType, InMsg, InMsgDescr,
    InternalMessageHeader, KeyExtBlkRef, KeyMaxLt, Libraries, McBlockExtra, McShardRecord,
    McStateExtra, MerkleUpdate, MeshHashes, MeshHashesExt, MeshMsgQueuesInfo, Message,
    MsgAddressInt, OutMsg, OutMsgDescr, OutMsgQueueInfo, OutMsgQueueKey, OutQueueUpdates,
    ParamLimitIndex, Serializable, ShardAccount, ShardAccountBlocks, ShardAccounts, ShardDescr,
    ShardFees, ShardHashes, ShardIdent, ShardStateSplit, ShardStateUnsplit, TopBlockDescrSet,
    Transaction, TransactionTickTock, UnixTime32, ValidatorSet, ValueFlow, VarUInteger32,
    WorkchainDescr, Workchains, MASTERCHAIN_ID, SERDE_OPTS_COMMON_MESSAGE, SERDE_OPTS_EMPTY,
    CommonMessage, AccountIdPrefixFull, ChildCell, ConnectedNwOutDescr, HashUpdate, InRefValue,
    ConnectedNwDescrExt, ConnectedNwDescr, Account, GetRepresentationHash, ValidatorsStat,
>>>>>>> 41d77472
};
use ever_executor::{
    BlockchainConfig, ExecuteParams, OrdinaryTransactionExecutor, TickTockTransactionExecutor,
    TransactionExecutor,
};
<<<<<<< HEAD
=======
use ever_block::{error, fail, AccountId, Cell, HashmapType, Result, UInt256, UsageTree, SliceData};

>>>>>>> 41d77472
use crate::engine_traits::RempQueueCollatorInterface;

use crate::validator::validator_utils::{is_remp_enabled, PrevBlockHistory};

// TODO move all constants (see validator query too) into one place
pub const SPLIT_MERGE_DELAY: u32 = 100;        // prepare (delay) split/merge for 100 seconds
pub const SPLIT_MERGE_INTERVAL: u32 = 100;     // split/merge is enabled during 60 second interval

pub const DEFAULT_COLLATE_TIMEOUT: u32 = 2000;

pub const REMP_CUTOFF_LIMIT: u32 = 100;   // percent that remp messages can fill in a block

fn serde_opts_from_caps(config: &BlockchainConfig) -> u8 {
    if config.has_capability(GlobalCapabilities::CapCommonMessage) {
        SERDE_OPTS_COMMON_MESSAGE
    } else {
        SERDE_OPTS_EMPTY
    }
}

struct ImportedData {
    mc_state: Arc<ShardStateStuff>,
    prev_states: Vec<Arc<ShardStateStuff>>,
    prev_ext_blocks_refs: Vec<ExtBlkRef>, 
    top_shard_blocks_descr: Vec<Arc<TopBlockDescrStuff>>,
}

pub struct PrevData {
    states: Vec<Arc<ShardStateStuff>>,
    pure_states: Vec<Arc<ShardStateStuff>>,
    state_root: Cell, // pure cell without used tree my be no need
    accounts: ShardAccounts,
    gen_utime: u32,
    gen_lt: u64,
    total_validator_fees: CurrencyCollection,
    overload_history: u64,
    underload_history: u64,
    state_copyleft_rewards: CopyleftRewards,
}

impl PrevData {
    pub fn from_prev_states(
        states: Vec<Arc<ShardStateStuff>>,
        pure_states: Vec<Arc<ShardStateStuff>>,
        state_root: Cell,
        subshard: Option<&ShardIdent>,
    ) -> Result<Self> {
        let mut gen_utime = states[0].state()?.gen_time();
        let mut gen_lt = states[0].state()?.gen_lt();
        let mut accounts = states[0].state()?.read_accounts()?;
        let mut total_validator_fees = states[0].state()?.total_validator_fees().clone();
        let state_copyleft_rewards = if states[0].shard().is_masterchain() {
            let state_copyleft_rewards = states[0].state()?.copyleft_rewards()?;
            log::trace!("Masterchain copyleft reward count: {}", state_copyleft_rewards.len()?);
            state_copyleft_rewards.clone()
        } else {
            CopyleftRewards::default()
        };
        let mut overload_history = 0;
        let mut underload_history = 0;
        if let Some(state) = states.get(1) {
            gen_utime = gen_utime.max(state.state()?.gen_time());
            gen_lt = gen_lt.max(state.state()?.gen_lt());
            let key = state.shard().merge()?.shard_key(false);
            accounts.merge(&state.state()?.read_accounts()?, &key)?;
            total_validator_fees.add(state.state()?.total_validator_fees())?;
        } else if let Some(subshard) = subshard {
            accounts.split_for(&subshard.shard_key(false))?;
            if subshard.is_right_child() {
                total_validator_fees.grams += 1;
            }
            total_validator_fees.grams /= 2;
        } else {
            overload_history = states[0].state()?.overload_history();
            underload_history = states[0].state()?.underload_history();
        }
        Ok(Self {
            states,
            pure_states,
            state_root,
            accounts,
            gen_utime,
            gen_lt,
            total_validator_fees,
            overload_history,
            underload_history,
            state_copyleft_rewards,
        })
    }

    fn accounts(&self) -> &ShardAccounts { &self.accounts }
    fn overload_history(&self) -> u64 { self.overload_history }
    fn underload_history(&self) -> u64 { self.underload_history }
    fn prev_state_utime(&self) -> u32 { self.gen_utime }
    fn prev_state_lt(&self) -> u64 { self.gen_lt }
    fn shard_libraries(&self) -> Result<&Libraries> { Ok(self.states[0].state()?.libraries()) }
    fn prev_vert_seqno(&self) -> Result<u32> { Ok(self.states[0].state()?.vert_seq_no()) }
    fn total_balance(&self) -> &CurrencyCollection { self.accounts.root_extra().balance() }
    fn total_validator_fees(&self) -> &CurrencyCollection { &self.total_validator_fees }
    fn state(&self) -> &ShardStateStuff { &self.states[0] }
    fn account(&self, account_id: &AccountId) -> Result<Option<ShardAccount>> {
        self.accounts.get_serialized(account_id.clone())
    }
}

#[derive(Debug)]
enum AsyncMessage {
    Recover(CommonMessage),
    Mint(CommonMessage),
    Copyleft(CommonMessage),
    Ext(CommonMessage, UInt256),
    Int(MsgEnqueueStuff, bool),
    New(MsgEnvelopeStuff, Cell), // prev_trans_cell
    TickTock(TransactionTickTock),
}

#[derive(Clone, Eq, PartialEq)]
struct NewMessage {
    lt_hash: (u64, UInt256),
    msg: CommonMessage,
    tr_cell: Cell,
    prefix: AccountIdPrefixFull,
}

impl NewMessage {
    fn new(lt_hash: (u64, UInt256), msg: CommonMessage, tr_cell: Cell, prefix: AccountIdPrefixFull) -> Self {
        Self {
            lt_hash,
            msg,
            tr_cell,
            prefix,
        }
    }
}

impl Ord for NewMessage {
    fn cmp(&self, other: &Self) -> std::cmp::Ordering {
        other.lt_hash.cmp(&self.lt_hash)
    }
}

impl PartialOrd for NewMessage {
    fn partial_cmp(&self, other: &Self) -> Option<std::cmp::Ordering> {
        Some(self.cmp(other))
    }
}

struct CollatorData {
    collator_settings: Arc<CollatorSettings>,
    collated_block_descr: Arc<String>,

    // lists, empty by default
    in_msgs: InMsgDescr,
    out_msgs: OutMsgDescr,
    accounts: ShardAccountBlocks,
    out_msg_queue_info: OutMsgQueueInfoStuff,
    shard_fees: ShardFees,
    shard_top_block_descriptors: Vec<Arc<TopBlockDescrStuff>>,
    block_create_count: HashMap<UInt256, u64>,
    new_messages: BinaryHeap<NewMessage>, // using for priority queue
    accepted_ext_messages: Vec<(UInt256, i32)>, // message id and wokchain id
    rejected_ext_messages: Vec<(UInt256, String)>, // message id and reject reason
    usage_tree: UsageTree,
    imported_visited: HashSet<UInt256>,

    // determined fields
    gen_utime: u32,
    config: BlockchainConfig,
    prev_id: BlockIdExt,

    // fields, uninitialized by default
    start_lt: Option<u64>,
    value_flow: ValueFlow,
    min_ref_mc_seqno: Option<u32>,
    prev_stuff: Option<BlkPrevInfo>,
    shards: Option<ShardHashes>,
    mesh: Option<MeshHashes>,
    mint_msg: Option<InMsg>,
    recover_create_msg: Option<InMsg>,
    copyleft_msgs: Vec<InMsg>,

    // fields with default values
    skip_topmsgdescr: bool,
    skip_extmsg: bool,
    shard_conf_adjusted: bool,
    block_limit_status: BlockLimitStatus,
    block_create_total: u64,
    inbound_queues_empty: bool,
    last_proc_int_msg: (u64, UInt256),
    shards_max_end_lt: u64,
    before_split: bool,
    now_upper_limit: u32,
    msg_queue_depth_sum: usize,

    // Split/merge
    want_merge: bool,
    underload_history: u64,
    want_split: bool,
    overload_history: u64,
    block_full: bool,

    // Block metrics (to report statsd)
    dequeue_count: usize,
    enqueue_count: usize,
    transit_count: usize,
    execute_count: usize,
    out_msg_count: usize,
    in_msg_count: usize,
    serde_opts: u8,
    remove_count: usize,

    // timings and global capabilities
    split_queues: bool,
}

impl CollatorData {

    pub fn new(
        gen_utime: u32,
        config: BlockchainConfig, 
        usage_tree: UsageTree,
        prev_data: &PrevData,
        is_masterchain: bool,
        collator_settings: Arc<CollatorSettings>,
        collated_block_descr: Arc<String>,
    ) -> Result<Self> {
        let limits = Arc::new(config.raw_config().block_limits(is_masterchain)?);
        let opts = serde_opts_from_caps(&config);
        let split_queues = !config.has_capability(GlobalCapabilities::CapNoSplitOutQueue);
        let ret = Self {
            collator_settings,
            collated_block_descr,
            in_msgs: InMsgDescr::with_serde_opts(opts),
            out_msgs: OutMsgDescr::with_serde_opts(opts),
            accounts: ShardAccountBlocks::default(),
            out_msg_queue_info: OutMsgQueueInfoStuff::default(),
            shard_fees: ShardFees::default(),
            shard_top_block_descriptors: Vec::new(),
            block_create_count: HashMap::new(),
            new_messages: Default::default(),
            accepted_ext_messages: Default::default(),
            rejected_ext_messages: Default::default(),
            usage_tree,
            imported_visited: HashSet::new(),
            gen_utime,
            config,
            prev_id: prev_data.state().block_id().clone(),
            start_lt: None,
            value_flow: ValueFlow::default(),
            now_upper_limit: u32::MAX,
            shards_max_end_lt: 0,
            min_ref_mc_seqno: None,
            prev_stuff: None,
            shards: None,
            mesh: None,
            mint_msg: None,
            recover_create_msg: None,
            copyleft_msgs: Default::default(),
            skip_topmsgdescr: false,
            skip_extmsg: false,
            shard_conf_adjusted: false,
            block_limit_status: BlockLimitStatus::with_limits(limits),
            block_create_total: 0,
            inbound_queues_empty: false,
            last_proc_int_msg: (0, UInt256::default()),
            want_merge: false,
            underload_history: prev_data.underload_history() << 1,
            want_split: false,
            overload_history: prev_data.overload_history() << 1,
            block_full: false,
            dequeue_count: 0,
            enqueue_count: 0,
            transit_count: 0,
            execute_count: 0,
            out_msg_count: 0,
            in_msg_count: 0,
            remove_count: 0,
            msg_queue_depth_sum: 0,
            before_split: false,
            serde_opts: opts,
            split_queues,
        };
        Ok(ret)
    }

    fn gen_utime(&self) -> u32 { self.gen_utime }

    //
    // Lists
    //

    fn in_msgs_root(&self) -> Result<Cell> {
        self.in_msgs.data().cloned().ok_or_else(|| error!("in msg descr is empty"))
    }

    fn out_msgs_root(&self) -> Result<Cell> {
        self.out_msgs.data().cloned().ok_or_else(|| error!("out msg descr is empty"))
    }

    fn update_last_proc_int_msg(&mut self, new_lt_hash: (u64, UInt256)) -> Result<()> {
        if self.last_proc_int_msg < new_lt_hash {
            CHECK!(new_lt_hash.0 > 0);
            log::trace!("last_proc_int_msg updated to ({},{:x})", new_lt_hash.0, new_lt_hash.1);
            self.last_proc_int_msg = new_lt_hash;
        } else {
            log::error!("processed message ({},{:x}) AFTER message ({},{:x})", new_lt_hash.0, new_lt_hash.1,
                self.last_proc_int_msg.0, self.last_proc_int_msg.1);
            self.last_proc_int_msg.0 = std::u64::MAX;
            fail!("internal message processing order violated!")
        }
        Ok(())
    }

    fn update_lt(&mut self, lt: u64) {
        self.block_limit_status.update_lt(lt);
    }


    /// add in and out messages from to block, and to new message queue
    fn new_transaction(&mut self, transaction: &Transaction, tr_cell: ChildCell<Transaction>, in_msg_opt: Option<&InMsg>) -> Result<()> {
        // log::trace!(
        //     "{} new transaction, message {:x}\n{}", self.collated_block_descr,
        //     in_msg_opt.map(|m| m.message_cell().unwrap().repr_hash()).unwrap_or_default(),
        //     ever_block_json::debug_transaction(transaction.clone()).unwrap_or_default(),
        // );       
        self.execute_count += 1;
        let gas_used = transaction.gas_used().unwrap_or(0);
        self.block_limit_status.add_gas_used(gas_used as u32);
        self.block_limit_status.add_transaction(transaction.logical_time() == self.start_lt()? + 1);
        if let Some(in_msg) = in_msg_opt {
            self.add_in_msg_to_block(in_msg)?;
        }
        let shard = self.out_msg_queue_info.shard().clone();
        let opts = self.serde_opts;
        transaction.out_msgs.iterate_slices(|slice| {
            let msg_cell: ChildCell<CommonMessage> = ChildCell::with_cell_and_opts(slice.reference(0)?, opts);
            let msg_hash = msg_cell.hash();
            let common_msg = msg_cell.read_struct()?;
            let msg = common_msg.get_std()?;
            match msg.header() {
                CommonMsgInfo::IntMsgInfo(info) => {
                    // Add out message to state for counting time and it may be removed if used
                    let use_hypercube = !self.config.has_capability(GlobalCapabilities::CapOffHypercube);
                    let fwd_fee = *info.fwd_fee();
                    let enq = MsgEnqueueStuff::new(common_msg.clone(), &shard, fwd_fee, use_hypercube, opts)?;
                    self.enqueue_count += 1;
                    self.msg_queue_depth_sum += self.out_msg_queue_info.add_message(&enq)?;
                    // Add to message block here for counting time later it may be replaced
                    let out_msg = OutMsg::new(enq.envelope_cell(), tr_cell.clone());
                    self.add_out_msg_to_block(msg_hash.clone(), &out_msg)?;
                    self.new_messages.push(NewMessage::new((info.created_lt, msg_hash), common_msg, tr_cell.cell(), enq.next_prefix().clone()));

                }
                CommonMsgInfo::ExtOutMsgInfo(_) => {
                    let out_msg = OutMsg::external(msg_cell, tr_cell.clone());
                    self.add_out_msg_to_block(out_msg.read_message_hash()?, &out_msg)?;
                }
                CommonMsgInfo::ExtInMsgInfo(_) => fail!("External inbound message cannot be output")
            };
            Ok(true)
        })?;
        Ok(())
    }

    /// put InMsg to block
    fn add_in_msg_to_block(&mut self, in_msg: &InMsg) -> Result<()> {
        self.in_msg_count += 1;
        let msg_cell = in_msg.serialize_with_opts(self.serde_opts)?;
        self.in_msgs.insert(in_msg)?;
        self.block_limit_status.register_in_msg_op(&msg_cell, &self.in_msgs_root()?)
    }

    /// put OutMsg to block
    fn add_out_msg_to_block(&mut self, key: UInt256, out_msg: &OutMsg) -> Result<()> {
        self.out_msg_count += 1;
        self.out_msgs.insert_with_key(key, out_msg)?;

        let msg_cell = out_msg.serialize_with_opts(self.serde_opts)?;
        self.block_limit_status.register_out_msg_op(&msg_cell, &self.out_msgs_root()?)
    }

    /// delete message from state queue
    fn del_out_msg_from_state(&mut self, key: &OutMsgQueueKey) -> Result<()> {
        // let mut data = self.out_msg_queue_info.del_message(key)?;
        // let created_lt = u64::construct_from(&mut data)?;
        // let enq = MsgEnqueueStuff::construct_from(&mut data, created_lt)?;
        // let data = write_boc(&enq.message_cell())?;
        // log::debug!("{} del_out_msg_from_state {:x} size {}", self.collated_block_descr, key, data.len());
        log::debug!("{} del_out_msg_from_state {:x}", self.collated_block_descr, key);
        self.dequeue_count += 1;
        self.out_msg_queue_info.del_message(key)?;
        self.block_limit_status.register_out_msg_queue_op(
            self.out_msg_queue_info.out_queue()?.data(),
            &self.usage_tree,
            false
        )?;
        Ok(())
    }

    /// add message to state queue
    fn add_out_msg_to_state(&mut self, enq: &MsgEnqueueStuff, force: bool) -> Result<()> {
        self.enqueue_count += 1;
        self.msg_queue_depth_sum += self.out_msg_queue_info.add_message(enq)?;
        self.block_limit_status.register_out_msg_queue_op(
            self.out_msg_queue_info.out_queue()?.data(),
            &self.usage_tree,
            force
        )?;
        Ok(())
    }

    fn enqueue_transit_message(
        &mut self,
        shard: &ShardIdent,
        _key: &OutMsgQueueKey,
        enq: &MsgEnqueueStuff,
        requeue: bool,
    ) -> Result<()> {
        self.transit_count += 1;
        let enqueued_lt = self.start_lt()?;
        let (new_enq, transit_fee) = enq.next_hop(shard, enqueued_lt, &self.config)?;
        let in_msg = InMsg::transit(enq.envelope_cell(), new_enq.envelope_cell(), transit_fee);
        let out_msg = OutMsg::transit(new_enq.envelope_cell(), ChildCell::with_struct_and_opts(&in_msg, self.serde_opts)?, requeue);

        self.add_in_msg_to_block(&in_msg)?;
        self.add_out_msg_to_block(enq.message_hash(), &out_msg)?;
        self.add_out_msg_to_state(&new_enq, false)
    }

    pub fn shard_top_block_descriptors(&self) -> &Vec<Arc<TopBlockDescrStuff>> {
        &self.shard_top_block_descriptors 
    }
    pub fn add_top_block_descriptor(&mut self, tbd: Arc<TopBlockDescrStuff>) {
        self.shard_top_block_descriptors.push(tbd)
    }

    pub fn shard_fees(&self) -> &ShardFees { &self.shard_fees }

    pub fn store_shard_fees_zero(&mut self, shard: &ShardIdent) -> Result<()> {
        self.shard_fees.store_shard_fees(shard, CurrencyCollection::with_grams(0),
            CurrencyCollection::with_grams(0))
    }

    pub fn store_shard_fees(&mut self, shard: &McShardRecord) -> Result<()> {
        self.shard_fees.store_shard_fees(
            shard.shard(),
            shard.descr.fees_collected.clone(),
            shard.descr.funds_created.clone()
        )
    }

    pub fn store_workchain_copyleft_rewards(&mut self, shard: &McShardRecord) -> Result<()> {
        self.value_flow.copyleft_rewards.merge_rewards(&shard.descr.copyleft_rewards)
    }

    pub fn get_workchains_copyleft_rewards(&self) -> &CopyleftRewards {
        &self.value_flow.copyleft_rewards
    }

    pub fn register_shard_block_creators(&mut self, creators: Vec<UInt256>) -> Result<()> {
        for creator in creators {
            let prev_value = *self.block_create_count.get(&creator).unwrap_or(&0);
            self.block_create_count.insert(creator, prev_value + 1);
            self.block_create_total += 1;
        }
        Ok(())
    }
    pub fn block_create_count(&self) -> &HashMap<UInt256, u64> { &self.block_create_count }
    pub fn block_create_total(&self) -> u64 { self.block_create_total }

    fn count_bits_u64(mut x: u64) -> isize {
        x = (x & 0x5555555555555555) + ((x >>  1) & 0x5555555555555555);
        x = (x & 0x3333333333333333) + ((x >>  2) & 0x3333333333333333);
        x = (x & 0x0F0F0F0F0F0F0F0F) + ((x >>  4) & 0x0F0F0F0F0F0F0F0F);
        x = (x & 0x00FF00FF00FF00FF) + ((x >>  8) & 0x00FF00FF00FF00FF);
        x = (x & 0x0000FFFF0000FFFF) + ((x >> 16) & 0x0000FFFF0000FFFF);
        x = (x & 0x00000000FFFFFFFF) + ((x >> 32) & 0x00000000FFFFFFFF);
        x as isize
    }

    fn history_weight(history: u64) -> isize {
        Self::count_bits_u64(history & 0xffff) * 3
            + Self::count_bits_u64(history & 0xffff0000) * 2
            + Self::count_bits_u64(history & 0xffff00000000)
            - (3 + 2 + 1) * 16 * 2 / 3
    }

    //
    // fields, uninitialized by default
    //

    fn start_lt(&self) -> Result<u64> { 
        self.start_lt.ok_or_else(|| error!("`start_lt` is not initialized yet"))
    }

    fn set_start_lt(&mut self, lt: u64) -> Result<()> {
        if self.start_lt.is_some() {
            fail!("`start_lt` is already initialized")
        }
        self.block_limit_status.update_lt(lt);
        self.start_lt = Some(lt);
        Ok(())
    }



    fn prev_stuff(&self) -> Result<&BlkPrevInfo> {
        self.prev_stuff.as_ref().ok_or_else(|| error!("`prev_stuff` is not initialized yet"))
    }

    fn now_upper_limit(&self) -> u32 {
        self.now_upper_limit
    }

    fn set_now_upper_limit(&mut self, val: u32) {
        self.now_upper_limit = val;
    }

    fn shards_max_end_lt(&self) -> u64 {
        self.shards_max_end_lt
    }

    fn update_shards_max_end_lt(&mut self, val: u64) {
        if val > self.shards_max_end_lt {
            self.shards_max_end_lt = val;
        }
    }

    fn update_min_mc_seqno(&mut self, mc_seqno: u32) -> u32 {
        let min_ref_mc_seqno = self.min_ref_mc_seqno.unwrap_or(std::u32::MAX).min(mc_seqno);
        self.min_ref_mc_seqno = Some(min_ref_mc_seqno);
        min_ref_mc_seqno
    }

    fn min_mc_seqno(&self) -> Result<u32> {
        self.min_ref_mc_seqno.ok_or_else(|| error!("`min_ref_mc_seqno` is not initialized yet"))
    }

    fn shards(&self) -> Result<&ShardHashes> {
        self.shards.as_ref().ok_or_else(|| error!("`shards` is not initialized yet"))
    }

    fn shards_mut(&mut self) -> Result<&mut ShardHashes> {
        self.shards.as_mut().ok_or_else(|| error!("`shards` is not initialized yet"))
    }

    fn set_shards(&mut self, shards: ShardHashes) -> Result<()> {
        if self.shards.is_some() {
            fail!("`shards` is already initialized")
        }
        self.shards = Some(shards);
        Ok(())
    }

    fn mesh(&self) -> Result<&MeshHashes> {
        self.mesh.as_ref().ok_or_else(|| error!("`mesh` is not initialized yet"))
    }

    fn mesh_mut(&mut self) -> Result<&mut MeshHashes> {
        self.mesh.as_mut().ok_or_else(|| error!("`mesh` is not initialized yet"))
    }

    fn set_mesh(&mut self, mesh: MeshHashes) -> Result<()> {
        if self.mesh.is_some() {
            fail!("`mesh` is already initialized")
        }
        self.mesh = Some(mesh);
        Ok(())
    }

    //
    // fields with default values
    //

    fn skip_topmsgdescr(&self) -> bool { self.skip_topmsgdescr }
    fn set_skip_topmsgdescr(&mut self) { self.skip_topmsgdescr = true; }

    fn skip_extmsg(&self) -> bool { self.skip_extmsg }
    fn set_skip_extmsg(&mut self) { self.skip_extmsg = true; }

    fn shard_conf_adjusted(&self) -> bool { self.shard_conf_adjusted }
    fn set_shard_conf_adjusted(&mut self) { self.shard_conf_adjusted = true; }

    fn dequeue_message(&mut self, enq: MsgEnqueueStuff, deliver_lt: u64, short: bool) -> Result<()> {
        self.dequeue_count += 1;
        let out_msg = match short {
            true => OutMsg::dequeue_short(enq.envelope_hash(), enq.next_prefix(), deliver_lt),
            false => OutMsg::dequeue_long(enq.envelope_cell(), deliver_lt)
        };
        self.add_out_msg_to_block(enq.message_hash(), &out_msg)
    }

    fn want_merge(&self) -> (bool, u64) {
        (self.want_merge, self.underload_history)
    }

    fn want_split(&self) -> (bool, u64) {
        (self.want_split, self.overload_history)
    }

    fn before_split(&self) -> bool { self.before_split }
    fn set_before_split(&mut self, value: bool) { self.before_split = value }

    fn withdraw_ext_msg_statuses(&mut self) -> (Vec<(UInt256, i32)>, Vec<(UInt256, String)>) {
        (std::mem::take(&mut self.accepted_ext_messages),
         std::mem::take(&mut self.rejected_ext_messages))
    }

    fn estimate_pruned_count(&self) -> usize {
        if self.enqueue_count != 0 {
            let total_count = self.dequeue_count + self.enqueue_count + self.remove_count;
            total_count * self.msg_queue_depth_sum / self.enqueue_count
        } else {
            0
        }
    }

    fn limit_fits(&self, level: ParamLimitIndex) -> bool {
        let pruned_count = self.estimate_pruned_count(); 
        self.block_limit_status.fits(level, pruned_count)
    }

}

struct ExecutionManager {
    changed_accounts: HashMap<
        AccountId, 
        (
            tokio::sync::mpsc::UnboundedSender<Arc<AsyncMessage>>,
            tokio::task::JoinHandle<Result<ShardAccountStuff>>
        )
    >,
    
    receive_tr: tokio::sync::mpsc::UnboundedReceiver<Option<(Arc<AsyncMessage>, Result<Transaction>)>>,
    wait_tr: Arc<Wait<(Arc<AsyncMessage>, Result<Transaction>)>>,
    max_collate_threads: usize,
    libraries: Libraries,
    gen_utime: u32,

    // bloc's start logical time
    start_lt: u64,
    // actual maximum logical time
    max_lt: Arc<AtomicU64>,
    // this time is used if account's lt is smaller
    min_lt: Arc<AtomicU64>,
    // block random seed
    seed_block: UInt256,

    #[cfg(feature = "signature_with_id")]
    // signature ID used in VM
    signature_id: i32, 

    total_trans_duration: Arc<AtomicU64>,
    collated_block_descr: Arc<String>,
    debug: bool,
    config: BlockchainConfig,
}

impl ExecutionManager {
    pub fn new(
        gen_utime: u32,
        start_lt: u64,
        seed_block: UInt256,
        #[cfg(feature = "signature_with_id")]
        signature_id: i32, 
        libraries: Libraries,
        config: BlockchainConfig,
        max_collate_threads: usize,
        collated_block_descr: Arc<String>,
        debug: bool,
    ) -> Result<Self> {
        log::trace!("{}: ExecutionManager::new", collated_block_descr);
        let (wait_tr, receive_tr) = Wait::new();
        Ok(Self {
            changed_accounts: HashMap::new(),
            receive_tr,
            wait_tr,
            max_collate_threads,
            libraries,
            config,
            start_lt,
            gen_utime,
            seed_block,
            #[cfg(feature = "signature_with_id")]
            signature_id, 
            max_lt: Arc::new(AtomicU64::new(start_lt + 1)),
            min_lt: Arc::new(AtomicU64::new(start_lt + 1)),
            total_trans_duration: Arc::new(AtomicU64::new(0)),
            collated_block_descr,
            debug,
        })
    }

    // waits and finalizes all parallel tasks
    pub async fn wait_transactions(&mut self, collator_data: &mut CollatorData) -> Result<()> {
        log::trace!("{}: wait_transactions", self.collated_block_descr);
        while self.wait_tr.count() > 0 {
            self.wait_transaction(collator_data).await?;
        }
        self.min_lt.fetch_max(self.max_lt.load(Ordering::Relaxed), Ordering::Relaxed);
        Ok(())
    }

    // checks if a number of parallel transactilns is not too big, waits and finalizes some if needed.
    pub async fn check_parallel_transactions(&mut self, collator_data: &mut CollatorData) -> Result<()> {
        log::trace!("{}: check_parallel_transactions", self.collated_block_descr);
        if self.wait_tr.count() >= self.max_collate_threads {
            self.wait_transaction(collator_data).await?;
        }
        Ok(())
    }

    /// starts a new transaction execution task
    /// if pruned access error occurs, returns false
    pub async fn execute(
        &mut self,
        account_id: AccountId,
        msg: AsyncMessage,
        prev_data: &PrevData,
        collator_data: &mut CollatorData,
    ) -> Result<bool> {
        log::trace!("{}: execute (adding into queue): {:x}", self.collated_block_descr, account_id);
        if let Some((sender, _handle)) = self.changed_accounts.get(&account_id) {
            self.wait_tr.request();
            sender.send(Arc::new(msg))?;
        } else {
            let shard_acc = match prev_data.accounts().account(&account_id) {
                Ok(Some(shard_acc)) => shard_acc,
                Ok(None) => {
                    if let AsyncMessage::Ext(_, msg_id) = msg {
                        collator_data.rejected_ext_messages.push((msg_id, format!("account {:x} not found", account_id)));
                        return Ok(true); // skip external messages for unexisting accounts
                    } else {
                        ShardAccount::default()
                    }
                }
                Err(err) => {
                    // this code is for collator bundles not to produce error accessing pruned messages
                    #[cfg(test)]
                    if collator_data.collator_settings.is_bundle && err.downcast_ref() == Some(&ever_block::ExceptionCode::PrunedCellAccess) {
                        return Ok(false);
                    }
                    return Err(err);
                }
            };
            let (sender, handle) = self.start_account_job(
                account_id.clone(),
                shard_acc,
            )?;
            self.wait_tr.request();
            sender.send(Arc::new(msg))?;
            self.changed_accounts.insert(account_id, (sender, handle));
        }

        self.check_parallel_transactions(collator_data).await?;

        Ok(true)
    }

    fn start_account_job(
        &self,
        account_addr: AccountId,
        shard_acc: ShardAccount,
    ) -> Result<(tokio::sync::mpsc::UnboundedSender<Arc<AsyncMessage>>, tokio::task::JoinHandle<Result<ShardAccountStuff>>)> {
        log::trace!("{}: start_account_job: {:x}", self.collated_block_descr, account_addr);

        let mut shard_acc = ShardAccountStuff::new(
            account_addr,
            shard_acc,
            Arc::new(AtomicU64::new(self.min_lt.load(Ordering::Relaxed))),
            serde_opts_from_caps(&self.config)
        )?;

        let debug = self.debug;
        let block_unixtime = self.gen_utime;
        let block_lt = self.start_lt;
        let seed_block = self.seed_block.clone();
        #[cfg(feature = "signature_with_id")]
        let signature_id = self.signature_id; 
        let collated_block_descr = self.collated_block_descr.clone();
        let total_trans_duration = self.total_trans_duration.clone();
        let wait_tr = self.wait_tr.clone();
        let config = self.config.clone();
        let min_lt = self.min_lt.clone();
        let max_lt = self.max_lt.clone();
        let libraries = self.libraries.clone().inner();
        let (sender, mut receiver) = tokio::sync::mpsc::unbounded_channel::<Arc<AsyncMessage>>();
        let handle = tokio::spawn(async move {
            while let Some(new_msg) = receiver.recv().await {
                log::trace!("{}: new message for {:x}", collated_block_descr, shard_acc.account_addr());
                let config = config.clone(); // TODO: use Arc

                shard_acc.lt().fetch_max(min_lt.load(Ordering::Relaxed), Ordering::Relaxed);
                shard_acc.lt().fetch_max(
                    shard_acc.last_trans_lt() + 1, 
                    Ordering::Relaxed
                );
                shard_acc.lt().fetch_max(
                    shard_acc.last_trans_lt() + 1, 
                    Ordering::Relaxed
                );

                let mut account_root = shard_acc.account_root();
                let params = ExecuteParams {
                    state_libs: libraries.clone(),
                    block_unixtime,
                    block_lt,
                    last_tr_lt: shard_acc.lt(),
                    seed_block: seed_block.clone(),
                    debug,
                    block_version: supported_version(),
                    #[cfg(feature = "signature_with_id")]
                    signature_id, 
                    ..ExecuteParams::default()
                };
                let new_msg1 = new_msg.clone();
                let (mut transaction_res, account_root, duration) = tokio::task::spawn_blocking(move || {
                    let now = std::time::Instant::now();
                    (
                        Self::execute_new_message(&new_msg1, &mut account_root, config, params),
                        account_root,
                        now.elapsed().as_micros() as u64
                    )
                }).await?;

                if let Ok(transaction) = transaction_res.as_mut() {
                    let res = shard_acc.add_transaction(transaction, account_root);
                    if let Err(err) = res {
                        log::error!("FAILED to add transaction to shard account staff: {}", &err);
                        fail!(err);
                }
                }
                total_trans_duration.fetch_add(duration, Ordering::Relaxed);
                log::trace!("{}: account {:x} TIME execute {}μ;", 
                    collated_block_descr, shard_acc.account_addr(), duration);

                max_lt.fetch_max(shard_acc.lt().load(Ordering::Relaxed), Ordering::Relaxed);
                wait_tr.respond(Some((new_msg, transaction_res)));
            }
            Ok(shard_acc)
        });
        Ok((sender, handle))
    }

    fn execute_new_message(
        new_msg: &AsyncMessage,
        account_root: &mut Cell,
        config: BlockchainConfig,
        params: ExecuteParams,
    ) -> Result<Transaction> {
        let (executor, msg_opt): (Box<dyn TransactionExecutor>, _) = match new_msg {
            AsyncMessage::Int(enq, _our) => {
                (Box::new(OrdinaryTransactionExecutor::new(config)), Some(enq.message()))
            }
            AsyncMessage::New(env, _prev_tr_cell) => {
                (Box::new(OrdinaryTransactionExecutor::new(config)), Some(env.message()))
            }
            AsyncMessage::Recover(msg) | AsyncMessage::Mint(msg) | AsyncMessage::Ext(msg, _) => {
                (Box::new(OrdinaryTransactionExecutor::new(config)), Some(msg))
            }
            AsyncMessage::Copyleft(msg) => {
                (Box::new(OrdinaryTransactionExecutor::new(config)), Some(msg))
            }
            AsyncMessage::TickTock(tt) => {
                (Box::new(TickTockTransactionExecutor::new(config, tt.clone())), None)
            }
        };
        let res = executor.execute_with_libs_and_params(msg_opt, account_root, params);
        res
    }

    async fn wait_transaction(&mut self, collator_data: &mut CollatorData) -> Result<()> {
        log::trace!("{}: wait_transaction", self.collated_block_descr);
        let wait_op = self.wait_tr.wait(&mut self.receive_tr, false).await;
        if let Some(Some((new_msg, transaction_res))) = wait_op {
            self.finalize_transaction(new_msg, transaction_res, collator_data)?;
        }
        Ok(())
    }

    fn finalize_transaction(
        &mut self,
        new_msg: Arc<AsyncMessage>,
        transaction_res: Result<Transaction>,
        collator_data: &mut CollatorData
    ) -> Result<()> {
        if let AsyncMessage::Ext(msg, msg_id) = new_msg.deref() {
            let account_id = msg.get_std()?.int_dst_account_id().unwrap_or_default();
            if let Err(err) = transaction_res {
                log::warn!(
                    target: EXT_MESSAGES_TRACE_TARGET,
                    "{}: account {:x} rejected inbound external message {:x}, by reason: {}",
                    self.collated_block_descr, account_id, msg_id, err
                );
                collator_data.rejected_ext_messages.push((msg_id.clone(), err.to_string()));
                return Ok(())
            } else {
                log::debug!(
                    target: EXT_MESSAGES_TRACE_TARGET,
                    "{}: account {:x} accepted inbound external message {:x}",
                    self.collated_block_descr, account_id, msg_id,
                );
                collator_data.accepted_ext_messages.push(
                    (msg_id.clone(), msg.get_std()?.dst_workchain_id().unwrap_or_default())
                );
            }
        }
        let opts = collator_data.serde_opts;
        let tr = transaction_res?;
        let tr_cell = ChildCell::with_struct_and_opts(&tr, opts)?;
        log::trace!("{}: finalize_transaction {} with hash {:x}, {:x}",
            self.collated_block_descr, tr.logical_time(), tr_cell.cell().repr_hash(), tr.account_id());
        let in_msg_opt = match new_msg.deref() {
            AsyncMessage::Int(enq, our) => {
                let in_msg = InMsg::final_msg(
                    enq.envelope_cell(),
                    tr_cell.clone(),
                    enq.fwd_fee_remaining().clone()
                );
                if *our {
                    let out_msg = OutMsg::dequeue_immediate(
                        enq.envelope_cell(), 
                        ChildCell::with_struct_and_opts(&in_msg, opts)?,
                    );
                    collator_data.add_out_msg_to_block(enq.message_hash(), &out_msg)?;
                    collator_data.del_out_msg_from_state(&enq.out_msg_key())?;
                }
                Some(in_msg)
            }
            AsyncMessage::New(env, prev_tr_cell) => {
                let env_cell = ChildCell::with_struct_and_opts(env.inner(), opts)?;
                let in_msg = InMsg::immediate(
                    env_cell.clone(),
                    tr_cell.clone(),
                    env.fwd_fee_remaining().clone()
                );
                let out_msg = OutMsg::immediate(
                    env_cell,
                    ChildCell::with_cell_and_opts(prev_tr_cell.clone(), opts),
                    ChildCell::with_struct_and_opts(&in_msg, opts)?,
                );
                collator_data.add_out_msg_to_block(env.message_hash(), &out_msg)?;
                Some(in_msg)
            }
            AsyncMessage::Mint(msg) |
            AsyncMessage::Recover(msg) => {
                let env = MsgEnvelopeStuff::new(
                    msg.clone(),
                    &ShardIdent::masterchain(),
                    Grams::default(),
                    false,
                    opts,
                )?;
                Some(InMsg::immediate(ChildCell::with_struct_and_opts(env.inner(), opts)?, tr_cell.clone(), Grams::default()))
            }
            AsyncMessage::Copyleft(msg) => {
                let env = MsgEnvelopeStuff::new(
                    msg.clone(),
                    &ShardIdent::masterchain(),
                    Grams::default(),
                    false,
                    opts,
                )?;
                Some(InMsg::immediate(ChildCell::with_struct_and_opts(env.inner(), opts)?, tr_cell.clone(), Grams::default()))
            }
            AsyncMessage::Ext(msg, _) => {
                let in_msg = InMsg::external(
                    ChildCell::with_struct_and_opts(msg, opts)?,
                    tr_cell.clone(),
                );
                Some(in_msg)
            }
            AsyncMessage::TickTock(_) => None
        };
        if tr.orig_status != tr.end_status {
            log::info!(
                "{}: Status of account {:x} was changed from {:?} to {:?} by message {:X}",
                self.collated_block_descr, tr.account_id(), tr.orig_status, tr.end_status,
                tr.in_msg_cell().unwrap_or_default().repr_hash()
            );
        }
        collator_data.new_transaction(&tr, tr_cell, in_msg_opt.as_ref())?;

        collator_data.update_lt(self.max_lt.load(Ordering::Relaxed));

        match new_msg.deref() {
            AsyncMessage::Mint(_) => collator_data.mint_msg = in_msg_opt,
            AsyncMessage::Recover(_) => collator_data.recover_create_msg = in_msg_opt,
            AsyncMessage::Copyleft(_) => collator_data.copyleft_msgs.push(in_msg_opt.ok_or_else(|| error!("Can't unwrap `in_msg_opt`"))?),
            _ => ()
        }
        collator_data.block_full |= !collator_data.limit_fits(ParamLimitIndex::Normal);
        Ok(())
    }
}

pub struct CollateResult {
    pub candidate: Option<BlockCandidate>,
    pub new_state: Option<ShardStateUnsplit>,
    pub usage_tree: UsageTree,
    pub error: Failure,
}

pub struct Collator {
    engine: Arc<dyn EngineOperations>,
    remp_collator_interface: Option<Arc<dyn RempQueueCollatorInterface>>,
    shard: ShardIdent,
    min_mc_seqno: u32,
    prev_blocks_ids: Vec<BlockIdExt>,
    new_block_id_part: BlockIdExt,
    created_by: UInt256,
    after_merge: bool,
    after_split: bool,
    validator_set: ValidatorSet,

    // string with format like `-1:8000000000000000, 100500`, is used for logging.
    collated_block_descr: Arc<String>,

    debug: bool,
    rand_seed: UInt256,

    started: Instant,
    stop_flag: Arc<AtomicBool>,
}

impl Collator {
    pub fn new(
        shard: ShardIdent,
        min_mc_seqno: u32,
        prev_blocks_history: &PrevBlockHistory,
        validator_set: ValidatorSet,
        created_by: UInt256,
        engine: Arc<dyn EngineOperations>,
        rand_seed: Option<UInt256>,
        remp_collator_interface: Option<Arc<dyn RempQueueCollatorInterface>>,
    ) -> Result<Self> {

        let prev_blocks_ids = prev_blocks_history.get_prevs();

        log::debug!("prev_blocks_ids:{}", prev_blocks_history);

        let new_block_seqno = match prev_blocks_ids.len() {
            1 => prev_blocks_ids[0].seq_no() + 1,
            2 => prev_blocks_ids[0].seq_no().max(prev_blocks_ids[1].seq_no()) + 1,
            _ => fail!("`prev_blocks_ids` has invalid length"),
        };

        if prev_blocks_history.get_next_seqno() != Some(new_block_seqno) {
            fail!("`prev_blocks_history.get_next_seqno()`={:?} is not equal to `new_block_seqno`={}",
                prev_blocks_history.get_next_seqno(), new_block_seqno
            )
        }

        let collated_block_descr = Arc::new(prev_blocks_history.get_next_block_descr(None));

        log::trace!("{}: new", collated_block_descr);

        // check inputs

        if !shard.is_masterchain() && !shard.is_standard_workchain() {
            fail!("Collator can create block candidates only for masterchain (-1) and base workchain (0)")
        }
        if shard.is_masterchain() && !shard.is_masterchain_ext() {
            fail!("Sub-shards cannot exist in the masterchain")
        }
        let mut after_merge = false;
        let mut after_split = false;
        if prev_blocks_ids.len() == 2 {
            if shard.is_masterchain() {
                fail!("cannot merge shards in masterchain")
            }
            if !(
                prev_blocks_ids.iter().all(|id| shard.is_parent_for(id.shard())) &&
                prev_blocks_ids[0].shard().shard_prefix_with_tag() <
                prev_blocks_ids[1].shard().shard_prefix_with_tag()
            ) {
                fail!("The two previous blocks for a merge operation are not siblings or are not \
                    children of current shard");
            }
            if prev_blocks_ids.iter().any(|id| id.seq_no() == 0) {
                fail!("previous blocks for a block merge operation must have non-zero seqno");
            }
            after_merge = true;
        } else {
            CHECK!(prev_blocks_ids.len(), 1);
            if *prev_blocks_ids[0].shard() != shard {
                if !prev_blocks_ids[0].shard().is_ancestor_for(&shard) {
                    fail!("Previous block does not belong to the shard we are generating a new block for");
                }
                if shard.is_masterchain() {
                    fail!("cannot split shards in masterchain");
                }
                after_split = true;
            }
            if shard.is_masterchain() && min_mc_seqno > prev_blocks_ids[0].seq_no() {
                fail!("cannot refer to specified masterchain block because it is later than \
                    the immediately preceding masterchain block");
            }
        }

        let rand_seed = rand_seed.unwrap_or_else(|| secure_256_bits().into());

        Ok(Self {
            new_block_id_part: BlockIdExt {
                shard_id: shard.clone(),
                seq_no: new_block_seqno,
                root_hash: UInt256::default(),
                file_hash: UInt256::default(),
            },
            engine,
            remp_collator_interface,
            shard,
            min_mc_seqno,
            prev_blocks_ids: prev_blocks_ids.to_vec(),
            created_by,
            after_merge,
            after_split,
            validator_set,
            collated_block_descr,
            debug: true,
            rand_seed,
            started: Instant::now(),
            stop_flag: Arc::new(AtomicBool::new(false)),
        })
    }

    pub async fn collate(mut self, collator_settings: CollatorSettings) -> Result<CollateResult> {
        log::info!(
            "{}: COLLATE min_mc_seqno = {}, prev_blocks_ids: {} {}",
            self.collated_block_descr,
            self.min_mc_seqno,
            self.prev_blocks_ids[0],
            if self.prev_blocks_ids.len() > 1 { format!("{}", self.prev_blocks_ids[1]) } else { "".to_owned() }
        );
        self.init_timeout();

        let collator_settings = Arc::new(collator_settings);
        let mut collator_data;
        let mut attempt = 0;
        let mut duration;
        // inside the loop try to collate new block
        let (collate_result, exec_manager) = loop {

            let attempt_started = Instant::now();

            // load required data including masterchain and shards states
            let imported_data = self.import_data().await
                .map_err(|e| {
                    log::warn!("{}: COLLATION FAILED: TIME: {}ms import_data: {:?}",
                        self.collated_block_descr, self.started.elapsed().as_millis(), e);
                    e
                })?;

            let mc_data;
            let prev_data;
            // unpack state, perform some checkes, import masterchain and shards blocks
            (mc_data, prev_data, collator_data) = self.prepare_data(imported_data, collator_settings.clone()).await
                .map_err(|e| {
                    log::warn!("{}: COLLATION FAILED: TIME: {}ms prepare_data: {:?}",
                        self.collated_block_descr, self.started.elapsed().as_millis(), e);
                    e
                })?;

            // load messages and process them to produce block candidate
            let result = self.do_collate(&mc_data, &prev_data, &mut collator_data).await;
            duration = attempt_started.elapsed().as_millis() as u32;
            match result {
                Err(e) => {
                    log::warn!("{}: COLLATION FAILED: TIME: {}ms do_collate: {:?}",
                        self.collated_block_descr, self.started.elapsed().as_millis(), e);
                    let collate_result = CollateResult {
                        candidate: None,
                        new_state: None,
                        usage_tree: collator_data.usage_tree,
                        error: Some(e),
                    };
                    return Ok(collate_result);
                }
                Ok(Some(result)) => break result,
                Ok(None) => ()
            }

            // sleep after empty collation to respect the collation time iterval
            attempt += 1;
            let sleep = self.engine.collator_config().empty_collation_sleep_ms;
            let sleep = if duration < sleep { sleep - duration } else { 0 };
            log::debug!(
                "{}: EMPTY COLLATION: TIME: {duration}ms, attempt: {attempt}, sleep for {sleep}ms...", 
                self.collated_block_descr, 
            );

            tokio::time::sleep(Duration::from_millis(sleep as u64)).await;
        };

        let ratio = match duration {
            0 => collator_data.block_limit_status.gas_used(),
            duration => collator_data.block_limit_status.gas_used() / duration
        };
        let pruned_count = collator_data.estimate_pruned_count();
        let estimate_size = collator_data.block_limit_status.estimate_block_size(None, pruned_count) as usize;

        if let Some(candidate) = &collate_result.candidate {
            log::info!(
                "{}: ASYNC COLLATED SIZE: {} ESTIMATEED SIZE: {} GAS: {} TIME: {}ms GAS_RATE: {} TRANS: {}ms ID: {}",
                self.collated_block_descr,
                candidate.data.len(),
                estimate_size,
                collator_data.block_limit_status.gas_used(),
                duration,
                ratio,
                exec_manager.total_trans_duration.load(Ordering::Relaxed) / 1000,
                candidate.block_id,
            );
            if estimate_size > 400_000 && 100 * estimate_size.abs_diff(candidate.data.len()) / estimate_size > 5 {
                log::warn!("{}: diff is too much", self.collated_block_descr)
            }
        }

        #[cfg(feature = "log_metrics")]
        report_collation_metrics(
            &self.shard,
            collator_data.dequeue_count,
            collator_data.enqueue_count,
            collator_data.in_msg_count,
            collator_data.out_msg_count,
            collator_data.transit_count,
            collator_data.execute_count,
            collator_data.block_limit_status.gas_used(),
            ratio,
            collate_result.candidate.data.len(),
            duration,
        );

        #[cfg(not(test))]
        #[cfg(feature = "telemetry")]
        self.engine.collator_telemetry().succeeded_attempt(
            &self.shard,
            self.started.elapsed(),
            collator_data.execute_count as u32,
            collator_data.block_limit_status.gas_used()
        );

        Ok(collate_result)
    }

    async fn import_data(&self) -> Result<ImportedData> {
        log::trace!("{}: import_data", self.collated_block_descr);

        if self.shard.is_masterchain() {
            let (prev_states, prev_ext_blocks_refs) = self.import_prev_stuff().await?;
            let top_shard_blocks_descr = 
                self.engine.get_shard_blocks(&prev_states[0], None).await?;
            Ok(ImportedData{
                mc_state: prev_states[0].clone(),
                prev_states,
                prev_ext_blocks_refs,
                top_shard_blocks_descr 
            })
        } else {
            loop {
                let (mc_state, (prev_states, prev_ext_blocks_refs)) =
                    try_join!(
                        self.import_mc_stuff(),
                        self.import_prev_stuff(),
                    )?;

                let top_shard_blocks_descr = Vec::new();

                return Ok(ImportedData {
                    mc_state,
                    prev_states,
                    prev_ext_blocks_refs,
                    top_shard_blocks_descr,
                });
            }
        }
    }

    async fn prepare_data(&self, mut imported_data: ImportedData, collator_settings: Arc<CollatorSettings>) 
        -> Result<(McData, PrevData, CollatorData)> {
        log::trace!("{}: prepare_data", self.collated_block_descr);

        self.check_stop_flag()?;

        CHECK!(imported_data.prev_states.len() == 1 + self.after_merge as usize);
        CHECK!(imported_data.prev_states.len() == self.prev_blocks_ids.len());

        CHECK!(imported_data.mc_state.block_id(), inited);

        let mc_data = self.unpack_last_mc_state(imported_data.mc_state)?;
        let state_root = self.unpack_last_state(&mc_data, &imported_data.prev_states)?;
        let pure_states = imported_data.prev_states.clone();
        let usage_tree = self.create_usage_tree(state_root.clone(), &mut imported_data.prev_states)?;
        self.check_stop_flag()?;

        let subshard = match self.after_split {
            true => Some(&self.shard),
            false => None
        };
        let prev_data = PrevData::from_prev_states(imported_data.prev_states, pure_states, state_root, subshard)?;
        let is_masterchain = self.shard.is_masterchain();
        self.check_stop_flag()?;

        let now = self.init_utime(&mc_data, &prev_data)?;
        let config = BlockchainConfig::with_config(mc_data.config().clone())?;
        let mut collator_data = CollatorData::new(
            now,
            config,
            usage_tree,
            &prev_data,
            is_masterchain,
            collator_settings,
            self.collated_block_descr.clone(),
        )?;
        if !self.shard.is_masterchain() {
            let (now_upper_limit, before_split, _accept_msgs) = check_this_shard_mc_info(
                &self.shard,
                &self.new_block_id_part,
                self.after_merge,
                self.after_split,
                false,
                &self.prev_blocks_ids,
                mc_data.config(),
                mc_data.mc_state_extra(),
                false,
                now,
            )?;
            collator_data.set_now_upper_limit(now_upper_limit);
            collator_data.set_before_split(before_split);
        }
        self.check_stop_flag()?;

        check_cur_validator_set(
            &self.validator_set,
            &self.new_block_id_part,
            &self.shard,
            mc_data.mc_state_extra(),
            mc_data.mc_state_extra().shards(),
            &mc_data.state(),
            collator_data.collator_settings.is_fake,
        )?;

        self.check_utime(&mc_data, &prev_data, &mut collator_data)?;

        if is_masterchain {
            self.adjust_shard_config(&mc_data, &mut collator_data)?;
            self.import_new_shard_top_blocks_for_masterchain(
                imported_data.top_shard_blocks_descr,
                &prev_data,
                &mc_data,
                &mut collator_data
            )?;
            self.import_new_mesh_blocks(&prev_data, &mc_data, &mut collator_data)?;
        } else {
        }

        self.init_lt(&mc_data, &prev_data, &mut collator_data)?;

        collator_data.prev_stuff = Some(BlkPrevInfo::new(imported_data.prev_ext_blocks_refs)?);

        Ok((mc_data, prev_data, collator_data))
    }

    async fn do_collate(
        &self,
        mc_data: &McData,
        prev_data: &PrevData,
        collator_data: &mut CollatorData,
    ) -> Result<Option<(CollateResult, ExecutionManager)>> {
        log::debug!("{}: do_collate", self.collated_block_descr);

        self.check_stop_flag()?;

        // loads out queues from neighbors and out queue of current shard
        let mut output_queue_manager = self.request_neighbor_msg_queues(mc_data, prev_data, collator_data).await?;

        let mut out_queue_cleaned_partial = false;
        let mut out_queue_clean_deleted = 0;

        if !self.after_split || !collator_data.split_queues {
            // delete delivered messages from output queue for a limited time
            let now = std::time::Instant::now();
            let cc = self.engine.collator_config();
            let clean_timeout_nanos = (cc.cutoff_timeout_ms as i128) * 1_000_000 * (cc.clean_timeout_percentage_points as i128) / 1000;
            let processed;
            (out_queue_cleaned_partial, processed, out_queue_clean_deleted) =
                self.clean_out_msg_queue(
                    collator_data,
                    &mut output_queue_manager,
                    clean_timeout_nanos,
                    cc.optimistic_clean_percentage_points,
                ).await?;
            let elapsed = now.elapsed().as_millis();
            log::debug!("{}: TIME: clean_out_msg_queue initial {}ms;", self.collated_block_descr, elapsed);
            let labels = [("shard", self.shard.to_string()), ("step", "initial".to_owned())];
            metrics::gauge!("clean_out_msg_queue_partial", if out_queue_cleaned_partial { 1.0 } else { 0.0 }, &labels);
            metrics::gauge!("clean_out_msg_queue_elapsed", elapsed as f64, &labels);
            metrics::gauge!("clean_out_msg_queue_processed", processed as f64, &labels);
            metrics::gauge!("clean_out_msg_queue_deleted", out_queue_clean_deleted as f64, &labels);
        } else {
            log::debug!("{}: TIME: clean_out_msg_queue initial SKIPPED because of after_split block",
                self.collated_block_descr);
        }

        // copy out msg queue from next state which is cleared compared to previous
        collator_data.out_msg_queue_info = output_queue_manager.take_next();
        collator_data.out_msg_queue_info.forced_fix_out_queue()?;

        // compute created / minted / recovered / from_prev_blk
        self.update_value_flow(mc_data, &prev_data, collator_data)?;

        let mut exec_manager = ExecutionManager::new(
            collator_data.gen_utime(),
            collator_data.start_lt()?,
            self.rand_seed.clone(),
            #[cfg(feature = "signature_with_id")]
            mc_data.state().state()?.global_id(), // Use network global ID as signature ID
            mc_data.libraries()?.clone(),
            collator_data.config.clone(),
            self.engine.collator_config().max_collate_threads as usize,
            self.collated_block_descr.clone(),
            self.debug,
        )?;

        // tick & special transactions
        if self.shard.is_masterchain() {
            self.create_ticktock_transactions(
                false, mc_data, prev_data, collator_data, &mut exec_manager).await?;
            self.create_special_transactions(
                mc_data, prev_data, collator_data, &mut exec_manager).await?;
        }

        let new_state_copyleft_rewards = self.send_copyleft_rewards(mc_data, prev_data, collator_data, &mut exec_manager).await?;

        // merge prepare / merge install
        // ** will be implemented later **

        if !self.after_split || !collator_data.split_queues {
            // import inbound internal messages, process or transit
            let now = std::time::Instant::now();
            self.process_inbound_internal_messages(
                prev_data, collator_data, &output_queue_manager, &mut exec_manager
            ).await?;
            log::debug!("{}: TIME: process_inbound_internal_messages {}ms;", 
                self.collated_block_descr, now.elapsed().as_millis());

            if is_remp_enabled(self.engine.clone(), mc_data.config()) {
                // import remp messages (if space&gas left)
                let now = std::time::Instant::now();
                let (accepted, rejected) = self.process_remp_messages(
                    prev_data, mc_data, collator_data, &mut exec_manager).await?;
                log::debug!("{}: TIME: process_remp_messages {}ms, accepted {}, rejected {}", 
                    self.collated_block_descr, now.elapsed().as_millis(), accepted, rejected);
            }

            // import inbound external messages (if space&gas left)
            let now = std::time::Instant::now();
            self.process_inbound_external_messages(prev_data, collator_data, &mut exec_manager).await?;
            log::debug!(
                "{}: TIME: process_inbound_external_messages {}ms; messages left: {}", 
                self.collated_block_descr,
                now.elapsed().as_millis(),
                self.engine.get_external_messages_len(),
            );
            metrics::histogram!("collator_process_inbound_external_messages_time", now.elapsed());

            // process newly-generated messages (if space&gas left)
            // (if we were unable to process all inbound messages, all new messages must be queued)
            let now = std::time::Instant::now();
            self.process_new_messages(!collator_data.inbound_queues_empty, prev_data, 
                collator_data, &mut exec_manager).await?;
            log::debug!("{}: TIME: process_new_messages {}ms;", 
                self.collated_block_descr, now.elapsed().as_millis());
            metrics::histogram!("collator_process_new_messages_time", now.elapsed());
        } else {
            log::debug!("{}: messages processing SKIPPED because of after_split block", 
                self.collated_block_descr);
        }

        let clean_remaining_timeout_nanos = self.get_remaining_clean_time_limit_nanos();

        if !collator_data.block_full && out_queue_cleaned_partial && out_queue_clean_deleted == 0 && clean_remaining_timeout_nanos > 10_000_000 {
            if !self.after_split || !collator_data.split_queues {
                // we have collation time left and out msg queue was not fully processed
                // so will try to clean more for a remaining time only by random algorithm
                let now = std::time::Instant::now();

                // set current out msg queue to manager to process new clean
                *output_queue_manager.next_mut() = std::mem::take(&mut collator_data.out_msg_queue_info);

                let processed;
                (out_queue_cleaned_partial, processed, out_queue_clean_deleted) =
                    self.clean_out_msg_queue(collator_data, &mut output_queue_manager, clean_remaining_timeout_nanos, 0).await?;
                let elapsed = now.elapsed().as_millis();
                log::debug!("{}: TIME: clean_out_msg_queue remaining {}ms;", self.collated_block_descr, elapsed);
                let labels = [("shard", self.shard.to_string()), ("step", "remaining".to_owned())];
                metrics::gauge!("clean_out_msg_queue_partial", if out_queue_cleaned_partial { 1.0 } else { 0.0 }, &labels);
                metrics::gauge!("clean_out_msg_queue_elapsed", elapsed as f64, &labels);
                metrics::gauge!("clean_out_msg_queue_processed", processed as f64, &labels);
                metrics::gauge!("clean_out_msg_queue_deleted", out_queue_clean_deleted as f64, &labels);

                // copy out msg queue from manager after clean
                collator_data.out_msg_queue_info = output_queue_manager.take_next();
                collator_data.out_msg_queue_info.forced_fix_out_queue()?;
            } else {
                log::debug!("{}: TIME: clean_out_msg_queue remaining SKIPPED because of after_split block",
                    self.collated_block_descr);
            }
        } else {
            let labels = [("shard", self.shard.to_string()), ("step", "remaining".to_owned())];
            metrics::gauge!("clean_out_msg_queue_partial", 0.0, &labels);
            metrics::gauge!("clean_out_msg_queue_elapsed", 0.0, &labels);
            metrics::gauge!("clean_out_msg_queue_processed", 0.0, &labels);
            metrics::gauge!("clean_out_msg_queue_deleted", 0.0, &labels);
        }

        // split prepare / split install
        // ** will be implemented later **

        // tock transactions
        if self.shard.is_masterchain() {
            self.create_ticktock_transactions(
                true, mc_data, prev_data, collator_data, &mut exec_manager).await?;
        }

        // process newly-generated messages (only by including them into output queue)
        self.process_new_messages(
            true, prev_data, collator_data, &mut exec_manager).await?;

        // If block is empty - stop collation to try one more time (may be there are some new messages)
        let cc = self.engine.collator_config();
        if !self.after_split &&
           cc.retry_if_empty &&
           (self.started.elapsed().as_millis() as u32) < cc.finalize_empty_after_ms &&
           collator_data.dequeue_count == 0 &&
           collator_data.enqueue_count == 0 &&
           collator_data.in_msg_count == 0 &&
           collator_data.out_msg_count == 0 &&
           collator_data.transit_count == 0 &&
           collator_data.remove_count == 0 &&
           collator_data.execute_count == 0
        {
            return Ok(None);
        }

        // update block history
        self.check_block_overload(collator_data, out_queue_cleaned_partial);

        // update processed upto
        self.update_processed_upto(mc_data, collator_data)?;

        //collator_data.block_limit_status.dump_block_size();

        // serialize everything
        let (collate_result, exec_manager) = self.finalize_block(
            mc_data, prev_data, collator_data, exec_manager, new_state_copyleft_rewards
        ).await?;

        Ok(Some((collate_result, exec_manager)))
    }

    async fn clean_out_msg_queue(
        &self,
        collator_data: &mut CollatorData,
        output_queue_manager: &mut MsgQueueManager,
        clean_timeout_nanos: i128,
        optimistic_clean_percentage_points: u32,
    ) -> Result<(bool, i32, i32)> {
        log::debug!("{}: clean_out_msg_queue", self.collated_block_descr);
        // log::debug!("{}: clean_out_msg_queue {}", self.collated_block_descr, output_queue_manager.next().out_queue()?.len()?);
        let short = collator_data.config.has_capability(GlobalCapabilities::CapShortDequeue);
        let result = output_queue_manager.clean_out_msg_queue(
            clean_timeout_nanos,
            optimistic_clean_percentage_points,
            collator_data.split_queues,
            |enq, deliver_lt, root| {
            self.check_stop_flag()?;
            if let Some(deliver_lt) = deliver_lt {
                log::trace!("{}: dequeue message: {:x}", self.collated_block_descr, enq.message_hash());
                collator_data.dequeue_message(enq, deliver_lt, short)?;
                collator_data.block_limit_status.register_out_msg_queue_op(root, &collator_data.usage_tree, false)?;
            } else {
                // let bytes = enq.enqueued().write_to_bytes()?;
                // log::trace!("{}: remove split message: {:x} size: {}", self.collated_block_descr, enq.message_hash(), bytes.len());
                log::trace!("{}: remove split message: {:x} ", self.collated_block_descr, enq.message_hash());
                collator_data.block_limit_status.register_remove_split_msg();
                collator_data.remove_count += 1;
            }
            // normal limit reached, but we can add for soft and hard limit
            let stop = !collator_data.limit_fits(ParamLimitIndex::Normal);
            Ok(stop)
        }).await?;
        let root = output_queue_manager.next().out_queue_or_part()?.data();
        collator_data.block_limit_status.register_out_msg_queue_op(root, &collator_data.usage_tree, true)?;
        Ok(result)
    }

    //
    // import
    //

    async fn import_mc_stuff(&self) -> Result<Arc<ShardStateStuff>> {
        log::trace!("{}: import_mc_stuff", self.collated_block_descr);
        let mc_state = self.engine.load_last_applied_mc_state().await?;
        
        if mc_state.block_id().seq_no() < self.min_mc_seqno {
            fail!("requested to create a block referring to a non-existent future masterchain block");
        }
        Ok(mc_state)
    }

    async fn import_prev_stuff(&self) -> Result<(Vec<Arc<ShardStateStuff>>, Vec<ExtBlkRef>)> {
        log::trace!("{}: import_prev_stuff", self.collated_block_descr);
        let mut prev_states = vec!();
        let mut prev_ext_blocks_refs = vec![];
        for (i, prev_id) in self.prev_blocks_ids.iter().enumerate() {
            let prev_state = self.engine.clone().wait_state(prev_id, Some(1_000), true).await?;

            let end_lt = prev_state.state()?.gen_lt();
            let ext_block_ref = ExtBlkRef {
                end_lt,
                seq_no: prev_id.seq_no,
                root_hash: prev_id.root_hash.clone(),
                file_hash: prev_id.file_hash.clone(),
            };
            prev_ext_blocks_refs.push(ext_block_ref);

            if log::log_enabled!(log::Level::Trace) {
                if self.prev_blocks_ids.len() > 1 {
                    log::trace!(
                        "{}: processed upto from {}", 
                        self.collated_block_descr, prev_state.shard()
                    );
                }
                prev_state.proc_info()?.iterate_slices_with_keys(|ref mut key, ref mut value| {
                    let key = ProcessedInfoKey::construct_from(key)?;
                    let value = ProcessedUpto::construct_from(value)?;
                    log::trace!(
                        "{}: prev processed upto {} {:x} - {} {:x}",
                        self.collated_block_descr,
                        key.mc_seqno, key.shard,
                        value.last_msg_lt, value.last_msg_hash
                    );
                    Ok(true)
                })?;
            }

            prev_states.push(prev_state);
            if self.shard.is_masterchain() {
                if prev_states[i].block_id().seq_no() < self.min_mc_seqno {
                    fail!(
                        "requested to create a block referring to \
                        a non-existent future masterchain block"
                    );
                }
            }
        }
        Ok((prev_states, prev_ext_blocks_refs))
    }

    //
    // prepare
    //

    fn unpack_last_mc_state(&self, mc_state: Arc<ShardStateStuff>) -> Result<McData> {
        log::trace!("{}: unpack_last_mc_state", self.collated_block_descr);

        let mc_data = McData::new(mc_state)?;

        // capabilities & global version
        if mc_data.config().has_capabilities() && 
            (0 != (mc_data.config().capabilities() & !supported_capabilities())) {
            fail!(
                "block generation capabilities {:016x} have been enabled in global configuration, \
                but we support only {:016x} (upgrade validator software?)",
                mc_data.config().capabilities(),
                supported_capabilities()
            );
        }
        if mc_data.config().global_version() > supported_version() {
            fail!(
                "block version {} have been enabled in global configuration, but we support only {} \
                (upgrade validator software?)",
                mc_data.config().global_version(),
                supported_version()
            );
        }

        Ok(mc_data)
    }

    fn unpack_last_state(&self, mc_data: &McData, prev_states: &[Arc<ShardStateStuff>]) -> Result<Cell> {
        log::trace!("{}: unpack_last_state", self.collated_block_descr);
        for state in prev_states.iter() {
            self.check_one_state(mc_data, state)?;
        }
        if self.after_merge {
            ShardStateStuff::construct_split_root(prev_states[0].root_cell().clone(), prev_states[1].root_cell().clone())
        } else {
            Ok(prev_states[0].root_cell().clone())
        }
    }

    fn check_one_state(&self, mc_data: &McData, state: &Arc<ShardStateStuff>) -> Result<()> {
        log::trace!("{}: check_one_state {}", self.collated_block_descr, state.block_id());
        if state.state()?.vert_seq_no() > mc_data.vert_seq_no()? {
            fail!(
                "cannot create new block with vertical seqno {} prescribed by the current \
                masterchain configuration because the previous state of shard {} \
                has larger vertical seqno {}",
                mc_data.vert_seq_no()?,
                state.block_id().shard(),
                state.state()?.vert_seq_no()
            );
        }
        Ok(())
    }

    // create usage tree and recreate prev states with usage tree
    fn create_usage_tree(
        &self, 
        state_root: Cell, 
        prev_states: &mut Vec<Arc<ShardStateStuff>>
    ) -> Result<UsageTree> {
        log::trace!("{}: create_usage_tree", self.collated_block_descr);
        let usage_tree = UsageTree::with_params(state_root, true);
        let root_cell = usage_tree.root_cell();
        *prev_states = if prev_states.len() == 2 {
            let ss_split = ShardStateSplit::construct_from_cell(root_cell.clone())?;
            vec![
                ShardStateStuff::from_state_root_cell(
                    prev_states[0].block_id().clone(), 
                    ss_split.left,
                    #[cfg(feature = "telemetry")]
                    self.engine.engine_telemetry(),
                    self.engine.engine_allocated()
                )?,
                ShardStateStuff::from_state_root_cell(
                    prev_states[1].block_id().clone(), 
                    ss_split.right,
                    #[cfg(feature = "telemetry")]
                    self.engine.engine_telemetry(),
                    self.engine.engine_allocated()
                )?
            ]
        } else {
            vec![
                ShardStateStuff::from_state(
                    prev_states[0].block_id().clone(), 
                    ShardStateUnsplit::construct_from_cell(root_cell.clone())?,
                    #[cfg(feature = "telemetry")]
                    self.engine.engine_telemetry(),
                    self.engine.engine_allocated()
                )?
            ]
        };
        Ok(usage_tree)
    }

    fn init_utime(&self, mc_data: &McData, prev_data: &PrevData) -> Result<u32> {

        // consider unixtime and lt from previous block(s) of the same shardchain
        let prev_now = prev_data.prev_state_utime();
        let prev = mc_data.state().state()?.gen_time().max(prev_now);
        log::trace!("{}: init_utime prev_time: {}", self.collated_block_descr, prev);
        let time = self.engine.now().max(prev + 1);

        Ok(time)
    }

    fn check_utime(&self, mc_data: &McData, prev_data: &PrevData, collator_data: &mut CollatorData) -> Result<()> {

        let now = collator_data.gen_utime;
        if now > collator_data.now_upper_limit() {
            fail!("error initializing unix time for the new block: \
                failed to observe end of fsm_split time interval for this shard");
        }
        
        // check whether masterchain catchain rotation is overdue
        let prev_now = prev_data.prev_state_utime();
        let ccvc = mc_data.config().catchain_config()?;
        let lifetime = ccvc.mc_catchain_lifetime;
        if self.shard.is_masterchain() &&
           now / lifetime > prev_now / lifetime &&
           now > (prev_now / lifetime + 1) * lifetime + 20 {

            let overdue = now - (prev_now / lifetime + 1) * lifetime;
            let mut rng = rand::thread_rng();
            let skip_topmsgdescr = rng.gen_range(0, 1024) < 256; // probability 1/4
            let skip_extmsg = rng.gen_range(0, 1024) < 256; // skip ext msg probability 1/4
            if skip_topmsgdescr {
                collator_data.set_skip_topmsgdescr();
                log::warn!(
                    "{}: randomly skipping import of new shard data because of overdue masterchain \
                    catchain rotation (overdue by {} seconds)",
                    self.collated_block_descr, overdue
                );
            }
            if skip_extmsg {
                collator_data.set_skip_extmsg();
                log::warn!(
                    "{}: randomly skipping external message import because of overdue masterchain \
                    catchain rotation (overdue by {} seconds)",
                    self.collated_block_descr, overdue
                );
            }
        } else if self.shard.is_masterchain() && now > prev_now + 60 {
            let interval = now - prev_now;
            let mut rng = rand::thread_rng();
            let skip_topmsgdescr = rng.gen_range(0, 1024) < 128; // probability 1/8
            let skip_extmsg = rng.gen_range(0, 1024) < 128; // skip ext msg probability 1/8
            if skip_topmsgdescr {
                collator_data.set_skip_topmsgdescr();
                log::warn!(
                    "{}: randomly skipping import of new shard data because of overdue masterchain \
                    block (last block was {} seconds ago)",
                    self.collated_block_descr, interval
                );
            }
            if skip_extmsg {
                collator_data.set_skip_extmsg();
                log::warn!(
                    "{}: randomly skipping external message import because of overdue masterchain \
                    block (last block was {} seconds ago)",
                    self.collated_block_descr, interval
                );
            }
        }
        Ok(())
    }

    fn init_lt(&self, mc_data: &McData, prev_data: &PrevData, collator_data: &mut CollatorData) 
    -> Result<()> {
        log::trace!("{}: init_lt", self.collated_block_descr);

        let mut start_lt = if !self.shard.is_masterchain() {
            mc_data.state().state()?.gen_lt().max(prev_data.prev_state_lt())
        } else {
            mc_data.state().state()?.gen_lt().max(collator_data.shards_max_end_lt())
        };

        let align = mc_data.get_lt_align();
        let incr = align - start_lt % align;
        if incr < align || 0 == start_lt {
            if start_lt >= (!incr + 1) {
                fail!("cannot compute start logical time (uint64 overflow)");
            }
            start_lt += incr;
        }

        collator_data.set_start_lt(start_lt)?;
        log::debug!("{}: start_lt set to {}", self.collated_block_descr, start_lt);

        Ok(())
    }

    async fn request_neighbor_msg_queues(
        &self, 
        mc_data: &McData, 
        prev_data: &PrevData, 
        collator_data: &mut CollatorData
    ) -> Result<MsgQueueManager> {
        log::debug!("{}: request_neighbor_msg_queues", self.collated_block_descr);
        MsgQueueManager::init(
            &self.engine,
            mc_data.state(),
            self.shard.clone(),
            self.new_block_id_part.seq_no,
            collator_data.shards.as_ref().unwrap_or_else(|| mc_data.mc_state_extra.shards()),
            &prev_data.states,
            None,
            self.after_merge,
            self.after_split,
            collator_data.split_queues,
            Some(&self.stop_flag),
            Some(&collator_data.usage_tree),
            Some(&mut collator_data.imported_visited),
            Some(self.collated_block_descr.clone()),
        ).await
    }

    fn adjust_shard_config(&self, mc_data: &McData, collator_data: &mut CollatorData) -> Result<()> {
        log::trace!("{}: adjust_shard_config", self.collated_block_descr);
        CHECK!(self.shard.is_masterchain());
        collator_data.set_shards(mc_data.state().shards()?.clone())?;
        let wc_set = mc_data.config().workchains()?;
        wc_set.iterate_with_keys(|wc_id: i32, wc_info| {
            log::trace!(
                "{}: adjust_shard_config workchain {wc_id}, active {}, enabled_since {} (now {})",
                self.collated_block_descr,
                wc_info.active(),
                wc_info.enabled_since,
                collator_data.gen_utime
            );
            if wc_info.active() && wc_info.enabled_since <= collator_data.gen_utime {
                if !collator_data.shards()?.has_workchain(wc_id)? {
                    log::info!("{}: adjust_shard_config added new wc {wc_id}", self.collated_block_descr);
                    collator_data.set_shard_conf_adjusted();
                    collator_data.shards_mut()?.add_workchain(
                        wc_id,
                        self.new_block_id_part.seq_no(),
                        wc_info.zerostate_root_hash,
                        wc_info.zerostate_file_hash,
                        None
                    )?;
                    collator_data.store_shard_fees_zero(&ShardIdent::with_workchain_id(wc_id)?)?;
                    self.check_stop_flag()?;
                }
            }
            Ok(true)
        })?;
        Ok(())
    }

    fn import_new_shard_top_blocks_for_masterchain(
        &self,
        mut shard_top_blocks: Vec<Arc<TopBlockDescrStuff>>,
        prev_data: &PrevData,
        mc_data: &McData,
        collator_data: &mut CollatorData
    ) -> Result<()> {
        log::trace!("{}: import_new_shard_top_blocks_for_masterchain", self.collated_block_descr);

        if collator_data.skip_topmsgdescr() {
            log::warn!("{}: import_new_shard_top_blocks_for_masterchain: SKIPPED", self.collated_block_descr);
            return Ok(());
        }

        let lt_limit = prev_data.prev_state_lt() + mc_data.config().get_max_lt_growth();
        shard_top_blocks.sort_by(|a, b| cmp_shard_block_descr(a, b));
        let mut shards_updated = HashSet::new();
        let mut tb_act = 0;
        let mut prev_bd = Option::<Arc<TopBlockDescrStuff>>::None;
        let mut prev_descr = Option::<McShardRecord>::None;
        let mut prev_shard = ShardIdent::default();
        let mut prev_chain_len = 0;
        let gen_utime = collator_data.gen_utime();
        for sh_bd in shard_top_blocks {
            self.check_stop_flag()?;
            let mut res_flags = 0;
            let now = std::time::Instant::now();
            let result = sh_bd.prevalidate(
                mc_data.state().block_id(),
                &mc_data.state(),
                TbdMode::FAIL_NEW | TbdMode::FAIL_TOO_NEW,
                &mut res_flags
            );
            log::debug!("{}: prevalidate TIME: {}μ for {}", self.collated_block_descr, now.elapsed().as_micros(), sh_bd.proof_for().shard());
            let chain_len = match result {
                Ok(len) => {
                    if len <= 0 || len > UNREGISTERED_CHAIN_MAX_LEN as i32 {
                        log::warn!("{}: ShardTopBlockDescr for {} skipped: its chain length is {}",
                            self.collated_block_descr, sh_bd.proof_for(), len);
                        continue;
                    }
                    len as usize
                }
                Err(e) => {
                    log::warn!("{}: ShardTopBlockDescr for {} skipped: res_flags = {}, error: {}",
                    self.collated_block_descr, sh_bd.proof_for(), res_flags, e);
                    continue
                }
            };
            if sh_bd.gen_utime() >= collator_data.gen_utime {
                log::debug!(
                    "{}: ShardTopBlockDescr for {} skipped: it claims to be generated at {} \
                    while it is still {}",
                    self.collated_block_descr,
                    sh_bd.proof_for(),
                    sh_bd.gen_utime(),
                    collator_data.gen_utime()
                );
                continue;
            }
            let mut descr = sh_bd.get_top_descr(chain_len)?;
            if collator_data.config.has_capability(GlobalCapabilities::CapWorkchains) {
                descr.descr.proof_chain = Some(sh_bd.top_block_descr().chain().clone());
                // for (i, cell) in descr.descr.proof_chain.as_ref().unwrap().iter().enumerate() {
                //     log::trace!(
                //         "{} import_new_shard_top_blocks_for_masterchain chain from {} proof #{}\n{:#.100}",
                //         self.collated_block_descr,
                //         descr.block_id,
                //         i,
                //         cell
                //     );
                // }
            }
            if let Some(mesh_config) = mc_data.config().mesh_config()? {
                mesh_config.iterate_with_keys(|nw_id: i32, nw_config| {
                    // TODO the mesh: use proper queues instead empty
                    let queue = OutMsgQueueInfo::default();
                    let queue_hash = queue.hash()?;
                    let queue_descr = ConnectedNwOutDescr {
                        out_queue_update: HashUpdate {
                            old_hash: queue_hash.clone(),
                            new_hash: queue_hash
                        },
                        exported: VarUInteger32::zero()
                    };
                    descr.descr.mesh_msg_queues.set(&nw_id, &queue_descr)?;
                    Ok(true)
                })?;

            }
            CHECK!(descr.block_id() == sh_bd.proof_for());
            let shard = descr.shard();
            let start_blks = sh_bd.get_prev_at(chain_len);
            let now = std::time::Instant::now();
            let result = may_update_shard_block_info(collator_data.shards()?, &descr, &start_blks, lt_limit, Some(&mut shards_updated));
            log::debug!("{}: may_update_shard_block_info TIME: {}μ for {}", self.collated_block_descr, now.elapsed().as_micros(), descr.shard());
            match result {
                Err(e) => {
                    log::warn!("{}: cannot add new top shard block {} to shard configuration: {}",
                        self.collated_block_descr, sh_bd.proof_for(), e);
                    continue
                }
                Ok((false, _)) => {
                    CHECK!(start_blks.len() == 1);

                    if &prev_shard.sibling() == shard {

                        CHECK!(start_blks.len() == 1);
                        let prev_bd = prev_bd.clone().ok_or_else(|| error!("Can't unwrap `prev_bd`"))?;
                        let start_blks2 = prev_bd.get_prev_at(prev_chain_len);
                        CHECK!(start_blks2.len() == 1);
                        CHECK!(start_blks == start_blks2);
                        let mut prev_descr = prev_descr.clone().ok_or_else(|| error!("Can't unwrap `prev_descr`"))?;

                        prev_descr.descr.reg_mc_seqno = self.new_block_id_part.seq_no;
                        descr.descr.reg_mc_seqno = self.new_block_id_part.seq_no;
                        let end_lt = prev_descr.descr.end_lt.max(descr.descr.end_lt);
                        if let Err(e) = self.update_shard_block_info2(
                            collator_data,
                            prev_descr.clone(), descr.clone(),
                            &start_blks2,
                            Some(&mut shards_updated),
                        ) {
                            log::debug!(
                                "{}: cannot add new split top shard blocks {} and {} to shard configuration: {}",
                                self.collated_block_descr,
                                sh_bd.proof_for(),
                                prev_bd.proof_for(),
                                e
                            );
                            //prev_descr.clear();
                            //descr.clear();

                            // t-node doesn't contain next line, but I think it needs here.
                            prev_shard = ShardIdent::default();
                        } else {
                            log::debug!("{}: updated top shard block information with {} and {}",
                                self.collated_block_descr, sh_bd.proof_for(), prev_bd.proof_for());
                            collator_data.store_shard_fees(&prev_descr)?;
                            collator_data.store_shard_fees(&descr)?;
                            collator_data.register_shard_block_creators(prev_bd.get_creator_list(prev_chain_len)?)?;
                            collator_data.register_shard_block_creators(sh_bd.get_creator_list(chain_len)?)?;
                            collator_data.add_top_block_descriptor(prev_bd.clone());
                            collator_data.add_top_block_descriptor(sh_bd.clone());
                            collator_data.store_workchain_copyleft_rewards(&prev_descr)?;
                            collator_data.store_workchain_copyleft_rewards(&descr)?;
                            tb_act += 2;
                            //prev_bd.clear();
                            //prev_descr.clear();
                            prev_shard = ShardIdent::default();
                            collator_data.update_shards_max_end_lt(end_lt);
                        }
                    } else if *shard == prev_shard {
                        log::debug!("{}: skip postponing new top shard block {}",
                            self.collated_block_descr, sh_bd.proof_for());
                    } else {
                        log::debug!("{}: postpone adding new top shard block {}",
                            self.collated_block_descr, sh_bd.proof_for());
                        prev_bd = Some(sh_bd);
                        prev_descr = Some(descr.clone());
                        prev_shard = shard.clone();
                        prev_chain_len = chain_len;
                    }
                }
                Ok((true, _)) => {
                    if prev_bd.is_some() {
                        prev_bd = None;
                        prev_descr = None;
                        prev_shard = ShardIdent::default();
                    }
        
                    descr.descr.reg_mc_seqno = self.new_block_id_part.seq_no;
                    let end_lt = descr.descr.end_lt;
                    let result = self.update_shard_block_info(
                        collator_data,
                        descr.clone(),
                        &start_blks,
                        Some(&mut shards_updated),
                    );
                    if let Err(e) = result {
                        log::debug!("{}: cannot add new top shard block {} to shard configuration: {}",
                            self.collated_block_descr, sh_bd.proof_for(), e);
                        //descr.clear();
                    } else {
                        collator_data.store_shard_fees(&descr)?;
                        collator_data.store_workchain_copyleft_rewards(&descr)?;
                        collator_data.register_shard_block_creators(sh_bd.get_creator_list(chain_len)?)?;
                        collator_data.update_shards_max_end_lt(end_lt);
                        log::debug!("{}: updated top shard block information with {}",
                            self.collated_block_descr, sh_bd.proof_for());
                        tb_act += 1;
                        collator_data.add_top_block_descriptor(sh_bd.clone());
                    }
                }
            }
            if self.check_cutoff_timeout() {
                log::warn!("{}: TIMEOUT is elapsed, stop processing import_new_shard_top_blocks_for_masterchain",
                        self.collated_block_descr);
                break
            }
        }

        if tb_act > 0 {
            collator_data.set_shard_conf_adjusted();
        
            // LOG(INFO) << "updated shard block configuration to ";
            // auto csr = shard_conf_->get_root_csr();
            // block::gen::t_ShardHashes.print(std::cerr, csr.write());
        }

        // block::gen::ShardFeeCreated::Record fc;
        // if (!(tlb::csr_unpack(fees_import_dict_->get_root_extra(),
        //                         fc)  // _ fees:CurrencyCollection create:CurrencyCollection = ShardFeeCreated;
        //         && value_flow_.fees_imported.validate_unpack(fc.fees) && import_created_.validate_unpack(fc.create))) {
        //     return fatal_error("cannot read the total imported fees from the augmentation of the root of ShardFees");
        // }

        // log::debug!(
        //     "total fees_imported = {}; out of them, total fees_created = {}", 
        //     value_flow_.fees_imported,
        //     import_created
        // );

        let shard_fees = collator_data.shard_fees().root_extra().clone();

        collator_data.value_flow.fees_collected.add(&shard_fees.fees)?;
        collator_data.value_flow.fees_imported = shard_fees.fees;

        Ok(())
    }

    fn import_new_mesh_blocks(
        &self,
        prev_data: &PrevData,
        mc_data: &McData,
        collator_data: &mut CollatorData
    ) -> Result<()> {
        if let Some(mesh_config) = mc_data.config().mesh_config()? {

            log::trace!("{}: import_new_mesh_blocks", self.collated_block_descr);

            let mut mesh_hashes = MeshHashes::new();
            mesh_config.iterate_with_keys(|nw_id: i32, nw_config| {

                if nw_config.is_active {

                    let last_applied = self.engine.load_last_mesh_mc_block_id(nw_id)?
                        .ok_or_else(|| error!("cannot get last mesh block id for network {}", nw_id))?;

                    if let Some(descr) = mc_data.mc_state_extra().mesh.get(&nw_id)? {
                        if descr.seq_no >= last_applied.seq_no {
                            mesh_hashes.set(&nw_id, &descr)?;
                            log::debug!("{}: skip mesh network {} block {} (already applied)",
                                self.collated_block_descr, nw_id, last_applied);
                            return Ok(true);
                        }
                    }

                    log::trace!("{}: connected network {} is updated upto {}", 
                        self.collated_block_descr, nw_id, last_applied);

                    let handle = self.engine.load_block_handle(&last_applied)?
                        .ok_or_else(|| error!("cannot get block handle for {} {}", nw_id, last_applied))?;
                    let new_descr = ConnectedNwDescr {
                        seq_no: last_applied.seq_no,
                        root_hash: last_applied.root_hash().clone(),
                        file_hash: last_applied.file_hash().clone(),
                        imported: VarUInteger32::zero(),
                        gen_utime: handle.gen_utime()?,
                    };
                    mesh_hashes.set(&nw_id, &new_descr)?;
                } else {
                    log::trace!("{}: connected network {} is not active", 
                        self.collated_block_descr, nw_id);
                }
                Ok(true)
            })?;

            collator_data.set_mesh(mesh_hashes)?;
        } else {
            log::trace!("{}: import_new_mesh_blocks - there are no connected networks", self.collated_block_descr);
        }
        Ok(())
    }

    //
    // collate
    //
    fn update_value_flow(
        &self,
        mc_data: &McData,
        prev_data: &PrevData,
        collator_data: &mut CollatorData,
    ) -> Result<()> {
        log::trace!("{}: update_value_flow", self.collated_block_descr);

        if self.shard.is_masterchain() {
            collator_data.value_flow.created.grams = mc_data.config().block_create_fees(true)?;
            
            collator_data.value_flow.recovered = collator_data.value_flow.created.clone();
            collator_data.value_flow.recovered.add(&collator_data.value_flow.fees_collected)?;
            collator_data.value_flow.recovered.add(mc_data.state().state()?.total_validator_fees())?;

            match mc_data.config().fee_collector_address() {
                Err(_) => {
                    log::debug!("{}: fee recovery disabled (no collector smart contract defined in configuration)",
                        self.collated_block_descr);
                    collator_data.value_flow.recovered = CurrencyCollection::default();
                }
                Ok(_addr) => {
                    if collator_data.value_flow.recovered.grams.as_u128() < 1_000_000_000 {
                        log::debug!("{}: fee recovery skipped ({})",
                            self.collated_block_descr, collator_data.value_flow.recovered);
                        collator_data.value_flow.recovered = CurrencyCollection::default();
                    }
                }
            };

            collator_data.value_flow.minted = self.compute_minted_amount(mc_data)?;

            if !collator_data.value_flow.minted.is_zero()? && mc_data.config().minter_address().is_err() {
                log::warn!("{}: minting of {} disabled: no minting smart contract defined",
                    self.collated_block_descr, collator_data.value_flow.minted);
                collator_data.value_flow.minted = CurrencyCollection::default();
            }
        } else {
            collator_data.value_flow.created.grams = mc_data.config().block_create_fees(false)?;
            collator_data.value_flow.created.grams >>= self.shard.prefix_len();
        }
        collator_data.value_flow.from_prev_blk = prev_data.total_balance().clone();
        Ok(())
    }

    fn compute_minted_amount(&self, mc_data: &McData) -> Result<CurrencyCollection> {
        log::trace!("{}: compute_minted_amount", self.collated_block_descr);
        
        CHECK!(self.shard.is_masterchain());
        let mut to_mint = CurrencyCollection::default();

        let to_mint_cp = match mc_data.config().to_mint() {
            Err(e) => {
                log::warn!("{}: Can't get config param 7 (to_mint): {}", self.collated_block_descr, e);
                return Ok(to_mint)
            },
            Ok(v) => v
        };

        let old_global_balance = mc_data.global_balance();
        to_mint_cp.iterate_with_keys(|key: u32, amount| {
            let amount2 = old_global_balance.get_other(key)?.unwrap_or_default();
            if amount > amount2 {
                let mut delta = amount.clone();
                delta.sub(&amount2)?;
                log::debug!("{}: currency #{}: existing {}, required {}, to be minted {}",
                    self.collated_block_descr, key, amount2, amount, delta);
                if key != 0 {
                    to_mint.set_other_ex(key, &delta)?;
                }
            }
            Ok(true)
        })?;

        Ok(to_mint)
    }

    async fn create_ticktock_transactions(
        &self,
        tock: bool,
        mc_data: &McData,
        prev_data: &PrevData,
        collator_data: &mut CollatorData,
        exec_manager: &mut ExecutionManager,
    ) -> Result<()> {
        log::trace!("{}: create_ticktock_transactions", self.collated_block_descr);
        let config_account_id = AccountId::from(mc_data.config().config_addr.clone());
        let fundamental_dict = mc_data.config().fundamental_smc_addr()?;
        for res in &fundamental_dict {
            let account_id = SliceData::load_builder(res?.0)?;
            self.create_ticktock_transaction(account_id, tock, prev_data, collator_data, 
                exec_manager).await?;
            self.check_stop_flag()?;
        }
        self.create_ticktock_transaction(config_account_id, tock, prev_data, collator_data, 
            exec_manager).await?;
        exec_manager.wait_transactions(collator_data).await?;
        Ok(())
    }

    async fn create_ticktock_transaction(
        &self,
        account_id: AccountId,
        tock: bool,
        prev_data: &PrevData,
        collator_data: &mut CollatorData,
        exec_manager: &mut ExecutionManager,
    ) -> Result<()> {
        log::trace!(
            "{}: create_ticktock_transaction({}) acc: {:x}",
            self.collated_block_descr,
            if tock { "tock" } else { "tick" },
            account_id
        );
        CHECK!(self.shard.is_masterchain());

        // TODO: get account from collator data
        let account = prev_data
            .account(&account_id)?
            .ok_or_else(|| error!("Can't find account {}", account_id))?
            .read_account()?;
        let tick_tock = account.get_tick_tock().cloned().unwrap_or_default();

        if (tick_tock.tock && tock) || (tick_tock.tick && !tock) {
            let tt = if tock {TransactionTickTock::Tock} else {TransactionTickTock::Tick};
            // different accounts can produce messages with same LT which cause order violation
            exec_manager.execute(account_id, AsyncMessage::TickTock(tt), prev_data, collator_data).await?;
        }

        Ok(())
    }

    async fn create_special_transactions(
        &self,
        mc_data: &McData,
        prev_data: &PrevData,
        collator_data: &mut CollatorData,
        exec_manager: &mut ExecutionManager,
    ) -> Result<()> {
        if !self.shard.is_masterchain() {
            return Ok(())
        }
        log::trace!("{}: create_special_transactions", self.collated_block_descr);

        let account_id = mc_data.config().fee_collector_address()?.into();
        self.create_special_transaction(
            account_id,
            collator_data.value_flow.recovered.clone(),
            |msg| AsyncMessage::Recover(msg),
            prev_data,
            collator_data,
            exec_manager
        ).await?;
        self.check_stop_flag()?;

        let account_id = AccountId::from(mc_data.config().minter_address()?);
        self.create_special_transaction(
            account_id,
            collator_data.value_flow.minted.clone(),
            |msg| AsyncMessage::Mint(msg),
            prev_data,
            collator_data,
            exec_manager
        ).await?;

        exec_manager.wait_transactions(collator_data).await?;

        Ok(())
    }

    async fn create_special_transaction(
        &self,
        account_id: AccountId,
        amount: CurrencyCollection,
        f: impl FnOnce(CommonMessage) -> AsyncMessage,
        prev_data: &PrevData,
        collator_data: &mut CollatorData,
        exec_manager: &mut ExecutionManager,
    ) -> Result<()> {
        log::trace!(
            "{}: create_special_transaction: recover {} to account {:x}",
            self.collated_block_descr,
            amount.grams,
            account_id
        );
        if amount.is_zero()? || !self.shard.is_masterchain() {
            return Ok(())
        }
        let mut hdr = InternalMessageHeader::with_addresses_and_bounce(
            MsgAddressInt::with_standart(None, -1, [0; 32].into())?,
            MsgAddressInt::with_standart(None, -1, account_id.clone())?,
            amount,
            true
        );
        hdr.created_lt = collator_data.start_lt()?;
        hdr.created_at = collator_data.gen_utime.into();
        let msg = CommonMessage::Std(Message::with_int_header(hdr));
        exec_manager.execute(account_id, f(msg), prev_data, collator_data).await?;
        Ok(())
    }

    async fn process_inbound_internal_messages(
        &self,
        prev_data: &PrevData,
        collator_data: &mut CollatorData,
        output_queue_manager: &MsgQueueManager,
        exec_manager: &mut ExecutionManager,
    ) -> Result<()> {
        log::debug!("{}: process_inbound_internal_messages", self.collated_block_descr);
        let mut iter = output_queue_manager.merge_out_queue_iter(&self.shard)?;
        while let Some(k_v) = iter.next() {
            let (key, enq, created_lt, block_id) = match k_v {
                Ok(k_v) => k_v,
                Err(err) => {
                    // this code is for collator bundles not to produce error accessing pruned messages
                    #[cfg(test)]
                    if collator_data.collator_settings.is_bundle && err.downcast_ref() == Some(&ever_block::ExceptionCode::PrunedCellAccess) {
                        break
                    }
                    return Err(err)
                }
            };
            if !collator_data.split_queues && !block_id.shard().contains_full_prefix(&enq.cur_prefix()) {
                // this message was left from split result
                continue;
            }
            log::trace!(
                "{}: message {:x}, lt: {}, enq lt: {}",
                self.collated_block_descr, key, created_lt, enq.enqueued_lt()
            );
            collator_data.update_last_proc_int_msg((created_lt, enq.message_hash()))?;
            if collator_data.out_msg_queue_info.already_processed(&enq)? {
                log::trace!(
                    "{}: message {:x} has been already processed by us before, skipping",
                    self.collated_block_descr, key.hash
                );
            } else {
                self.check_inbound_internal_message(&key, &enq, created_lt, block_id.shard())
                    .map_err(|err| error!("problem processing internal inbound message \
                        with hash {:x} : {}", key.hash, err))?;
                let our = self.shard.contains_full_prefix(&enq.cur_prefix());
                let to_us = self.shard.contains_full_prefix(&enq.dst_prefix());
                if to_us {
                    let account_id = enq.dst_account_id()?;
                    log::debug!("{}: message {:x} sent to execution to account {:x}", self.collated_block_descr, key.hash, account_id);
                    let msg = AsyncMessage::Int(enq, our);
                    if !exec_manager.execute(account_id, msg, prev_data, collator_data).await? {
                        break;
                    }
                } else {
                    // println!("{:x} {:#}", key, enq);
                    // println!("cur: {}, dst: {}", enq.cur_prefix(), enq.dst_prefix());
                    log::debug!("{}: enqueue_transit_message {:x}", self.collated_block_descr, enq.message_hash());
                    collator_data.enqueue_transit_message(&self.shard, &key, &enq, our)?;
                    if our {
                        collator_data.del_out_msg_from_state(&key)?;
                    }
                }
            }
            if collator_data.block_full {
                log::debug!("{}: BLOCK FULL, stop processing internal messages", self.collated_block_descr);
                break
            }
            if self.check_cutoff_timeout() {
                log::warn!("{}: TIMEOUT ({}ms) is elapsed, stop processing internal messages",
                self.collated_block_descr, self.engine.collator_config().cutoff_timeout_ms);
                break
            }
            self.check_stop_flag()?;
        }
        // all internal messages are processed
        collator_data.inbound_queues_empty = iter.next().is_none();
        Ok(())
    }

    fn check_inbound_internal_message(
        &self,
        key: &OutMsgQueueKey,
        enq: &MsgEnqueueStuff,
        created_lt: u64,
        nb_shard: &ShardIdent,
    ) -> Result<()> {
        let header = enq.message().get_std().ok().and_then(|msg| msg.int_header())
            .ok_or_else(|| error!("message is not internal"))?;
        if created_lt != header.created_lt {
            fail!("inbound internal message has an augmentation value in source OutMsgQueue \
                distinct from the one in its contents")
        }
        if enq.fwd_fee_remaining() > header.fwd_fee() {
            fail!("inbound internal message has fwd_fee_remaining={} larger than original fwd_fee={}",
                enq.fwd_fee_remaining(), header.fwd_fee())
        }
        if !nb_shard.contains_full_prefix(&enq.cur_prefix()) {
            fail!("inbound internal message does not have current address in the originating neighbor shard")
        }
        if !self.shard.contains_full_prefix(&enq.next_prefix()) {
            fail!("inbound internal message does not have next hop address in our shard")
        }
        if key.workchain_id != enq.next_prefix().workchain_id {
            fail!("inbound internal message has invalid key in OutMsgQueue \
                : its first 96 bits differ from next_hop_addr")
        }
        Ok(())
    }

    async fn process_inbound_external_messages(
        &self,
        prev_data: &PrevData,
        collator_data: &mut CollatorData,
        exec_manager: &mut ExecutionManager,
    ) -> Result<()> {
        if collator_data.skip_extmsg() {
            log::debug!(
                "{}: skipping processing of inbound external messages", 
                self.collated_block_descr
            );
            return Ok(())
        }
        log::debug!("{}: process_inbound_external_messages", self.collated_block_descr);
        let finish_time_ms = self.get_external_messages_finish_time_micros();
        let mut iter = self.engine.get_external_messages_iterator(self.shard.clone(), finish_time_ms);
        loop {
            let Some((msg, msg_id)) = iter.next() else {
                break;
            };
            let header = msg.ext_in_header()
                .ok_or_else(|| error!("message {:x} is not external inbound message", msg_id))?;
            if self.shard.contains_address(&header.dst)? {
                if !collator_data.limit_fits(ParamLimitIndex::Soft) {
                    log::debug!(
                        "{}: BLOCK FULL, stop processing external messages", 
                        self.collated_block_descr
                    );
                    break
                }
                if self.check_cutoff_timeout() {
                    log::warn!(
                        "{}: TIMEOUT is elapsed, stop processing external messages",
                        self.collated_block_descr
                    );
                    break
                }
                log::debug!("{}: message {:x} sent to execution", self.collated_block_descr, msg_id);
                let (_, account_id) = header.dst.extract_std_address(true)?;
                log::debug!("{}: message {:x} sent to execution", self.collated_block_descr, msg_id);
                let msg = AsyncMessage::Ext(CommonMessage::Std(msg.deref().clone()), msg_id);
                if !exec_manager.execute(account_id, msg, prev_data, collator_data).await? {
                    break;
                }
            } else {
                // usually node collates more than one shard, the message can belong another one,
                // so we can't postpone it
                // (difference with t-node)
                // collator_data.to_delay.push(id);
            }
            self.check_stop_flag()?;
        }
        exec_manager.wait_transactions(collator_data).await?;
        let (accepted, rejected) = collator_data.withdraw_ext_msg_statuses();
        self.engine.complete_external_messages(rejected, accepted)?;
        Ok(())
    }

    async fn process_remp_messages(
        &self,
        prev_data: &PrevData,
        mc_data: &McData,
        collator_data: &mut CollatorData,
        exec_manager: &mut ExecutionManager,
    ) -> Result<(usize, usize)> {
        log::trace!("{}: process_remp_messages", self.collated_block_descr);

        let remp_collator_interface = match &self.remp_collator_interface {
            Some(iface) => iface,
            None => {
                log::trace!("{}: no remp_collator_interace is set, exiting process_remp_messages", self.collated_block_descr);
                return Ok((0,0))
            }
        };

        remp_collator_interface.init_queue(
            mc_data.state().block_id(),
            &prev_data.pure_states.iter().map(|s| s.block_id()).collect::<Vec<_>>()
        ).await?;
        log::trace!("{}: process_remp_messages: inited queue", self.collated_block_descr);

        let remp_ignored = RempMessageStatus::TonNode_RempIgnored(RempIgnored {
            level: RempMessageLevel::TonNode_RempCollator,
            ..Default::default()
        });

        while let Some((msg, id)) = remp_collator_interface.get_next_message_for_collation().await? {
            log::trace!("{}: process_remp_messages: got next message {:x}", self.collated_block_descr, id);
            let header = msg.ext_in_header().ok_or_else(|| error!("remp message {:x} \
                is not external inbound message", id))?;
            if self.shard.contains_address(&header.dst)? {
                let pruned_count = collator_data.estimate_pruned_count();
                if !collator_data.block_limit_status.fits_normal(REMP_CUTOFF_LIMIT, pruned_count) {
                    remp_collator_interface.update_message_collation_result(
                        &id, remp_ignored.clone()).await?;
                    log::trace!("{}: block is loaded enough, stop processing remp messages", self.collated_block_descr);
                    break;
                } else if self.check_cutoff_timeout() {
                    remp_collator_interface.update_message_collation_result(
                        &id, remp_ignored.clone()).await?;
                    log::warn!("{}: TIMEOUT is elapsed, stop processing remp messages",
                        self.collated_block_descr);
                    break;
                } else {
                    log::trace!("{}: remp message {:x} sent to execution", self.collated_block_descr, id);
                    let (_, account_id) = header.dst.extract_std_address(true)?;
                    let msg_std = CommonMessage::Std(msg.deref().clone());
                    let msg = AsyncMessage::Ext(msg_std, id);
                    if !exec_manager.execute(account_id, msg, prev_data, collator_data).await? {
                        break;
                    }
                }
            } else {
                remp_collator_interface.update_message_collation_result(
                    &id, remp_ignored.clone()).await?;
                log::warn!(
                    "{}: process_remp_messages: ignored message {:x} for another shard {}",
                    self.collated_block_descr, id, header.dst
                );
            }
            self.check_stop_flag()?;
        }
        exec_manager.wait_transactions(collator_data).await?;
        let (accepted, rejected) = collator_data.withdraw_ext_msg_statuses();
        let accepted_count = accepted.len();
        let rejected_count = rejected.len();
        for (id, error) in rejected {
            let remp_rejected = RempMessageStatus::TonNode_RempRejected(RempRejected {
                level: RempMessageLevel::TonNode_RempCollator,
                error,
                ..Default::default()
            });
            remp_collator_interface.update_message_collation_result(
                &id, remp_rejected).await?;
        }
        let remp_accepted = RempMessageStatus::TonNode_RempAccepted(RempAccepted {
            level: RempMessageLevel::TonNode_RempCollator,
            ..Default::default()
        });
        for (id, _) in accepted {
            remp_collator_interface.update_message_collation_result(
                &id, remp_accepted.clone()).await?;
        }
        Ok((accepted_count, rejected_count))
    }

    async fn process_new_messages(
        &self,
        mut enqueue_only: bool,
        prev_data: &PrevData,
        collator_data: &mut CollatorData,
        exec_manager: &mut ExecutionManager,
    ) -> Result<()> {
        log::debug!("{}: process_new_messages", self.collated_block_descr);
        let use_hypercube = !collator_data.config.has_capability(GlobalCapabilities::CapOffHypercube);
        let opts = collator_data.serde_opts;
        while !collator_data.new_messages.is_empty() {

            // In the iteration we execute only existing messages.
            // Newly generating messages will be executed next itaration (only after waiting).

            let mut new_messages = std::mem::take(&mut collator_data.new_messages);
            // we can get sorted items somehow later
            while let Some(NewMessage{ lt_hash: (created_lt, hash), msg, tr_cell, prefix }) = new_messages.pop() {
                let std_msg = msg.get_std()?;
                let info = std_msg.int_header().ok_or_else(|| error!("message is not internal"))?;
                let fwd_fee = *info.fwd_fee();
                enqueue_only |= collator_data.block_full | self.check_cutoff_timeout();
                if enqueue_only || !self.shard.contains_address(&info.dst)? {
                    // everything was made in new_transaction
                } else {
                    CHECK!(info.created_at.as_u32(), collator_data.gen_utime);
                    let key = OutMsgQueueKey::with_account_prefix(&prefix, hash.clone());
                    collator_data.out_msg_queue_info.del_message(&key)?;
                    collator_data.enqueue_count -= 1;

                    let env = MsgEnvelopeStuff::new(msg, &self.shard, fwd_fee, use_hypercube, opts)?;
                    let account_id = env.message().get_std()?.int_dst_account_id().unwrap_or_default();
                    collator_data.update_last_proc_int_msg((created_lt, hash))?;
                    let msg = AsyncMessage::New(env, tr_cell);
                    log::debug!("{}: message {:x} sent to execution", self.collated_block_descr, key.hash);
                    if !exec_manager.execute(account_id, msg, prev_data, collator_data).await? {
                        enqueue_only = true;
                    }
                };
                self.check_stop_flag()?;
            }
            exec_manager.wait_transactions(collator_data).await?;
            self.check_stop_flag()?;
        }

        Ok(())
    }

    fn update_processed_upto(&self, mc_data: &McData, collator_data: &mut CollatorData) -> Result<()> {
        log::trace!("{}: update_processed_upto", self.collated_block_descr);

        let ref_mc_seqno = match self.shard.is_masterchain() {
            true => self.new_block_id_part.seq_no,
            false => mc_data.state().block_id().seq_no
        };

        // Use masterchain seqno for `ProcessedUptoStuff` for the old implementation
        let seqno = ref_mc_seqno;

        // Use shard seqno for `ProcessedUptoStuff` for the new implementation

        collator_data.update_min_mc_seqno(ref_mc_seqno);
        let lt = collator_data.last_proc_int_msg.0;
        if lt != 0 {
            let hash = collator_data.last_proc_int_msg.1.clone();
            collator_data.out_msg_queue_info.add_processed_upto(
                seqno, 
                lt, 
                hash
            )?;
            collator_data.out_msg_queue_info.compactify()?;
        // TODO: need to think about this later, maybe config->lt is 0 always...
        } else if collator_data.inbound_queues_empty {
            if let Some(lt) = mc_data.state().state()?.gen_lt().checked_sub(1) {
                collator_data.out_msg_queue_info.add_processed_upto(
                    seqno, 
                    lt, 
                    UInt256::MAX
                )?;
                collator_data.out_msg_queue_info.compactify()?;
            }
        }
        Ok(())
    }

    fn check_block_overload(&self, collator_data: &mut CollatorData, out_queue_cleaned_partial: bool) {
        log::trace!("{}: check_block_overload", self.collated_block_descr);
        let pruned_count = collator_data.estimate_pruned_count();
        let class = collator_data.block_limit_status.classify(pruned_count);
        if class == ParamLimitIndex::Underload {
            // we don't want to merge if collation too long
            if !self.check_cutoff_timeout() && !out_queue_cleaned_partial && !collator_data.before_split {
                collator_data.underload_history |= 1;
                log::info!("{}: Block is underloaded", self.collated_block_descr);
            }
        } else if class >= ParamLimitIndex::Soft {
            collator_data.overload_history |= 1;
            log::info!("{}: Block is overloaded (category {:?})", self.collated_block_descr, class);
        } else {
            log::info!("{}: Block is loaded normally", self.collated_block_descr);
        }

        if let Some(true) = collator_data.collator_settings.want_split {
            log::info!("{}: want_split manually set", self.collated_block_descr);
            collator_data.want_split = true;
            return
        } else if let Some(true) = collator_data.collator_settings.want_merge {
            log::info!("{}: want_merge manually set", self.collated_block_descr);
            collator_data.want_merge = true;
            return
        }

        if CollatorData::history_weight(collator_data.overload_history) >= 0 {
            log::info!("{}: want_split set because of overload history 0x{:X}",
                self.collated_block_descr, collator_data.overload_history);
            collator_data.want_split = true;
        } else if CollatorData::history_weight(collator_data.underload_history) >= 0 {
            log::info!("{}: want_merge set because of underload history 0x{:X}",
                self.collated_block_descr, collator_data.underload_history);
            collator_data.want_merge = true;
        }
    }

    async fn send_copyleft_rewards(
        &self,
        mc_data: &McData,
        prev_data: &PrevData,
        collator_data: &mut CollatorData,
        exec_manager: &mut ExecutionManager
    ) -> Result<CopyleftRewards> {
        if self.shard.is_masterchain() {
            if let Ok(copyleft_config) = mc_data.config().copyleft_config() {
                let mut new_state_copyleft_rewards = prev_data.state_copyleft_rewards.clone();
                let send_rewards = new_state_copyleft_rewards.merge_rewards_with_threshold(
                    &collator_data.get_workchains_copyleft_rewards(), &copyleft_config.copyleft_reward_threshold
                )?;
                log::debug!("send copyleft rewards count: {}", send_rewards.len());

                for (account_id, value) in send_rewards {
                    log::trace!(
                        "{}: create copyleft reward transaction: reward {} to account {:x}",
                        self.collated_block_descr,
                        value,
                        account_id
                    );
                    let mut hdr = InternalMessageHeader::with_addresses(
                        MsgAddressInt::with_standart(None, -1, [0; 32].into())?,
                        MsgAddressInt::with_standart(None, -1, account_id.clone())?,
                        CurrencyCollection::from_grams(value)
                    );
                    hdr.ihr_disabled = true;
                    hdr.bounce = false;
                    hdr.created_lt = collator_data.start_lt()?;
                    hdr.created_at = UnixTime32::new(collator_data.gen_utime);
                    let msg = CommonMessage::Std(Message::with_int_header(hdr));
                    if !exec_manager.execute(account_id, AsyncMessage::Copyleft(msg), prev_data, collator_data).await? {
                        break;
                    }

                    self.check_stop_flag()?;
                }
                exec_manager.wait_transactions(collator_data).await?;

                return Ok(new_state_copyleft_rewards)
            }
        }
        Ok(CopyleftRewards::default())
    }

    //
    // finalize
    //
    async fn finalize_block(
        &self,
        mc_data: &McData,
        prev_data: &PrevData,
        collator_data: &mut CollatorData,
        mut exec_manager: ExecutionManager,
        new_state_copyleft_rewards: CopyleftRewards,
    ) -> Result<(CollateResult, ExecutionManager)> {
        log::trace!("{}: finalize_block", self.collated_block_descr);
        let opts = collator_data.serde_opts;
        let (want_split, overload_history)  = collator_data.want_split();
        let (want_merge, underload_history) = collator_data.want_merge();

        // update shard accounts tree and prepare accounts blocks
        let mut new_accounts = prev_data.accounts.clone();
        let mut accounts = ShardAccountBlocks::with_serde_opts(opts);
        let config_addr = match self.shard.is_masterchain() {
            true => prev_data.state().config_params()?.config_address().ok(),
            false => None
        };
        let mut changed_accounts = HashMap::new();
        let mut new_config_opt = None;
        let mut current_workchain_copyleft_rewards = CopyleftRewards::default();
        for (account_id, (sender, handle)) in exec_manager.changed_accounts.drain() {
            std::mem::drop(sender);
            let mut shard_acc = handle.await
                .map_err(|err| error!("account {:x} thread didn't finish: {}", account_id, err))??;
            let account = shard_acc.read_account()?;
            if let Some(addr) = &config_addr {
                if addr == &account_id {
                    new_config_opt = Some(Self::extract_new_config(
                        prev_data.state().config_params()?,
                        &account,
                        addr
                    )?);
                }
            }
            let acc_block = shard_acc.update_shard_state(&mut new_accounts)?;
            if !acc_block.transactions().is_empty() {
                accounts.insert(&acc_block)?;
            }
            current_workchain_copyleft_rewards.merge_rewards(shard_acc.copyleft_rewards())?;
            changed_accounts.insert(account_id, shard_acc);
        }

        if let Some(new_hardfork_config) = self.engine.get_config_for_hardfork() {
            if let Some(new_config) = new_config_opt.as_mut() {
                new_hardfork_config.config_params.iterate_slices(|key, value| {
                    new_config.config_params.set(key, &value)?;
                    Ok(true)
                })?;
            } else {
                new_config_opt = Some(new_hardfork_config);
            }
        }

        log::trace!("{}: finalize_block: calc value flow", self.collated_block_descr);
        // calc value flow
        let mut value_flow = collator_data.value_flow.clone();
        value_flow.imported = collator_data.in_msgs.root_extra().value_imported.clone();
        value_flow.exported = collator_data.out_msgs.root_extra().clone();
        value_flow.fees_collected = accounts.root_extra().clone();
        value_flow.fees_collected.grams.add(&collator_data.in_msgs.root_extra().fees_collected)?;
        log::trace!("{}: current workchain copyleft rewards count in finalize block: {}",
            self.collated_block_descr, current_workchain_copyleft_rewards.len()?);
        value_flow.copyleft_rewards = current_workchain_copyleft_rewards;

        // value_flow.fees_collected.grams.add(&out_msg_dscr.root_extra().grams)?; // TODO: Why only grams?

        value_flow.fees_collected.add(&value_flow.fees_imported)?;
        value_flow.fees_collected.add(&value_flow.created)?;
        value_flow.to_next_blk = new_accounts.full_balance().clone();
        //value_flow.to_next_blk.add(&value_flow.recovered)?;

        // println!("{}", &value_flow);

        // TODO the mesh: use proper queues instead empty
        let mut out_msg_queue_mesh = MeshMsgQueuesInfo::new();
        if let Some(mesh_config) = mc_data.config().mesh_config()? {
            mesh_config.iterate_with_keys(|nw_id: i32, nw_config| {
                out_msg_queue_mesh.set(&nw_id, &InRefValue(OutMsgQueueInfo::default()))?;
                Ok(true)
            })?;
        }

        let (out_msg_queue_local, min_ref_mc_seqno) = collator_data.out_msg_queue_info.serialize()?;
        collator_data.update_min_mc_seqno(min_ref_mc_seqno);
        let (mut mc_state_extra, master_ref) = if self.shard.is_masterchain() {
            let (extra, min_seqno) = self.create_mc_state_extra(prev_data, collator_data, new_config_opt)?;
            collator_data.update_min_mc_seqno(min_seqno);
            (Some(extra), None)
        } else {
            (None, Some(mc_data.master_ref()?))
        };
        let gen_validator_list_hash_short = ValidatorSet::calc_subset_hash_short(
                                self.validator_set.list(), self.validator_set.catchain_seqno())?;

        log::trace!("{}: finalize_block: fill block info", self.collated_block_descr);
        // calc block info
        let mut info = BlockInfo::default();
        info.set_version(0);
        info.set_before_split(collator_data.before_split());
        info.set_want_merge(want_merge);
        info.set_want_split(want_split);
        info.set_after_split(self.after_split);
        info.set_prev_stuff(self.after_merge, collator_data.prev_stuff()?)?;
        info.set_shard(self.shard.clone());
        info.set_seq_no(self.new_block_id_part.seq_no)?;
        info.set_start_lt(collator_data.start_lt()?);
        info.set_end_lt(collator_data.block_limit_status.lt() + 1);
        info.set_gen_utime(UnixTime32::new(collator_data.gen_utime()));
        info.set_gen_validator_list_hash_short(gen_validator_list_hash_short);
        info.set_gen_catchain_seqno(self.validator_set.catchain_seqno());
        info.set_min_ref_mc_seqno(collator_data.min_mc_seqno()?);
        info.set_prev_key_block_seqno(mc_data.prev_key_block_seqno());
        info.write_master_ref(master_ref.as_ref())?;

        if mc_data.config().has_capability(GlobalCapabilities::CapReportVersion) {
            info.set_gen_software(Some(GlobalVersion {
                version: supported_version(),
                capabilities: supported_capabilities(),
            }));
        }

        log::trace!("{}: finalize_block: calc new state", self.collated_block_descr);
        // Calc new state, then state update

        log::trace!("{}: copyleft rewards count from workchains: {}",
            self.collated_block_descr, collator_data.get_workchains_copyleft_rewards().len()?);
        if self.shard.is_masterchain() && !value_flow.copyleft_rewards.is_empty() {
            log::warn!("copyleft rewards in masterchain must be empty")
        }

        let mut new_state = ShardStateUnsplit::with_ident_and_opts(self.shard.clone(), opts);
        new_state.set_global_id(prev_data.state().state()?.global_id());
        new_state.set_seq_no(self.new_block_id_part.seq_no);
        new_state.set_gen_time(collator_data.gen_utime);
        new_state.set_gen_lt(info.end_lt());
        new_state.set_before_split(info.before_split());
        new_state.set_overload_history(overload_history);
        new_state.set_underload_history(underload_history);
        new_state.set_min_ref_mc_seqno(collator_data.min_mc_seqno()?);
        new_state.write_accounts(&new_accounts)?;
        if mc_data.config().has_capability(GlobalCapabilities::CapCommonMessage) {
            new_state.write_out_msg_queues_info(out_msg_queue_local, out_msg_queue_mesh)?;
        } else {
            new_state.write_out_msg_queue_info(&out_msg_queue_local)?;
        }
        new_state.set_master_ref(master_ref);
        new_state.set_total_balance(new_accounts.root_extra().balance().clone());
        if let Some(mc_state_extra) = &mut mc_state_extra {
            log::trace!("New unsplit copyleft rewards count: {}", new_state_copyleft_rewards.len()?);
            mc_state_extra.state_copyleft_rewards = new_state_copyleft_rewards;
        }
        let mut total_validator_fees = prev_data.total_validator_fees().clone();
        // total_validator_fees.add(&value_flow.created)?;
        // total_validator_fees.add(&accounts.root_extra())?;
        total_validator_fees.add(&value_flow.fees_collected)?;
        total_validator_fees.sub(&value_flow.recovered)?;
        new_state.set_total_validator_fees(total_validator_fees);
        if self.shard.is_masterchain() {
            *new_state.libraries_mut() = self.update_public_libraries(
                exec_manager.libraries.clone(),
                &changed_accounts
            )?;
        }
        new_state.write_custom(mc_state_extra.as_ref())?;
        if self.engine.get_config_for_hardfork().is_some() {
            new_state.update_config_smc()?;
        }

        if log::log_enabled!(log::Level::Trace) {
            new_state
                .read_out_msg_queue_info()?
                .proc_info()
                .iterate_slices_with_keys(|ref mut key, ref mut value| {
                    let key = ProcessedInfoKey::construct_from(key)?;
                    let value = ProcessedUpto::construct_from(value)?;
                    log::trace!(
                        "{}: new processed upto {} {:x} - {} {:x}",
                        self.collated_block_descr,
                        key.mc_seqno, key.shard,
                        value.last_msg_lt, value.last_msg_hash
                    );
                    Ok(true)
                })?;
        }

        log::trace!("{}: finalize_block: calc merkle update", self.collated_block_descr);
        let new_ss_root = new_state.serialize()?;

        self.check_stop_flag()?;

        // let mut visited_from_root = HashSet::new();
        // Self::_check_visited_integrity(&prev_data.state_root, &visited, &mut visited_from_root);
        // assert_eq!(visited.len(), visited_from_root.len());

        let (state_update, queue_updates) = self.create_merkle_updates(
            &prev_data,
            &collator_data,
            &mc_data,
            &new_ss_root
        ).map_err(|e| {
            log::error!("{}: create_merkle_updates {:?}", self.collated_block_descr, e);
            e
        })?;

        self.check_stop_flag()?;

        // calc block extra
        let mut extra = if collator_data.config.has_capability(GlobalCapabilities::CapCommonMessage) {
            BlockExtra::with_common_msg_support()
        } else {
            BlockExtra::default()
        };
        extra.write_in_msg_descr(&collator_data.in_msgs)?;
        extra.write_out_msg_descr(&collator_data.out_msgs)?;
        extra.write_account_blocks(&accounts)?;
        log::trace!("{}: finalize_block: BlockExtra 1", self.collated_block_descr);
        // mc block extra
        if let Some(mc_state_extra) = mc_state_extra {
            log::trace!("{}: finalize_block: McBlockExtra", self.collated_block_descr);
            let mut mc_block_extra = if collator_data.config.has_capability(GlobalCapabilities::CapCommonMessage) {
                McBlockExtra::with_common_message_support()
            } else {
                McBlockExtra::default()
            };
            *mc_block_extra.hashes_mut() = collator_data.shards.clone().unwrap();
            *mc_block_extra.fees_mut() = collator_data.shard_fees.clone();
            mc_block_extra.write_recover_create_msg(collator_data.recover_create_msg.as_ref())?;
            mc_block_extra.write_mint_msg(collator_data.mint_msg.as_ref())?;
            mc_block_extra.write_copyleft_msgs(&collator_data.copyleft_msgs)?;
            *mc_block_extra.mesh_descr_mut() = self.create_block_mesh_descrs(prev_data, collator_data, mc_data)?;
            if mc_state_extra.after_key_block {
                info.set_key_block(true);
                *mc_block_extra.config_mut() = Some(mc_state_extra.config().clone());
            }
            extra.write_custom(Some(&mc_block_extra))?;
        }
        extra.rand_seed = self.rand_seed.clone();
        extra.created_by = self.created_by.clone();

        let global_id = mc_data.state().state()?.global_id();
        // construct block
        let new_block = if collator_data.config.has_capability(GlobalCapabilities::CapCommonMessage) {
             Block::with_common_msg_support(
                global_id, 
                &info,
                &value_flow,
                &state_update,
                queue_updates,
                &extra
            )?
        } else {
            Block::with_out_queue_updates(
                global_id,
            info,
            value_flow,
            state_update,
            queue_updates,
            extra,
            )?
        };
        let mut block_id = self.new_block_id_part.clone();
        let workchain_id = block_id.shard().workchain_id();

        log::trace!("{}: finalize_block: fill block candidate", self.collated_block_descr);
        let cell = new_block.serialize_with_opts(opts)?;
        block_id.root_hash = cell.repr_hash();
        let data = write_boc(&cell)?;
        block_id.file_hash = UInt256::calc_file_hash(&data);

        // !!!! DEBUG !!!!
        // if let Ok(block_str) = ever_block_json::debug_block(new_block.clone()) {
        //     let _ = std::fs::write(
        //         format!("tmp/{}.json", block_id), block_str
        //     );
        // }
        // !!!! DEBUG !!!!

        self.check_stop_flag()?;

        let collated_data = if !collator_data.shard_top_block_descriptors.is_empty() {
            let mut tbds = TopBlockDescrSet::default();
            for stbd in collator_data.shard_top_block_descriptors.drain(..) {
                tbds.insert(stbd.proof_for().shard(), stbd.top_block_descr())?;
            }
            tbds.write_to_bytes()?
        } else {
            vec!()
        };

        let candidate = BlockCandidate {
            block_id,
            data,
            collated_data,
            collated_file_hash: UInt256::default(),
            created_by: self.created_by.clone(),
        };
        if workchain_id != -1
            && (collator_data.dequeue_count != 0 || collator_data.enqueue_count != 0
                || collator_data.in_msg_count != 0 || collator_data.out_msg_count != 0 || collator_data.execute_count != 0
                || collator_data.transit_count != 0 || collator_data.remove_count != 0
            )
        {
            log::debug!(
                "{}: finalize_block finished: dequeue_count: {}, enqueue_count: {}, in_msg_count: {}, out_msg_count: {}, \
                execute_count: {}, transit_count: {}, remove_count: {} msg_queue_depth_sum: {}",
                self.collated_block_descr, collator_data.dequeue_count, collator_data.enqueue_count,
                collator_data.in_msg_count, collator_data.out_msg_count, collator_data.execute_count,
                collator_data.transit_count, collator_data.remove_count, collator_data.msg_queue_depth_sum
            );
        }
        log::trace!(
            "{}: finalize_block finished: dequeue_count: {}, enqueue_count: {}, in_msg_count: {}, out_msg_count: {}, \
            execute_count: {}, transit_count: {}, remove_count: {}, data len: {}",
            self.collated_block_descr, collator_data.dequeue_count, collator_data.enqueue_count,
            collator_data.in_msg_count, collator_data.out_msg_count, collator_data.execute_count,
            collator_data.transit_count, collator_data.remove_count, candidate.data.len()
        );
        let collate_result = CollateResult {
            candidate: Some(candidate),
            new_state: Some(new_state),
            usage_tree: std::mem::take(&mut collator_data.usage_tree),
            error: None,
        };
        Ok((collate_result, exec_manager))
    }

    fn _check_visited_integrity(cell: &Cell, visited: &HashSet<UInt256>, visited_from_root: &mut HashSet<UInt256>) {
        if visited.contains(&cell.repr_hash()) {
            visited_from_root.insert(cell.repr_hash());
            for r in cell.clone_references() {
                Self::_check_visited_integrity(&r, visited, visited_from_root);
            }
        }
    }

    fn create_block_mesh_descrs(
        &self,
        prev_data: &PrevData,
        collator_data: &CollatorData,
        mc_data: &McData,
    ) -> Result<MeshHashesExt> {

        log::trace!("{}: create_block_mesh_descrs", self.collated_block_descr);
        let mut mesh_descr = MeshHashesExt::default();
        if let Some(mesh_config) = mc_data.config().mesh_config()? {
            mesh_config.iterate_with_keys(|nw_id: i32, nw_config| {
                let descr = if nw_config.is_active {
                    log::trace!("{}: create_block_mesh_descrs: {} is active",
                        self.collated_block_descr, nw_id);
                    Some(collator_data.mesh()?
                        .get(&nw_id)?
                        .ok_or_else(|| error!("INTERNAL ERROR: can't get descr for {}", nw_id))?
                    )
                } else {
                    log::trace!("{}: create_block_mesh_descrs: {} is not active",
                        self.collated_block_descr, nw_id);
                    None
                };

                // TODO the mesh: use proper queues instead empty
                let queue = OutMsgQueueInfo::default();
                let queue_hash = queue.hash()?;
                let queue_descr = ConnectedNwOutDescr {
                    out_queue_update: HashUpdate {
                        old_hash: queue_hash.clone(),
                        new_hash: queue_hash
                    },
                    exported: VarUInteger32::zero()
                };

                mesh_descr.set(&nw_id, &ConnectedNwDescrExt { queue_descr, descr })?;
                Ok(true)
            })?;
        }
        Ok(mesh_descr)
    }

    fn extract_new_config(
        prev_config: &ConfigParams,
        account: &Account,
        config_addr: &UInt256
    ) -> Result<ConfigParams> {
        let new_config_root = account
            .get_data()
            .ok_or_else(|| error!("Can't extract config's contract data"))?
            .reference(0)?;
        let new_config = 
            ConfigParams::with_address_and_params(config_addr.clone(), Some(new_config_root));

        if prev_config.has_capability(GlobalCapabilities::CapWorkchains) &&
           !new_config.has_capability(GlobalCapabilities::CapWorkchains) 
        {
            fail!("GlobalCapabilities::CapWorkchains can't be disabled");
        }

        Ok(new_config)
    }

    fn create_merkle_updates(
        &self,
        prev_data: &PrevData,
        collator_data: &CollatorData,
        mc_data: &McData,
        new_ss_root: &Cell,
    ) -> Result<(MerkleUpdate, Option<OutQueueUpdates>)> {

        // Full state update

        // let mut visited_from_root = HashSet::new();
        // Self::_check_visited_integrity(&prev_data.state_root, &visited, &mut visited_from_root);
        // assert_eq!(visited.len(), visited_from_root.len());

        #[cfg(test)]
        let need_full_state_update = collator_data.collator_settings.is_bundle;
        #[cfg(not(test))]
        let need_full_state_update = true;
        let state_update;
        if need_full_state_update {
            let now = std::time::Instant::now();
            state_update = MerkleUpdate::create_fast(
                &prev_data.state_root,
                new_ss_root,
                |h| collator_data.usage_tree.contains(h) || collator_data.imported_visited.contains(h)
            )?;
            log::trace!("{}: TIME: merkle update creating {}ms;", self.collated_block_descr, now.elapsed().as_millis());
        } else {
            state_update = MerkleUpdate::default();
        }

        // let new_root2 = state_update.apply_for(&prev_data.state_root)?;
        // assert_eq!(new_root2.repr_hash(), new_ss_root.repr_hash());

        // Updates for foreign workchains

        if !collator_data.config.has_capability(GlobalCapabilities::CapWorkchains) {
            return Ok((state_update, None))
        }

        // Master blocks are sent everywhere full
        if self.shard.is_masterchain() {
            return Ok((state_update, None))
        }

        let prepare_update_for_wc = |workchain_id, out_queue_updates: &mut OutQueueUpdates| -> Result<()> {
            let now = std::time::Instant::now();

            let update = if self.prev_blocks_ids[0].seq_no == 0 {
                OutMsgQueueInfo::prepare_first_update_for_wc(
                    &prev_data.state_root,
                    &new_ss_root,
                    workchain_id
                )?
            } else {
                OutMsgQueueInfo::prepare_update_for_wc(
                    &prev_data.state_root,
                    &collator_data.usage_tree,
                    &new_ss_root,
                    workchain_id
                )?
            };
            out_queue_updates.set(&workchain_id, &update)?;

            log::trace!("{}: TIME: merkle update for queue WC{} creating {}ms;",
            self.collated_block_descr, workchain_id, now.elapsed().as_millis());

            Ok(())
        };

        let mut out_queue_updates = OutQueueUpdates::new();

        mc_data.mc_state_extra.shards().iterate_with_keys(|workchain_id: i32, _| {
            if self.shard.workchain_id() != workchain_id {
                prepare_update_for_wc(workchain_id, &mut out_queue_updates)?;
            }
            Ok(true)
        })?;

        prepare_update_for_wc(MASTERCHAIN_ID, &mut out_queue_updates)?;

        Ok((state_update, Some(out_queue_updates)))
    }

    fn update_public_libraries(
        &self,
        mut libraries: Libraries,
        accounts: &HashMap<AccountId, ShardAccountStuff>
    ) -> Result<Libraries> {
        log::trace!("{}: update_public_libraries", self.collated_block_descr);
        for (_, acc) in accounts.iter() {
            acc.update_public_libraries(&mut libraries)?;
        }
        Ok(libraries)
    }

    fn create_mc_state_extra(
        &self,
        prev_data: &PrevData,
        collator_data: &mut CollatorData,
        new_config_opt: Option<ConfigParams>,
    ) -> Result<(McStateExtra, u32)> {
        log::trace!("{}: create_mc_state_extra", self.collated_block_descr);
        CHECK!(!self.after_merge);
        CHECK!(self.new_block_id_part.shard_id.is_masterchain());

        // 1. update config:ConfigParams
        let state_extra = prev_data.state().shard_state_extra()?;
        let old_config = state_extra.config();
        let (config, is_key_block) = if let Some(new_config) = new_config_opt {
            if !new_config.valid_config_data(true, None)? {
                fail!("configuration smart contract {} contains an invalid configuration in its data",
                    new_config.config_addr);
            }
            let is_key_block = new_config.important_config_parameters_changed(state_extra.config(), false)?;
            if is_key_block {
                log::info!("{}: IS KEY BLOCK", self.collated_block_descr);
            }
            (new_config, is_key_block)
        } else {
            (old_config.clone(), false)
        };

        let now = collator_data.gen_utime();
        let prev_now = prev_data.prev_state_utime();

        // 2. update shard_hashes and shard_fees
        let ccvc = config.catchain_config()?;

        let workchains = config.workchains()?;
        let update_shard_cc = {
            let lifetimes = now / ccvc.shard_catchain_lifetime;
            let prev_lifetimes = prev_now / ccvc.shard_catchain_lifetime;
            is_key_block || (lifetimes > prev_lifetimes)
        };
        let min_ref_mc_seqno = self.update_shard_config(
            collator_data, &workchains, update_shard_cc,
        )?;
        // 3. save new shard_hashes
        // just take collator_data.shards()

        // 3.5 save new mesh descriptions
        let mesh = if let Some(mesh_config) = old_config.mesh_config()? {
            collator_data.mesh()?.clone()
        } else {
            MeshHashes::default()
        };

        // 4. check extension flags
        // tate_extra.flags is checked in the McStateExtra::read_from 

        // 5. update validator_info
        let mut validator_info = state_extra.validator_info.clone();
        let cur_validators = config.validator_set()?;
        let lifetime = ccvc.mc_catchain_lifetime;
        let mut cc_updated = false;
        if is_key_block || (now / lifetime > prev_now / lifetime) {
            validator_info.catchain_seqno += 1;
            cc_updated = true;
            log::debug!("{}: increased masterchain catchain seqno to {}",
                self.collated_block_descr, validator_info.catchain_seqno);
        }
        let subset = calc_subset_for_masterchain(
            &cur_validators,
            &config,
            validator_info.catchain_seqno,
        )?;
        // t-node calculates subset with valid catchain_seqno and then subset_hash_short with zero one...
        let hash_short = ValidatorSet::calc_subset_hash_short(&subset.validators, 0)?; 

         {
            validator_info.nx_cc_updated = cc_updated & update_shard_cc;
        }

        validator_info.validator_list_hash_short = hash_short;

        // 6. update prev_blocks (add prev block's id to the dictionary)
        let key = self.new_block_id_part.seq_no == 1 || // prev block is a zerostate, not sure it is correct TODO
                  state_extra.after_key_block;
        let mut prev_blocks = state_extra.prev_blocks.clone();
        let prev_blk_ref = ExtBlkRef {
            end_lt: prev_data.prev_state_lt(),
            seq_no: prev_data.state().block_id().seq_no,
            root_hash: prev_data.state().block_id().root_hash.clone(),
            file_hash: prev_data.state().block_id().file_hash.clone(),
        };

        prev_blocks.set(
            &self.prev_blocks_ids[0].seq_no,
            &KeyExtBlkRef {
                key,
                blk_ref: prev_blk_ref.clone()
            },
            &KeyMaxLt {
                key,
                max_end_lt: prev_data.prev_state_lt()
            }
        )?;

        // 7. update after_key_block:Bool and last_key_block:(Maybe ExtBlkRef)
        let last_key_block = if state_extra.after_key_block {
            Some(prev_blk_ref)
        } else {
            state_extra.last_key_block.clone()
        };

        // 8. update global balance
        let mut global_balance = state_extra.global_balance.clone();
        global_balance.add(&collator_data.value_flow.created)?;
        global_balance.add(&collator_data.value_flow.minted)?;
        global_balance.add(&collator_data.shard_fees().root_extra().create)?;

        // 9. update block creator stats
        let block_create_stats =
            if state_extra.config().has_capability(GlobalCapabilities::CapCreateStatsEnabled) {
                let mut stat = state_extra.block_create_stats.clone().unwrap_or_default();
                self.update_block_creator_stats(collator_data, &mut stat)?;
                Some(stat)
            } else {
                None
            };

        let validators_stat = ValidatorsStat::default();

        Ok((
            McStateExtra {
                shards: collator_data.shards()?.clone(),
                config,
                validator_info,
                prev_blocks,
                after_key_block: is_key_block,
                last_key_block,
                block_create_stats, 
                global_balance,
                state_copyleft_rewards: CopyleftRewards::default(),
                mesh,
                validators_stat
            }, 
            min_ref_mc_seqno
        ))
    }

    fn update_shard_config(
        &self,
        collator_data: &mut CollatorData,
        wc_set: &Workchains,
        update_cc: bool,
    ) -> Result<u32> {
        log::trace!("{}: update_shard_config, (update_cc: {})", self.collated_block_descr, update_cc);

        let now = collator_data.gen_utime();
        let mut min_ref_mc_seqno = u32::max_value();

        // TODO iterate_shards_with_siblings_mut when it will be done
<<<<<<< HEAD
       
        // temp code, delete after iterate_shards_with_siblings_mut
        let mut changed_shards = HashMap::new();
        collator_data.shards()?.iterate_shards_with_siblings(|shard, mut descr, mut sibling| {
            min_ref_mc_seqno = min_ref_mc_seqno.min(descr.min_ref_mc_seqno);

            let unchanged_sibling = sibling.clone();

            let updated_sibling = if let Some(sibling) = sibling.as_mut() {
                min_ref_mc_seqno = min_ref_mc_seqno.min(sibling.min_ref_mc_seqno);
                self.update_one_shard(
                    &shard.sibling(),
=======

        let old_shards = collator_data.shards()?.clone();
        old_shards.iterate_shards_with_siblings(|shard, mut descr, mut sibling| {
            min_ref_mc_seqno = min(min_ref_mc_seqno, descr.min_ref_mc_seqno);

            let unchanged_sibling = sibling.clone();

            let mut update_one_shard = |ident, descr: &mut ShardDescr, sibling: Option<&ShardDescr>| -> Result<()> {
                min_ref_mc_seqno = min(min_ref_mc_seqno, descr.min_ref_mc_seqno);
                let updated = self.update_one_shard(
                    collator_data,
                    &ident,
                    descr,
>>>>>>> 41d77472
                    sibling,
                    wc_set.get(&ident.workchain_id())?.as_ref(),
                    update_cc,
                )?;
                if updated {
                    collator_data.shards_mut()?.update_shard(&ident, |_| Ok(descr.clone()))?;
                }
                Ok(())
            };


            if let Some(sibling) = sibling.as_mut() {
                update_one_shard(shard.sibling(), sibling, Some(&descr))?;
            }

            update_one_shard(shard.clone(), &mut descr, unchanged_sibling.as_ref())?;
            
            Ok(true)
        })?;

        Ok(min_ref_mc_seqno)
    }

    fn update_one_shard(
        &self,
        collator_data: &CollatorData,
        shard: &ShardIdent,
        info: &mut ShardDescr,
        sibling: Option<&ShardDescr>,
        wc_info: Option<&WorkchainDescr>, // new wc config (with changes made in the current block)
        mut update_cc: bool,
    ) -> Result<bool> {
        log::trace!("{}: update_one_shard {}", self.collated_block_descr, shard);

        let now = collator_data.gen_utime();
        let config = collator_data.config.raw_config();
        let mut changed = false;
        let old_before_merge = info.before_merge;
        info.before_merge = false;

        if !info.is_fsm_none() && (now >= info.fsm_utime_end() || info.before_split) {
            info.split_merge_at = FutureSplitMerge::None;
            changed = true;
        } else if info.is_fsm_merge() && (sibling.is_none() || sibling.as_ref().unwrap().before_split) {
            info.split_merge_at = FutureSplitMerge::None;
            changed = true;
        }

        if !info.before_split {
            if let Some(wc_info) = &wc_info {
                // workchain present in configuration?
                let depth = shard.prefix_len();
                if info.is_fsm_none() &&                                // split/merge is not in progress
                   (info.want_split || depth < wc_info.min_split()) &&  // shard want splits (because of limits) or min_split was increased ↑ (in current or prev blocks)
                   depth < wc_info.max_split() &&                       // max_split allows split
                   depth < 60                                           // hardcoded max max split allows split
                {
                    // prepare split
                    info.split_merge_at = FutureSplitMerge::Split {
                        split_utime: now + SPLIT_MERGE_DELAY,
                        interval: SPLIT_MERGE_INTERVAL,
                    };
                    changed = true;
                    log::debug!("{}: preparing to split shard {} during {}..{}",
                        self.collated_block_descr, shard, info.fsm_utime(), info.fsm_utime_end());

                } else {
                    if let Some(sibling) = sibling {
                        if info.is_fsm_none() &&                                // split/merge is not in progress
                           depth > wc_info.min_split() &&                       // current min_split allows merge
                          (info.want_merge || depth > wc_info.max_split()) &&   // shard wants merge (because of limits) or max_split was decreased ↓ (in current or prev blocks)
                          !sibling.before_split && sibling.is_fsm_none() &&     // sibling shard is not going to split/merge now
                          (sibling.want_merge || depth > wc_info.max_split())   // sibling shard want merge or need merge (because of max_split)
                        {
                            // prepare merge
                            info.split_merge_at = FutureSplitMerge::Merge {
                                merge_utime: now + SPLIT_MERGE_DELAY,
                                interval: SPLIT_MERGE_INTERVAL,
                            };
                            changed = true;
                            log::debug!("{}: preparing to merge shard {} with {} during {}..{}",
                                self.collated_block_descr, shard, shard.sibling(), info.fsm_utime(),
                                info.fsm_utime_end());

                        } else if info.is_fsm_merge() &&                                               // merge is in progress
                             depth > wc_info.min_split() &&                                            // min_split allows merge
                            !sibling.before_split &&                                                   // sibling is not going to split
                             sibling.is_fsm_merge() &&                                                 // sibling is in merge progress too
                            (depth > wc_info.max_split() || (info.want_merge && sibling.want_merge))   // max_split was decreased or both shards want merge
                        {
                            // merge time come
                            if now >= info.fsm_utime() && now >= sibling.fsm_utime() {
                                info.before_merge = true;
                                changed = true;
                                log::debug!("{}: force immediate merging of shard {} with {}",
                                    self.collated_block_descr, shard, shard.sibling());
                            }
                        }
                    }
                }
            }
        }

        if info.before_merge != old_before_merge {
            update_cc |= old_before_merge;
            changed = true;
        }

        if update_cc {
            info.next_catchain_seqno += 1;
            changed = true;
        }

        if changed {
            log::trace!("{}: update_one_shard {} changed {:?}", self.collated_block_descr, shard, info);
        }

        Ok(changed)
    }

    fn update_shard_block_info(
        &self,
        collator_data: &mut CollatorData,
        mut new_info: McShardRecord,
        old_blkids: &Vec<BlockIdExt>,
        shards_updated: Option<&mut HashSet<ShardIdent>>,
    ) -> Result<()> {
    
        let (res, ancestor) = may_update_shard_block_info(collator_data.shards()?, &new_info, old_blkids, !0,
            shards_updated.as_ref().map(|s| &**s))?;
        
        if !res {
            fail!(
                "cannot apply the after-split update for {} without a corresponding sibling update",
                new_info.blk_id()
            );
        }
        if let Some(ancestor) = ancestor {
            if ancestor.descr.split_merge_at != FutureSplitMerge::None {
                new_info.descr.split_merge_at = ancestor.descr.split_merge_at;
            }
        }
        
        let shard = new_info.shard().clone();
        let now = collator_data.gen_utime();
    
        if old_blkids.len() == 2 {
            collator_data.shards_mut()?.merge_shards(&shard, |_, _| Ok(new_info.descr))?;
    
        } else {
            
            collator_data.shards_mut()?.update_shard(&shard, |_| Ok(new_info.descr))?;
            
        }
    
        if let Some(shards_updated) = shards_updated {
            shards_updated.insert(shard);
        }
        Ok(())
    }
    
    fn update_shard_block_info2(
        &self,
        collator_data: &mut CollatorData,
        mut new_info1: McShardRecord,
        mut new_info2: McShardRecord,
        old_blkids: &Vec<BlockIdExt>,
        shards_updated: Option<&mut HashSet<ShardIdent>>,
    ) -> Result<()> {
    
        let shards = collator_data.shards_mut()?;
        let (res1, _) = may_update_shard_block_info(shards, &new_info1, old_blkids, !0,
                            shards_updated.as_ref().map(|s| &**s))?;
        let (res2, _) = may_update_shard_block_info(shards, &new_info2, old_blkids, !0,
                            shards_updated.as_ref().map(|s| &**s))?;
    
        if res1 || res2 {
            fail!("the two updates in update_shard_block_info2 must follow a shard split event");
        }
        if new_info1.shard().shard_prefix_with_tag() > new_info2.shard().shard_prefix_with_tag() {
            std::mem::swap(&mut new_info1, &mut new_info2);
        }
    
        let shard1 = new_info1.shard().clone();
    
        shards.split_shard(&new_info1.shard().merge()?, |_| Ok((new_info1.descr, new_info2.descr)))?;
    
        if let Some(shards_updated) = shards_updated {
            shards_updated.insert(shard1);
        }
        
        Ok(())
    }

    // reinit shard collators when new network config is applied

    fn update_block_creator_stats(
        &self,
        collator_data: &CollatorData,
        block_create_stats: &mut BlockCreateStats,
    ) -> Result<()> {
        log::trace!("{}: update_block_creator_stats", self.collated_block_descr);

        for (creator, count) in collator_data.block_create_count().iter() {
            self.update_block_creator_count(
                block_create_stats,
                collator_data.gen_utime(),
                creator,
                *count,
                0
            )?;
        }

        let has_creator = self.created_by != UInt256::default();
        if has_creator {
            self.update_block_creator_count(
                block_create_stats,
                collator_data.gen_utime(),
                &self.created_by,
                0,
                1
            )?;
        }
        if has_creator || collator_data.block_create_total() > 0 {
            self.update_block_creator_count(
                block_create_stats,
                collator_data.gen_utime(),
                &UInt256::default(),
                collator_data.block_create_total(), 
                if has_creator {1} else {0}
            )?;
        }

        let mut rng = rand::thread_rng();
        let key: [u8; 32] = rng.gen();
        let mut key: UInt256 = key.into();
        let mut scanned = 0;
        let mut removed = 0;
        while scanned < 100 {
            let stat = block_create_stats.counters.find_leaf(&key, false, false, false)?;
            if let Some((found_key, mut stat)) = stat {
                let res = self.creator_count_outdated(
                    &found_key,
                    collator_data.gen_utime(),
                    &mut stat
                )?;
                if !res {
                    log::trace!("{}: prunning CreatorStats for {:x}", self.collated_block_descr, found_key);
                    block_create_stats.counters.remove(&found_key)?;
                    removed += 1;
                } 
                scanned += 1;
                key = found_key;
            } else {
                break;
            }
        }
        log::trace!("{}: removed {} stale CreatorStats entries out of {} scanned",
            self.collated_block_descr, removed, scanned);
        Ok(())
    }

    fn update_block_creator_count(
        &self,
        stats: &mut BlockCreateStats,
        now: u32,
        key: &UInt256,
        shard_incr: u64,
        mc_incr: u64
    ) -> Result<()> {
        log::trace!("{}: update_block_creator_count, key {:x}, shard_incr {}, mc_incr {}",
            self.collated_block_descr, key, shard_incr, mc_incr);

        let mut stat = stats.counters.get(key)?.unwrap_or_default();
        if mc_incr > 0 {
            if !stat.mc_blocks.increase_by(mc_incr, now) {
                fail!(
                    "cannot increase masterchain block counter in CreatorStats for {:x} by {} \
                    (old value is {:?})",
                    key,
                    mc_incr,
                    stat.mc_blocks
                );
            }
        }
        if shard_incr > 0 {
            if !stat.shard_blocks.increase_by(shard_incr, now) {
                fail!(
                    "cannot increase shardchain block counter in CreatorStats for {:x} by {} \
                    (old value is {:?})",
                    key,
                    shard_incr,
                    stat.shard_blocks
                );
            }
        };
        stats.counters.set(key, &stat)?;
        Ok(())
    }

    fn creator_count_outdated(
        &self,
        key: &UInt256,
        now: u32,
        stat: &mut CreatorStats
    ) -> Result<bool> {
        log::trace!("{}: creator_count_outdated, key {:x}", self.collated_block_descr, key);

        if !(stat.mc_blocks.increase_by(0, now) && stat.shard_blocks.increase_by(0, now)) {
          fail!("cannot amortize counters in CreatorStats for {:x}", key);
        }
        if 0 == (stat.mc_blocks.cnt65536() | stat.shard_blocks.cnt65536()) {
          log::trace!("{}: removing stale CreatorStats for {:x}", self.collated_block_descr, key);
          Ok(false)
        } else {
          Ok(true)
        }
    }

    fn init_timeout(&mut self) {
        self.started = Instant::now();

        let stop_timeout = self.engine.collator_config().stop_timeout_ms;
        let stop_flag = self.stop_flag.clone();
        tokio::spawn(async move {
            futures_timer::Delay::new(Duration::from_millis(stop_timeout as u64)).await;
            stop_flag.store(true, Ordering::Relaxed);
        });
    }

    fn check_cutoff_timeout(&self) -> bool {
        let cutoff_timeout = self.engine.collator_config().cutoff_timeout_ms;
        self.started.elapsed().as_millis() as u32 > cutoff_timeout
    }

    fn get_remaining_cutoff_time_limit_nanos(&self) -> i128 {
        let cutoff_timeout_nanos = self.engine.collator_config().cutoff_timeout_ms as i128 * 1_000_000;
        let elapsed_nanos = self.started.elapsed().as_nanos() as i128;
        cutoff_timeout_nanos - elapsed_nanos
    }

    fn get_remaining_clean_time_limit_nanos(&self) -> i128 {
        let remaining_cutoff_timeout_nanos = self.get_remaining_cutoff_time_limit_nanos();
        let cc = self.engine.collator_config();
        let max_secondary_clean_timeout_nanos = (cc.cutoff_timeout_ms as i128) * 1_000_000 * (cc.max_secondary_clean_timeout_percentage_points as i128) / 1000;
        remaining_cutoff_timeout_nanos.min(max_secondary_clean_timeout_nanos)
    }

    fn get_external_messages_finish_time_micros(&self) -> u64 {
        let now = self.engine.now_ms();
        let cc = self.engine.collator_config();
        now + (cc.cutoff_timeout_ms * cc.external_messages_timeout_percentage_points / 1000) as u64
    }

    fn check_stop_flag(&self) -> Result<()> {
        if self.stop_flag.load(Ordering::Relaxed) {
            fail!("Stop flag was set")
        }
        Ok(())
    }
}

#[test]
fn test_count_bits_u64() {
    fn count_bits(mut value: u64) -> isize {
        let mut result = 0;
        while value > 0 {
            result += (value & 1) as isize;
            value >>= 1;
        }
        result
    }
    let test_cases = vec![
        0,
        1,
        2,
        3,
        0b101011_10110111, 0b01111010_11101101_11101011_10110111u64,
        0b01111010_11101101_11101011_10110111_01111010_11101101_11101011_10110111u64,
        0xFFFFFFFFFFFFFFFF
    ];

    for test_case in test_cases {
        assert_eq!(CollatorData::count_bits_u64(test_case), count_bits(test_case), "test case: {}", test_case);
    }
}

#[cfg(feature = "log_metrics")]
pub fn report_collation_metrics(
    shard: &ShardIdent,
    dequeue_msg_count: usize,
    enqueue_msg_count: usize,
    in_msg_count: usize,
    out_msg_count: usize,
    transit_msg_count: usize,
    executed_trs_count: usize,
    gas_used: u32,
    gas_rate: u32,
    block_size: usize,
    time: u32,
) {
    let labels = [("shard", shard.to_string())];
    // divide by 1000 because buckets are in seconds
    metrics::histogram!("collation_time", (time as f64) / 1000.0, &labels);
    #[cfg(not(feature = "statsd"))]
    {
        metrics::increment_gauge!("dequeue_msg_count", dequeue_msg_count as f64, &labels);
        metrics::increment_gauge!("enqueue_msg_count",  enqueue_msg_count as f64, &labels);
        metrics::increment_gauge!("in_msg_count",  in_msg_count as f64, &labels);
        metrics::increment_gauge!("out_msg_count", out_msg_count as f64, &labels,);
        metrics::increment_gauge!("transit_msg_count", transit_msg_count as f64, &labels);
        metrics::increment_gauge!("executed_trs_count", executed_trs_count as f64, &labels);
    }
    metrics::histogram!("gas_used", gas_used as f64, &labels);
    metrics::histogram!("gas_rate_collator", gas_rate as f64,  &labels);
    metrics::histogram!("block_size", block_size as f64,  &labels);
}

#[cfg(test)]
#[path = "tests/test_collator.rs"]
mod tests;<|MERGE_RESOLUTION|>--- conflicted
+++ resolved
@@ -53,7 +53,6 @@
     time::{Duration, Instant}
 };
 use ever_block::{
-<<<<<<< HEAD
     Account, AccountId, AccountIdPrefixFull, AddSub, BlkPrevInfo, Block, BlockCreateStats,
     BlockExtra, BlockIdExt, BlockInfo, Cell, ChildCell, CommonMessage, CommonMsgInfo,
     ConfigParams, ConnectedNwDescr, ConnectedNwDescrExt, ConnectedNwOutDescr,
@@ -69,30 +68,11 @@
     ShardStateSplit, ShardStateUnsplit, SliceData, TopBlockDescrSet, Transaction,
     TransactionTickTock, UInt256, UnixTime32, UsageTree, ValidatorSet, ValueFlow,
     VarUInteger32, WorkchainDescr, Workchains, error, fail, write_boc
-=======
-    AddSub, BlkPrevInfo, Block, BlockCreateStats, BlockExtra, BlockIdExt, BlockInfo, CommonMsgInfo,
-    ConfigParams, CopyleftRewards, CreatorStats, CurrencyCollection, Deserializable, ExtBlkRef,
-    FutureSplitMerge, GlobalCapabilities, GlobalVersion, Grams, HashmapAugType, InMsg, InMsgDescr,
-    InternalMessageHeader, KeyExtBlkRef, KeyMaxLt, Libraries, McBlockExtra, McShardRecord,
-    McStateExtra, MerkleUpdate, MeshHashes, MeshHashesExt, MeshMsgQueuesInfo, Message,
-    MsgAddressInt, OutMsg, OutMsgDescr, OutMsgQueueInfo, OutMsgQueueKey, OutQueueUpdates,
-    ParamLimitIndex, Serializable, ShardAccount, ShardAccountBlocks, ShardAccounts, ShardDescr,
-    ShardFees, ShardHashes, ShardIdent, ShardStateSplit, ShardStateUnsplit, TopBlockDescrSet,
-    Transaction, TransactionTickTock, UnixTime32, ValidatorSet, ValueFlow, VarUInteger32,
-    WorkchainDescr, Workchains, MASTERCHAIN_ID, SERDE_OPTS_COMMON_MESSAGE, SERDE_OPTS_EMPTY,
-    CommonMessage, AccountIdPrefixFull, ChildCell, ConnectedNwOutDescr, HashUpdate, InRefValue,
-    ConnectedNwDescrExt, ConnectedNwDescr, Account, GetRepresentationHash, ValidatorsStat,
->>>>>>> 41d77472
 };
 use ever_executor::{
     BlockchainConfig, ExecuteParams, OrdinaryTransactionExecutor, TickTockTransactionExecutor,
     TransactionExecutor,
 };
-<<<<<<< HEAD
-=======
-use ever_block::{error, fail, AccountId, Cell, HashmapType, Result, UInt256, UsageTree, SliceData};
-
->>>>>>> 41d77472
 use crate::engine_traits::RempQueueCollatorInterface;
 
 use crate::validator::validator_utils::{is_remp_enabled, PrevBlockHistory};
@@ -3573,21 +3553,6 @@
         let mut min_ref_mc_seqno = u32::max_value();
 
         // TODO iterate_shards_with_siblings_mut when it will be done
-<<<<<<< HEAD
-       
-        // temp code, delete after iterate_shards_with_siblings_mut
-        let mut changed_shards = HashMap::new();
-        collator_data.shards()?.iterate_shards_with_siblings(|shard, mut descr, mut sibling| {
-            min_ref_mc_seqno = min_ref_mc_seqno.min(descr.min_ref_mc_seqno);
-
-            let unchanged_sibling = sibling.clone();
-
-            let updated_sibling = if let Some(sibling) = sibling.as_mut() {
-                min_ref_mc_seqno = min_ref_mc_seqno.min(sibling.min_ref_mc_seqno);
-                self.update_one_shard(
-                    &shard.sibling(),
-=======
-
         let old_shards = collator_data.shards()?.clone();
         old_shards.iterate_shards_with_siblings(|shard, mut descr, mut sibling| {
             min_ref_mc_seqno = min(min_ref_mc_seqno, descr.min_ref_mc_seqno);
@@ -3600,7 +3565,6 @@
                     collator_data,
                     &ident,
                     descr,
->>>>>>> 41d77472
                     sibling,
                     wc_set.get(&ident.workchain_id())?.as_ref(),
                     update_cc,
