/*
* Copyright (C) 2019-2023 EverX. All Rights Reserved.
*
* Licensed under the SOFTWARE EVALUATION License (the "License"); you may not use
* this file except in compliance with the License.
*
* Unless required by applicable law or agreed to in writing, software
* distributed under the License is distributed on an "AS IS" BASIS,
* WITHOUT WARRANTIES OR CONDITIONS OF ANY KIND, either express or implied.
* See the License for the specific TON DEV software governing permissions and
* limitations under the License.
*/

#![allow(dead_code, unused_variables)]

use crate::{
    engine_traits::EngineOperations,
    ext_messages::EXT_MESSAGES_TRACE_TARGET,
    rng::random::secure_256_bits,
    shard_state::ShardStateStuff,
    types::{
        accounts::ShardAccountStuff,
        limits::BlockLimitStatus,
        messages::{MsgEnqueueStuff, MsgEnvelopeStuff},
        top_block_descr::{cmp_shard_block_descr, Mode as TbdMode, TopBlockDescrStuff},
    },
    validating_utils::{
        calc_remp_msg_ordering_hash, check_cur_validator_set, check_this_shard_mc_info, 
        may_update_shard_block_info, supported_capabilities, supported_version,
        UNREGISTERED_CHAIN_MAX_LEN, fmt_next_block_descr_from_next_seqno,
    },
    validator::{
        BlockCandidate, CollatorSettings, McData,
        out_msg_queue::{MsgQueueManager, OutMsgQueueInfoStuff}, 
        validator_utils::calc_subset_for_masterchain
    },
    CHECK,
};
use adnl::common::Wait;
use futures::try_join;
use rand::Rng;
use std::{
    cmp::{max, min},
    collections::{BinaryHeap, HashMap, HashSet},
    ops::Deref,
    sync::{
        atomic::{AtomicBool, AtomicU64, Ordering},
        Arc,
    },
    time::{Duration, Instant}
};
use ton_block::{
    Account, AccountIdPrefixFull, AddSub, BlkPrevInfo, Block, BlockCreateStats, BlockExtra,
    BlockIdExt, BlockInfo, ChildCell, CommonMessage, CommonMsgInfo, ConfigParams, ConnectedNwDescr,
    ConnectedNwDescrExt, ConnectedNwOutDescr, CopyleftRewards, CreatorStats, CurrencyCollection,
    Deserializable, ExtBlkRef, FutureSplitMerge, GetRepresentationHash, GlobalCapabilities,
    GlobalVersion, Grams, HashUpdate, HashmapAugType, InMsg, InMsgDescr, InRefValue,
    InternalMessageHeader, KeyExtBlkRef, KeyMaxLt, Libraries, McBlockExtra, McShardRecord,
    McStateExtra, MerkleUpdate, MeshHashes, MeshHashesExt, MeshMsgQueuesInfo, Message,
    MsgAddressInt, OutMsg, OutMsgDescr, OutMsgQueueInfo, OutMsgQueueKey, OutQueueUpdates,
    ParamLimitIndex, Serializable, ShardAccount, ShardAccountBlocks, ShardAccounts, ShardDescr,
    ShardFees, ShardHashes, ShardIdent, ShardStateSplit, ShardStateUnsplit, TopBlockDescrSet,
    Transaction, TransactionTickTock, UnixTime32, ValidatorSet, ValueFlow, VarUInteger32,
    WorkchainDescr, Workchains, MASTERCHAIN_ID, SERDE_OPTS_COMMON_MESSAGE, SERDE_OPTS_EMPTY
};
use ton_executor::{
    BlockchainConfig, ExecuteParams, OrdinaryTransactionExecutor, TickTockTransactionExecutor,
    TransactionExecutor,
};
use ton_types::{error, fail, AccountId, Cell, HashmapType, Result, UInt256, UsageTree, SliceData};

use crate::validator::validator_utils::is_remp_enabled;

// TODO move all constants (see validator query too) into one place
pub const SPLIT_MERGE_DELAY: u32 = 100;        // prepare (delay) split/merge for 100 seconds
pub const SPLIT_MERGE_INTERVAL: u32 = 100;     // split/merge is enabled during 60 second interval

pub const DEFAULT_COLLATE_TIMEOUT: u32 = 2000;

pub const REMP_CUTOFF_LIMIT: u32 = 100;   // percent that remp messages can fill in a block

fn serde_opts_from_caps(config: &BlockchainConfig) -> u8 {
    if config.has_capability(GlobalCapabilities::CapCommonMessage) {
        SERDE_OPTS_COMMON_MESSAGE
    } else {
        SERDE_OPTS_EMPTY
    }
}

struct ImportedData {
    mc_state: Arc<ShardStateStuff>,
    prev_states: Vec<Arc<ShardStateStuff>>,
    prev_ext_blocks_refs: Vec<ExtBlkRef>, 
    top_shard_blocks_descr: Vec<Arc<TopBlockDescrStuff>>,
}

pub struct PrevData {
    states: Vec<Arc<ShardStateStuff>>,
    pure_states: Vec<Arc<ShardStateStuff>>,
    state_root: Cell, // pure cell without used tree my be no need
    accounts: ShardAccounts,
    gen_utime: u32,
    gen_lt: u64,
    total_validator_fees: CurrencyCollection,
    overload_history: u64,
    underload_history: u64,
    state_copyleft_rewards: CopyleftRewards,
}

impl PrevData {
    pub fn from_prev_states(
        states: Vec<Arc<ShardStateStuff>>,
        pure_states: Vec<Arc<ShardStateStuff>>,
        state_root: Cell,
        subshard: Option<&ShardIdent>,
    ) -> Result<Self> {
        let mut gen_utime = states[0].state()?.gen_time();
        let mut gen_lt = states[0].state()?.gen_lt();
        let mut accounts = states[0].state()?.read_accounts()?;
        let mut total_validator_fees = states[0].state()?.total_validator_fees().clone();
        let state_copyleft_rewards = if states[0].shard().is_masterchain() {
            let state_copyleft_rewards = states[0].state()?.copyleft_rewards()?;
            log::trace!("Masterchain copyleft reward count: {}", state_copyleft_rewards.len()?);
            state_copyleft_rewards.clone()
        } else {
            CopyleftRewards::default()
        };
        let mut overload_history = 0;
        let mut underload_history = 0;
        if let Some(state) = states.get(1) {
            gen_utime = std::cmp::max(gen_utime, state.state()?.gen_time());
            gen_lt = std::cmp::max(gen_lt, state.state()?.gen_lt());
            let key = state.shard().merge()?.shard_key(false);
            accounts.merge(&state.state()?.read_accounts()?, &key)?;
            total_validator_fees.add(state.state()?.total_validator_fees())?;
        } else if let Some(subshard) = subshard {
            accounts.split_for(&subshard.shard_key(false))?;
            if subshard.is_right_child() {
                total_validator_fees.grams += 1;
            }
            total_validator_fees.grams /= 2;
        } else {
            overload_history = states[0].state()?.overload_history();
            underload_history = states[0].state()?.underload_history();
        }
        Ok(Self {
            states,
            pure_states,
            state_root,
            accounts,
            gen_utime,
            gen_lt,
            total_validator_fees,
            overload_history,
            underload_history,
            state_copyleft_rewards,
        })
    }

    fn accounts(&self) -> &ShardAccounts { &self.accounts }
    fn overload_history(&self) -> u64 { self.overload_history }
    fn underload_history(&self) -> u64 { self.underload_history }
    fn prev_state_utime(&self) -> u32 { self.gen_utime }
    fn prev_state_lt(&self) -> u64 { self.gen_lt }
    fn shard_libraries(&self) -> Result<&Libraries> { Ok(self.states[0].state()?.libraries()) }
    fn prev_vert_seqno(&self) -> Result<u32> { Ok(self.states[0].state()?.vert_seq_no()) }
    fn total_balance(&self) -> &CurrencyCollection { self.accounts.root_extra().balance() }
    fn total_validator_fees(&self) -> &CurrencyCollection { &self.total_validator_fees }
    fn state(&self) -> &ShardStateStuff { &self.states[0] }
    fn account(&self, account_id: &AccountId) -> Result<Option<ShardAccount>> {
        self.accounts.get_serialized(account_id.clone())
    }
}

#[derive(Debug)]
enum AsyncMessage {
    Recover(CommonMessage),
    Mint(CommonMessage),
    Copyleft(CommonMessage),
    Ext(CommonMessage, UInt256),
    Int(MsgEnqueueStuff, bool),
    New(MsgEnvelopeStuff, Cell), // prev_trans_cell
    TickTock(TransactionTickTock),
}

#[derive(Clone, Eq, PartialEq)]
struct NewMessage {
    lt_hash: (u64, UInt256),
    msg: CommonMessage,
    tr_cell: Cell,
    prefix: AccountIdPrefixFull,
}

impl NewMessage {
    fn new(lt_hash: (u64, UInt256), msg: CommonMessage, tr_cell: Cell, prefix: AccountIdPrefixFull) -> Self {
        Self {
            lt_hash,
            msg,
            tr_cell,
            prefix,
        }
    }
}

impl Ord for NewMessage {
    fn cmp(&self, other: &Self) -> std::cmp::Ordering {
        other.lt_hash.cmp(&self.lt_hash)
    }
}

impl PartialOrd for NewMessage {
    fn partial_cmp(&self, other: &Self) -> Option<std::cmp::Ordering> {
        Some(self.cmp(other))
    }
}

struct CollatorData {
    // lists, empty by default
    in_msgs: InMsgDescr,
    out_msgs: OutMsgDescr,
    accounts: ShardAccountBlocks,
    out_msg_queue_info: OutMsgQueueInfoStuff,
    shard_fees: ShardFees,
    shard_top_block_descriptors: Vec<Arc<TopBlockDescrStuff>>,
    block_create_count: HashMap<UInt256, u64>,
    new_messages: BinaryHeap<NewMessage>, // using for priority queue
    accepted_ext_messages: Vec<(UInt256, i32)>, // message id and wokchain id
    rejected_ext_messages: Vec<(UInt256, String)>, // message id and reject reason
    accepted_remp_messages: Vec<UInt256>,
    rejected_remp_messages: Vec<(UInt256, String)>,
    ignored_remp_messages: Vec<UInt256>,
    usage_tree: UsageTree,
    imported_visited: HashSet<UInt256>,

    // determined fields
    gen_utime: u32,
    config: BlockchainConfig,

    // fields, uninitialized by default
    start_lt: Option<u64>,
    value_flow: ValueFlow,
    min_ref_mc_seqno: Option<u32>,
    prev_stuff: Option<BlkPrevInfo>,
    shards: Option<ShardHashes>,
    mesh: Option<MeshHashes>,
    mint_msg: Option<InMsg>,
    recover_create_msg: Option<InMsg>,
    copyleft_msgs: Vec<InMsg>,

    // fields with default values
    skip_topmsgdescr: bool,
    skip_extmsg: bool,
    shard_conf_adjusted: bool,
    block_limit_status: BlockLimitStatus,
    block_create_total: u64,
    inbound_queues_empty: bool,
    last_proc_int_msg: (u64, UInt256),
    shards_max_end_lt: u64,
    before_split: bool,
    now_upper_limit: u32,

    // Split/merge
    want_merge: bool,
    underload_history: u64,
    want_split: bool,
    overload_history: u64,
    block_full: bool,

    // Block metrics (to report statsd)
    dequeue_count: usize,
    enqueue_count: usize,
    transit_count: usize,
    execute_count: usize,
    out_msg_count: usize,
    in_msg_count: usize,
<<<<<<< HEAD
    serde_opts: u8,
=======

    // timings and global capabilities
    split_queues: bool,
>>>>>>> c7151bd8
}

impl CollatorData {

    pub fn new(
        gen_utime: u32,
        config: BlockchainConfig, 
        usage_tree: UsageTree,
        prev_data: &PrevData,
        is_masterchain: bool,
    ) -> Result<Self> {
        let limits = Arc::new(config.raw_config().block_limits(is_masterchain)?);
<<<<<<< HEAD
        let opts = serde_opts_from_caps(&config);
=======
        let split_queues = !config.has_capability(GlobalCapabilities::CapNoSplitOutQueue);
>>>>>>> c7151bd8
        let ret = Self {
            in_msgs: InMsgDescr::with_serde_opts(opts),
            out_msgs: OutMsgDescr::with_serde_opts(opts),
            accounts: ShardAccountBlocks::default(),
            out_msg_queue_info: OutMsgQueueInfoStuff::default(),
            shard_fees: ShardFees::default(),
            shard_top_block_descriptors: Vec::new(),
            block_create_count: HashMap::new(),
            new_messages: Default::default(),
            accepted_ext_messages: Default::default(),
            rejected_ext_messages: Default::default(),
            accepted_remp_messages: Default::default(),
            rejected_remp_messages: Default::default(),
            ignored_remp_messages: Default::default(),
            usage_tree,
            imported_visited: HashSet::new(),
            gen_utime,
            config,
            start_lt: None,
            value_flow: ValueFlow::default(),
            now_upper_limit: u32::MAX,
            shards_max_end_lt: 0,
            min_ref_mc_seqno: None,
            prev_stuff: None,
            shards: None,
            mesh: None,
            mint_msg: None,
            recover_create_msg: None,
            copyleft_msgs: Default::default(),
            skip_topmsgdescr: false,
            skip_extmsg: false,
            shard_conf_adjusted: false,
            block_limit_status: BlockLimitStatus::with_limits(limits),
            block_create_total: 0,
            inbound_queues_empty: false,
            last_proc_int_msg: (0, UInt256::default()),
            want_merge: false,
            underload_history: prev_data.underload_history() << 1,
            want_split: false,
            overload_history: prev_data.overload_history() << 1,
            block_full: false,
            dequeue_count: 0,
            enqueue_count: 0,
            transit_count: 0,
            execute_count: 0,
            out_msg_count: 0,
            in_msg_count: 0,
            before_split: false,
<<<<<<< HEAD
            serde_opts: opts
=======
            split_queues,
>>>>>>> c7151bd8
        };
        Ok(ret)
    }

    fn gen_utime(&self) -> u32 { self.gen_utime }

    //
    // Lists
    //

    fn in_msgs_root(&self) -> Result<Cell> {
        self.in_msgs.data().cloned().ok_or_else(|| error!("in msg descr is empty"))
    }

    fn out_msgs_root(&self) -> Result<Cell> {
        self.out_msgs.data().cloned().ok_or_else(|| error!("out msg descr is empty"))
    }

    fn update_last_proc_int_msg(&mut self, new_lt_hash: (u64, UInt256)) -> Result<()> {
        if self.last_proc_int_msg < new_lt_hash {
            CHECK!(new_lt_hash.0 > 0);
            log::trace!("last_proc_int_msg updated to ({},{:x})", new_lt_hash.0, new_lt_hash.1);
            self.last_proc_int_msg = new_lt_hash;
        } else {
            log::error!("processed message ({},{:x}) AFTER message ({},{:x})", new_lt_hash.0, new_lt_hash.1,
                self.last_proc_int_msg.0, self.last_proc_int_msg.1);
            self.last_proc_int_msg.0 = std::u64::MAX;
            fail!("internal message processing order violated!")
        }
        Ok(())
    }

    fn update_lt(&mut self, lt: u64) {
        self.block_limit_status.update_lt(lt);
    }


    /// add in and out messages from to block, and to new message queue
    fn new_transaction(&mut self, transaction: &Transaction, tr_cell: ChildCell<Transaction>, in_msg_opt: Option<&InMsg>) -> Result<()> {
        // log::trace!(
        //     "new transaction, message {:x}\n{}",
        //     in_msg_opt.map(|m| m.message_cell().unwrap().repr_hash()).unwrap_or_default(),
        //     ton_block_json::debug_transaction(transaction.clone()).unwrap_or_default(),
        // );       
        self.execute_count += 1;
        let gas_used = transaction.gas_used().unwrap_or(0);
        self.block_limit_status.add_gas_used(gas_used as u32);
        self.block_limit_status.add_transaction(transaction.logical_time() == self.start_lt()? + 1);
        if let Some(in_msg) = in_msg_opt {
            self.add_in_msg_to_block(in_msg)?;
        }
        let shard = self.out_msg_queue_info.shard().clone();
        let opts = self.serde_opts;
        transaction.out_msgs.iterate_slices(|slice| {
            let msg_cell: ChildCell<CommonMessage> = ChildCell::with_cell_and_opts(slice.reference(0)?, opts);
            let msg_hash = msg_cell.hash();
            let common_msg = msg_cell.read_struct()?;
            let msg = common_msg.get_std()?;
            match msg.header() {
                CommonMsgInfo::IntMsgInfo(info) => {
                    // Add out message to state for counting time and it may be removed if used
                    let use_hypercube = !self.config.has_capability(GlobalCapabilities::CapOffHypercube);
                    let fwd_fee = *info.fwd_fee();
                    let enq = MsgEnqueueStuff::new(common_msg.clone(), &shard, fwd_fee, use_hypercube, opts)?;
                    self.enqueue_count += 1;
                    self.out_msg_queue_info.add_message(&enq)?;
                    // Add to message block here for counting time later it may be replaced
                    let out_msg = OutMsg::new(enq.envelope_cell(), tr_cell.clone());
                    self.add_out_msg_to_block(msg_hash.clone(), &out_msg)?;
                    self.new_messages.push(NewMessage::new((info.created_lt, msg_hash), common_msg, tr_cell.cell(), enq.next_prefix().clone()));

                }
                CommonMsgInfo::ExtOutMsgInfo(_) => {
                    let out_msg = OutMsg::external(msg_cell, tr_cell.clone());
                    self.add_out_msg_to_block(out_msg.read_message_hash()?, &out_msg)?;
                }
                CommonMsgInfo::ExtInMsgInfo(_) => fail!("External inbound message cannot be output")
            };
            Ok(true)
        })?;
        Ok(())
    }

    /// put InMsg to block
    fn add_in_msg_to_block(&mut self, in_msg: &InMsg) -> Result<()> {
        self.in_msg_count += 1;
        let msg_cell = in_msg.serialize_with_opts(self.serde_opts)?;
        self.in_msgs.insert(in_msg)?;
        self.block_limit_status.register_in_msg_op(&msg_cell, &self.in_msgs_root()?)
    }

    /// put OutMsg to block
    fn add_out_msg_to_block(&mut self, key: UInt256, out_msg: &OutMsg) -> Result<()> {
        self.out_msg_count += 1;
        self.out_msgs.insert_with_key(key, out_msg)?;

        let msg_cell = out_msg.serialize_with_opts(self.serde_opts)?;
        self.block_limit_status.register_out_msg_op(&msg_cell, &self.out_msgs_root()?)
    }

    /// delete message from state queue
    fn del_out_msg_from_state(&mut self, key: &OutMsgQueueKey) -> Result<()> {
        log::debug!("del_out_msg_from_state {:x}", key);
        self.dequeue_count += 1;
        self.out_msg_queue_info.del_message(key)?;
        self.block_limit_status.register_out_msg_queue_op(
            self.out_msg_queue_info.out_queue()?.data(),
            &self.usage_tree,
            false
        )?;
        Ok(())
    }

    /// add message to state queue
    fn add_out_msg_to_state(&mut self, enq: &MsgEnqueueStuff, force: bool) -> Result<()> {
        self.enqueue_count += 1;
        self.out_msg_queue_info.add_message(enq)?;
        self.block_limit_status.register_out_msg_queue_op(
            self.out_msg_queue_info.out_queue()?.data(),
            &self.usage_tree,
            force
        )?;
        Ok(())
    }

    fn enqueue_transit_message(
        &mut self,
        shard: &ShardIdent,
        _key: &OutMsgQueueKey,
        enq: &MsgEnqueueStuff,
        requeue: bool,
    ) -> Result<()> {
        self.transit_count += 1;
        let enqueued_lt = self.start_lt()?;
        let (new_enq, transit_fee) = enq.next_hop(shard, enqueued_lt, &self.config)?;
        let in_msg = InMsg::transit(enq.envelope_cell(), new_enq.envelope_cell(), transit_fee);
        let out_msg = OutMsg::transit(new_enq.envelope_cell(), ChildCell::with_struct_and_opts(&in_msg, self.serde_opts)?, requeue);

        self.add_in_msg_to_block(&in_msg)?;
        self.add_out_msg_to_block(enq.message_hash(), &out_msg)?;
        self.add_out_msg_to_state(&new_enq, false)
    }

    pub fn shard_top_block_descriptors(&self) -> &Vec<Arc<TopBlockDescrStuff>> {
        &self.shard_top_block_descriptors 
    }
    pub fn add_top_block_descriptor(&mut self, tbd: Arc<TopBlockDescrStuff>) {
        self.shard_top_block_descriptors.push(tbd)
    }

    pub fn shard_fees(&self) -> &ShardFees { &self.shard_fees }

    pub fn store_shard_fees_zero(&mut self, shard: &ShardIdent) -> Result<()> {
        self.shard_fees.store_shard_fees(shard, CurrencyCollection::with_grams(0),
            CurrencyCollection::with_grams(0))
    }

    pub fn store_shard_fees(&mut self, shard: &McShardRecord) -> Result<()> {
        self.shard_fees.store_shard_fees(
            shard.shard(),
            shard.descr.fees_collected.clone(),
            shard.descr.funds_created.clone()
        )
    }

    pub fn store_workchain_copyleft_rewards(&mut self, shard: &McShardRecord) -> Result<()> {
        self.value_flow.copyleft_rewards.merge_rewards(&shard.descr.copyleft_rewards)
    }

    pub fn get_workchains_copyleft_rewards(&self) -> &CopyleftRewards {
        &self.value_flow.copyleft_rewards
    }

    pub fn register_shard_block_creators(&mut self, creators: Vec<UInt256>) -> Result<()> {
        for creator in creators {
            let prev_value = *self.block_create_count.get(&creator).unwrap_or(&0);
            self.block_create_count.insert(creator, prev_value + 1);
            self.block_create_total += 1;
        }
        Ok(())
    }
    pub fn block_create_count(&self) -> &HashMap<UInt256, u64> { &self.block_create_count }
    pub fn block_create_total(&self) -> u64 { self.block_create_total }

    fn count_bits_u64(mut x: u64) -> isize {
        x = (x & 0x5555555555555555) + ((x >>  1) & 0x5555555555555555);
        x = (x & 0x3333333333333333) + ((x >>  2) & 0x3333333333333333);
        x = (x & 0x0F0F0F0F0F0F0F0F) + ((x >>  4) & 0x0F0F0F0F0F0F0F0F);
        x = (x & 0x00FF00FF00FF00FF) + ((x >>  8) & 0x00FF00FF00FF00FF);
        x = (x & 0x0000FFFF0000FFFF) + ((x >> 16) & 0x0000FFFF0000FFFF);
        x = (x & 0x00000000FFFFFFFF) + ((x >> 32) & 0x00000000FFFFFFFF);
        x as isize
    }

    fn history_weight(history: u64) -> isize {
        Self::count_bits_u64(history & 0xffff) * 3
            + Self::count_bits_u64(history & 0xffff0000) * 2
            + Self::count_bits_u64(history & 0xffff00000000)
            - (3 + 2 + 1) * 16 * 2 / 3
    }

    //
    // fields, uninitialized by default
    //

    fn start_lt(&self) -> Result<u64> { 
        self.start_lt.ok_or_else(|| error!("`start_lt` is not initialized yet"))
    }

    fn set_start_lt(&mut self, lt: u64) -> Result<()> {
        if self.start_lt.is_some() {
            fail!("`start_lt` is already initialized")
        }
        self.block_limit_status.update_lt(lt);
        self.start_lt = Some(lt);
        Ok(())
    }



    fn prev_stuff(&self) -> Result<&BlkPrevInfo> {
        self.prev_stuff.as_ref().ok_or_else(|| error!("`prev_stuff` is not initialized yet"))
    }

    fn now_upper_limit(&self) -> u32 {
        self.now_upper_limit
    }

    fn set_now_upper_limit(&mut self, val: u32) {
        self.now_upper_limit = val;
    }

    fn shards_max_end_lt(&self) -> u64 {
        self.shards_max_end_lt
    }

    fn update_shards_max_end_lt(&mut self, val: u64) {
        if val > self.shards_max_end_lt {
            self.shards_max_end_lt = val;
        }
    }

    fn update_min_mc_seqno(&mut self, mc_seqno: u32) -> u32 {
        let min_ref_mc_seqno = min(self.min_ref_mc_seqno.unwrap_or(std::u32::MAX), mc_seqno);
        self.min_ref_mc_seqno = Some(min_ref_mc_seqno);
        min_ref_mc_seqno
    }

    fn min_mc_seqno(&self) -> Result<u32> {
        self.min_ref_mc_seqno.ok_or_else(|| error!("`min_ref_mc_seqno` is not initialized yet"))
    }

    fn shards(&self) -> Result<&ShardHashes> {
        self.shards.as_ref().ok_or_else(|| error!("`shards` is not initialized yet"))
    }

    fn shards_mut(&mut self) -> Result<&mut ShardHashes> {
        self.shards.as_mut().ok_or_else(|| error!("`shards` is not initialized yet"))
    }

    fn set_shards(&mut self, shards: ShardHashes) -> Result<()> {
        if self.shards.is_some() {
            fail!("`shards` is already initialized")
        }
        self.shards = Some(shards);
        Ok(())
    }

    fn mesh(&self) -> Result<&MeshHashes> {
        self.mesh.as_ref().ok_or_else(|| error!("`mesh` is not initialized yet"))
    }

    fn mesh_mut(&mut self) -> Result<&mut MeshHashes> {
        self.mesh.as_mut().ok_or_else(|| error!("`mesh` is not initialized yet"))
    }

    fn set_mesh(&mut self, mesh: MeshHashes) -> Result<()> {
        if self.mesh.is_some() {
            fail!("`mesh` is already initialized")
        }
        self.mesh = Some(mesh);
        Ok(())
    }
    
    //
    // fields with default values
    //

    fn skip_topmsgdescr(&self) -> bool { self.skip_topmsgdescr }
    fn set_skip_topmsgdescr(&mut self) { self.skip_topmsgdescr = true; }

    fn skip_extmsg(&self) -> bool { self.skip_extmsg }
    fn set_skip_extmsg(&mut self) { self.skip_extmsg = true; }

    fn shard_conf_adjusted(&self) -> bool { self.shard_conf_adjusted }
    fn set_shard_conf_adjusted(&mut self) { self.shard_conf_adjusted = true; }

    fn dequeue_message(&mut self, enq: MsgEnqueueStuff, deliver_lt: u64, short: bool) -> Result<()> {
        self.dequeue_count += 1;
        let out_msg = match short {
            true => OutMsg::dequeue_short(enq.envelope_hash(), enq.next_prefix(), deliver_lt),
            false => OutMsg::dequeue_long(enq.envelope_cell(), deliver_lt)
        };
        self.add_out_msg_to_block(enq.message_hash(), &out_msg)
    }

    fn want_merge(&self) -> (bool, u64) {
        (self.want_merge, self.underload_history)
    }

    fn want_split(&self) -> (bool, u64) {
        (self.want_split, self.overload_history)
    }

    fn before_split(&self) -> bool { self.before_split }
    fn set_before_split(&mut self, value: bool) { self.before_split = value }

    fn withdraw_ext_msg_statuses(&mut self) -> (Vec<(UInt256, i32)>, Vec<(UInt256, String)>) {
        (std::mem::take(&mut self.accepted_ext_messages),
         std::mem::take(&mut self.rejected_ext_messages))
    }

    fn withdraw_remp_msg_statuses(&mut self) -> (Vec<UInt256>, Vec<(UInt256, String)>, Vec<UInt256>) {
        (std::mem::take(&mut self.accepted_remp_messages),
         std::mem::take(&mut self.rejected_remp_messages),
         std::mem::take(&mut self.ignored_remp_messages))
    }

    fn set_remp_msg_statuses(&mut self, accepted: Vec<UInt256>, rejected: Vec<(UInt256, String)>, ignored: Vec<UInt256>) {
        self.accepted_remp_messages = accepted;
        self.rejected_remp_messages = rejected;
        self.ignored_remp_messages = ignored;
    }
}

struct ExecutionManager {
    changed_accounts: HashMap<
        AccountId, 
        (
            tokio::sync::mpsc::UnboundedSender<Arc<AsyncMessage>>,
            tokio::task::JoinHandle<Result<ShardAccountStuff>>
        )
    >,
    
    receive_tr: tokio::sync::mpsc::UnboundedReceiver<Option<(Arc<AsyncMessage>, Result<Transaction>)>>,
    wait_tr: Arc<Wait<(Arc<AsyncMessage>, Result<Transaction>)>>,
    max_collate_threads: usize,
    libraries: Libraries,
    gen_utime: u32,

    // bloc's start logical time
    start_lt: u64,
    // actual maximum logical time
    max_lt: Arc<AtomicU64>,
    // this time is used if account's lt is smaller
    min_lt: Arc<AtomicU64>,
    // block random seed
    seed_block: UInt256,

    #[cfg(feature = "signature_with_id")]
    // signature ID used in VM
    signature_id: i32, 

    total_trans_duration: Arc<AtomicU64>,
    collated_block_descr: Arc<String>,
    debug: bool,
    config: BlockchainConfig,
}

impl ExecutionManager {
    pub fn new(
        gen_utime: u32,
        start_lt: u64,
        seed_block: UInt256,
        #[cfg(feature = "signature_with_id")]
        signature_id: i32, 
        libraries: Libraries,
        config: BlockchainConfig,
        max_collate_threads: usize,
        collated_block_descr: Arc<String>,
        debug: bool,
    ) -> Result<Self> {
        log::trace!("{}: ExecutionManager::new", collated_block_descr);
        let (wait_tr, receive_tr) = Wait::new();
        Ok(Self {
            changed_accounts: HashMap::new(),
            receive_tr,
            wait_tr,
            max_collate_threads,
            libraries,
            config,
            start_lt,
            gen_utime,
            seed_block,
            #[cfg(feature = "signature_with_id")]
            signature_id, 
            max_lt: Arc::new(AtomicU64::new(start_lt + 1)),
            min_lt: Arc::new(AtomicU64::new(start_lt + 1)),
            total_trans_duration: Arc::new(AtomicU64::new(0)),
            collated_block_descr,
            debug,
        })
    }

    // waits and finalizes all parallel tasks
    pub async fn wait_transactions(&mut self, collator_data: &mut CollatorData) -> Result<()> {
        log::trace!("{}: wait_transactions", self.collated_block_descr);
        while self.wait_tr.count() > 0 {
            self.wait_transaction(collator_data).await?;
        }
        self.min_lt.fetch_max(self.max_lt.load(Ordering::Relaxed), Ordering::Relaxed);
        Ok(())
    }

    // checks if a number of parallel transactilns is not too big, waits and finalizes some if needed.
    pub async fn check_parallel_transactions(&mut self, collator_data: &mut CollatorData) -> Result<()> {
        log::trace!("{}: check_parallel_transactions", self.collated_block_descr);
        if self.wait_tr.count() >= self.max_collate_threads {
            self.wait_transaction(collator_data).await?;
        }
        Ok(())
    }

    pub async fn execute(
        &mut self,
        account_id: AccountId,
        msg: AsyncMessage,
        prev_data: &PrevData,
        collator_data: &mut CollatorData,
    ) -> Result<()> {
        log::trace!("{}: execute (adding into queue): {:x}", self.collated_block_descr, account_id);
        if let Some((sender, _handle)) = self.changed_accounts.get(&account_id) {
            self.wait_tr.request();
            sender.send(Arc::new(msg))?;
        } else {
            let shard_acc = if let Some(shard_acc) = prev_data.accounts().account(&account_id)? {
                shard_acc
            } else if let AsyncMessage::Ext(_, msg_id) = msg {
                collator_data.rejected_ext_messages.push((msg_id, format!("account {:x} not found", account_id)));
                return Ok(()); // skip external messages for unexisting accounts
            } else {
                ShardAccount::default()
            };
            let (sender, handle) = self.start_account_job(
                account_id.clone(),
                shard_acc,
            )?;
            self.wait_tr.request();
            sender.send(Arc::new(msg))?;
            self.changed_accounts.insert(account_id, (sender, handle));
        }

        self.check_parallel_transactions(collator_data).await?;

        Ok(())
    }

    fn start_account_job(
        &self,
        account_addr: AccountId,
        shard_acc: ShardAccount,
    ) -> Result<(tokio::sync::mpsc::UnboundedSender<Arc<AsyncMessage>>, tokio::task::JoinHandle<Result<ShardAccountStuff>>)> {
        log::trace!("{}: start_account_job: {:x}", self.collated_block_descr, account_addr);

        let mut shard_acc = ShardAccountStuff::new(
            account_addr,
            shard_acc,
            Arc::new(AtomicU64::new(self.min_lt.load(Ordering::Relaxed))),
            serde_opts_from_caps(&self.config)
        )?;

        let debug = self.debug;
        let block_unixtime = self.gen_utime;
        let block_lt = self.start_lt;
        let seed_block = self.seed_block.clone();
        #[cfg(feature = "signature_with_id")]
        let signature_id = self.signature_id; 
        let collated_block_descr = self.collated_block_descr.clone();
        let total_trans_duration = self.total_trans_duration.clone();
        let wait_tr = self.wait_tr.clone();
        let config = self.config.clone();
        let min_lt = self.min_lt.clone();
        let max_lt = self.max_lt.clone();
        let libraries = self.libraries.clone().inner();
        let (sender, mut receiver) = tokio::sync::mpsc::unbounded_channel::<Arc<AsyncMessage>>();
        let handle = tokio::spawn(async move {
            while let Some(new_msg) = receiver.recv().await {
                log::trace!("{}: new message for {:x}", collated_block_descr, shard_acc.account_addr());
                let config = config.clone(); // TODO: use Arc

                shard_acc.lt().fetch_max(min_lt.load(Ordering::Relaxed), Ordering::Relaxed);
                shard_acc.lt().fetch_max(
                    shard_acc.last_trans_lt() + 1, 
                    Ordering::Relaxed
                );
                shard_acc.lt().fetch_max(
                    shard_acc.last_trans_lt() + 1, 
                    Ordering::Relaxed
                );

                let mut account_root = shard_acc.account_root();
                let params = ExecuteParams {
                    state_libs: libraries.clone(),
                    block_unixtime,
                    block_lt,
                    last_tr_lt: shard_acc.lt(),
                    seed_block: seed_block.clone(),
                    debug,
                    block_version: supported_version(),
                    #[cfg(feature = "signature_with_id")]
                    signature_id, 
                    ..ExecuteParams::default()
                };
                let new_msg1 = new_msg.clone();
                let (mut transaction_res, account_root, duration) = tokio::task::spawn_blocking(move || {
                    let now = std::time::Instant::now();
                    (
                        Self::execute_new_message(&new_msg1, &mut account_root, config, params),
                        account_root,
                        now.elapsed().as_micros() as u64
                    )
                }).await?;

                if let Ok(transaction) = transaction_res.as_mut() {
                    let res = shard_acc.add_transaction(transaction, account_root);
                    if let Err(err) = res {
                        log::error!("FAILED to add transaction to shard account staff: {}", &err);
                        fail!(err);
                    }
                }
                total_trans_duration.fetch_add(duration, Ordering::Relaxed);
                log::trace!("{}: account {:x} TIME execute {}μ;", 
                    collated_block_descr, shard_acc.account_addr(), duration);

                max_lt.fetch_max(shard_acc.lt().load(Ordering::Relaxed), Ordering::Relaxed);
                wait_tr.respond(Some((new_msg, transaction_res)));
            }
            Ok(shard_acc)
        });
        Ok((sender, handle))
    }

    fn execute_new_message(
        new_msg: &AsyncMessage,
        account_root: &mut Cell,
        config: BlockchainConfig,
        params: ExecuteParams,
    ) -> Result<Transaction> {
        let (executor, msg_opt): (Box<dyn TransactionExecutor>, _) = match new_msg {
            AsyncMessage::Int(enq, _our) => {
                (Box::new(OrdinaryTransactionExecutor::new(config)), Some(enq.message()))
            }
            AsyncMessage::New(env, _prev_tr_cell) => {
                (Box::new(OrdinaryTransactionExecutor::new(config)), Some(env.message()))
            }
            AsyncMessage::Recover(msg) | AsyncMessage::Mint(msg) | AsyncMessage::Ext(msg, _) => {
                (Box::new(OrdinaryTransactionExecutor::new(config)), Some(msg))
            }
            AsyncMessage::Copyleft(msg) => {
                (Box::new(OrdinaryTransactionExecutor::new(config)), Some(msg))
            }
            AsyncMessage::TickTock(tt) => {
                (Box::new(TickTockTransactionExecutor::new(config, tt.clone())), None)
            }
        };
        let res = executor.execute_with_libs_and_params(msg_opt, account_root, params);
        res
    }

    async fn wait_transaction(&mut self, collator_data: &mut CollatorData) -> Result<()> {
        log::trace!("{}: wait_transaction", self.collated_block_descr);
        let wait_op = self.wait_tr.wait(&mut self.receive_tr, false).await;
        if let Some(Some((new_msg, transaction_res))) = wait_op {
            self.finalize_transaction(new_msg, transaction_res, collator_data)?;
        }
        Ok(())
    }

    fn finalize_transaction(
        &mut self,
        new_msg: Arc<AsyncMessage>,
        transaction_res: Result<Transaction>,
        collator_data: &mut CollatorData
    ) -> Result<()> {
        if let AsyncMessage::Ext(msg, msg_id) = new_msg.deref() {
            let account_id = msg.get_std()?.int_dst_account_id().unwrap_or_default();
            if let Err(err) = transaction_res {
                log::warn!(
                    target: EXT_MESSAGES_TRACE_TARGET,
                    "{}: account {:x} rejected inbound external message {:x}, by reason: {}",
                    self.collated_block_descr, account_id, msg_id, err
                );
                collator_data.rejected_ext_messages.push((msg_id.clone(), err.to_string()));
                return Ok(())
            } else {
                log::debug!(
                    target: EXT_MESSAGES_TRACE_TARGET,
                    "{}: account {:x} accepted inbound external message {:x}",
                    self.collated_block_descr, account_id, msg_id,
                );
                collator_data.accepted_ext_messages.push(
                    (msg_id.clone(), msg.get_std()?.dst_workchain_id().unwrap_or_default())
                );
            }
        }
        let opts = collator_data.serde_opts;
        let tr = transaction_res?;
        let tr_cell = ChildCell::with_struct_and_opts(&tr, opts)?;
        log::trace!("{}: finalize_transaction {} with hash {:x}, {:x}",
            self.collated_block_descr, tr.logical_time(), tr_cell.cell().repr_hash(), tr.account_id());
        let in_msg_opt = match new_msg.deref() {
            AsyncMessage::Int(enq, our) => {
                let in_msg = InMsg::final_msg(
                    enq.envelope_cell(),
                    tr_cell.clone(),
                    enq.fwd_fee_remaining().clone()
                );
                if *our {
                    let out_msg = OutMsg::dequeue_immediate(
                        enq.envelope_cell(), 
                        ChildCell::with_struct_and_opts(&in_msg, opts)?,
                    );
                    collator_data.add_out_msg_to_block(enq.message_hash(), &out_msg)?;
                    collator_data.del_out_msg_from_state(&enq.out_msg_key())?;
                }
                Some(in_msg)
            }
            AsyncMessage::New(env, prev_tr_cell) => {
                let env_cell = ChildCell::with_struct_and_opts(env.inner(), opts)?;
                let in_msg = InMsg::immediate(
                    env_cell.clone(),
                    tr_cell.clone(),
                    env.fwd_fee_remaining().clone()
                );
                let out_msg = OutMsg::immediate(
                    env_cell,
                    ChildCell::with_cell_and_opts(prev_tr_cell.clone(), opts),
                    ChildCell::with_struct_and_opts(&in_msg, opts)?,
                );
                collator_data.add_out_msg_to_block(env.message_hash(), &out_msg)?;
                Some(in_msg)
            }
            AsyncMessage::Mint(msg) |
            AsyncMessage::Recover(msg) => {
                let env = MsgEnvelopeStuff::new(
                    msg.clone(),
                    &ShardIdent::masterchain(),
                    Grams::default(),
                    false,
                    opts,
                )?;
                Some(InMsg::immediate(ChildCell::with_struct_and_opts(env.inner(), opts)?, tr_cell.clone(), Grams::default()))
            }
            AsyncMessage::Copyleft(msg) => {
                let env = MsgEnvelopeStuff::new(
                    msg.clone(),
                    &ShardIdent::masterchain(),
                    Grams::default(),
                    false,
                    opts,
                )?;
                Some(InMsg::immediate(ChildCell::with_struct_and_opts(env.inner(), opts)?, tr_cell.clone(), Grams::default()))
            }
            AsyncMessage::Ext(msg, _) => {
                let in_msg = InMsg::external(
                    ChildCell::with_struct_and_opts(msg, opts)?,
                    tr_cell.clone(),
                );
                Some(in_msg)
            }
            AsyncMessage::TickTock(_) => None
        };
        if tr.orig_status != tr.end_status {
            log::info!(
                "{}: Status of account {:x} was changed from {:?} to {:?} by message {:X}",
                self.collated_block_descr, tr.account_id(), tr.orig_status, tr.end_status,
                tr.in_msg_cell().unwrap_or_default().repr_hash()
            );
        }
        collator_data.new_transaction(&tr, tr_cell, in_msg_opt.as_ref())?;

        collator_data.update_lt(self.max_lt.load(Ordering::Relaxed));

        match new_msg.deref() {
            AsyncMessage::Mint(_) => collator_data.mint_msg = in_msg_opt,
            AsyncMessage::Recover(_) => collator_data.recover_create_msg = in_msg_opt,
            AsyncMessage::Copyleft(_) => collator_data.copyleft_msgs.push(in_msg_opt.ok_or_else(|| error!("Can't unwrap `in_msg_opt`"))?),
            _ => ()
        }
        collator_data.block_full |= !collator_data.block_limit_status.fits(ParamLimitIndex::Normal);

        Ok(())
    }
}

pub struct Collator {
    engine: Arc<dyn EngineOperations>,
    shard: ShardIdent,
    min_mc_seqno: u32,
    prev_blocks_ids: Vec<BlockIdExt>,
    new_block_id_part: BlockIdExt,
    created_by: UInt256,
    after_merge: bool,
    after_split: bool,
    validator_set: ValidatorSet,

    // string with format like `-1:8000000000000000, 100500`, is used for logging.
    collated_block_descr: Arc<String>,

    debug: bool,
    rand_seed: UInt256,
    collator_settings: CollatorSettings,

    started: Instant,
    stop_flag: Arc<AtomicBool>,
}

impl Collator {
    pub fn new(
        shard: ShardIdent,
        min_mc_seqno: u32,
        prev_blocks_ids: Vec<BlockIdExt>,
        validator_set: ValidatorSet,
        created_by: UInt256,
        engine: Arc<dyn EngineOperations>,
        rand_seed: Option<UInt256>,
        collator_settings: CollatorSettings
    ) -> Result<Self> {

        log::debug!(
            "prev_blocks_ids: {} {}",
            prev_blocks_ids[0],
            if prev_blocks_ids.len() > 1 { format!("{}", prev_blocks_ids[1]) } else { "".to_owned() }
        );

        let new_block_seqno = match prev_blocks_ids.len() {
            1 => prev_blocks_ids[0].seq_no() + 1,
            2 => max(prev_blocks_ids[0].seq_no(), prev_blocks_ids[1].seq_no()) + 1,
            _ => fail!("`prev_blocks_ids` has invlid length"),
        };

        let collated_block_descr = Arc::new(fmt_next_block_descr_from_next_seqno(&shard, Some(new_block_seqno)));

        log::trace!("{}: new", collated_block_descr);

        // check inputs

        if !shard.is_masterchain() && !shard.is_standard_workchain() {
            fail!("Collator can create block candidates only for masterchain (-1) and base workchain (0)")
        }
        if shard.is_masterchain() && !shard.is_masterchain_ext() {
            fail!("Sub-shards cannot exist in the masterchain")
        }
        let mut after_merge = false;
        let mut after_split = false;
        if prev_blocks_ids.len() == 2 {
            if shard.is_masterchain() {
                fail!("cannot merge shards in masterchain")
            }
            if !(
                prev_blocks_ids.iter().all(|id| shard.is_parent_for(id.shard())) &&
                prev_blocks_ids[0].shard().shard_prefix_with_tag() <
                prev_blocks_ids[1].shard().shard_prefix_with_tag()
            ) {
                fail!("The two previous blocks for a merge operation are not siblings or are not \
                    children of current shard");
            }
            if prev_blocks_ids.iter().any(|id| id.seq_no() == 0) {
                fail!("previous blocks for a block merge operation must have non-zero seqno");
            }
            after_merge = true;
        } else {
            CHECK!(prev_blocks_ids.len(), 1);
            if *prev_blocks_ids[0].shard() != shard {
                if !prev_blocks_ids[0].shard().is_ancestor_for(&shard) {
                    fail!("Previous block does not belong to the shard we are generating a new block for");
                }
                if shard.is_masterchain() {
                    fail!("cannot split shards in masterchain");
                }
                after_split = true;
            }
            if shard.is_masterchain() && min_mc_seqno > prev_blocks_ids[0].seq_no() {
                fail!("cannot refer to specified masterchain block because it is later than \
                    the immediately preceding masterchain block");
            }
        }

        let rand_seed = rand_seed.unwrap_or_else(|| secure_256_bits().into());

        Ok(Self {
            new_block_id_part: BlockIdExt {
                shard_id: shard.clone(),
                seq_no: new_block_seqno,
                root_hash: UInt256::default(),
                file_hash: UInt256::default(),
            },
            engine,
            shard,
            min_mc_seqno,
            prev_blocks_ids,
            created_by,
            after_merge,
            after_split,
            validator_set,
            collated_block_descr,
            debug: true,
            rand_seed,
            collator_settings,
            started: Instant::now(),
            stop_flag: Arc::new(AtomicBool::new(false)),
        })
    }

    pub async fn collate(mut self) -> Result<(BlockCandidate, ShardStateUnsplit)> {
        log::info!(
            "{}: COLLATE min_mc_seqno = {}, prev_blocks_ids: {} {}",
            self.collated_block_descr,
            self.min_mc_seqno,
            self.prev_blocks_ids[0],
            if self.prev_blocks_ids.len() > 1 { format!("{}", self.prev_blocks_ids[1]) } else { "".to_owned() }
        );
        self.init_timeout();

        let mut collator_data;
        let mut attempt = 0;
        let mut duration;
        // inside the loop try to collate new block
        let (candidate, state, exec_manager) = loop {

            let attempt_started = Instant::now();

            // load required data including masterchain and shards states
            let imported_data = self.import_data()
                .await.map_err(|e| {
                    log::warn!("{}: COLLATION FAILED: TIME: {}ms import_data: {:?}",
                        self.collated_block_descr, self.started.elapsed().as_millis(), e);
                    e
                })?;

            let mc_data;
            let prev_data;
            // unpack state, perform some checkes, import masterchain and shards blocks
            (mc_data, prev_data, collator_data) = self.prepare_data(imported_data)
                .await.map_err(|e| {
                    log::warn!("{}: COLLATION FAILED: TIME: {}ms prepare_data: {:?}",
                        self.collated_block_descr, self.started.elapsed().as_millis(), e);
                    e
                })?;

            // load messages and process them to produce block candidate
            let result = self.do_collate(&mc_data, &prev_data, &mut collator_data).await
                .map_err(|e| {
                    log::warn!("{}: COLLATION FAILED: TIME: {}ms do_collate: {:?}",
                        self.collated_block_descr, self.started.elapsed().as_millis(), e);
                    e
                });
            duration = attempt_started.elapsed().as_millis() as u32;
            if let Some(result) = result? {
                break result;
            }

            // sleep after empty collation to respect the collation time iterval
            attempt += 1;
            let sleep = self.engine.collator_config().empty_collation_sleep_ms;
            let sleep = if duration < sleep { sleep - duration } else { 0 };
            log::info!(
                "{}: EMPTY COLLATION: TIME: {duration}ms, attempt: {attempt}, sleep for {sleep}ms...", 
                self.collated_block_descr, 
            );

            tokio::time::sleep(Duration::from_millis(sleep as u64)).await;
        };

        let ratio = match duration {
            0 => collator_data.block_limit_status.gas_used(),
            duration => collator_data.block_limit_status.gas_used() / duration
        };
        let estimate_size = collator_data.block_limit_status.estimate_block_size(None);

        log::info!(
            "{}: ASYNC COLLATED SIZE: {} ESTIMATEED SiZE: {} GAS: {} TIME: {}ms GAS_RATE: {} TRANS: {}ms ID: {}",
            self.collated_block_descr,
            candidate.data.len(),
            estimate_size,
            collator_data.block_limit_status.gas_used(),
            duration,
            ratio,
            exec_manager.total_trans_duration.load(Ordering::Relaxed) / 1000,
            candidate.block_id,
        );

        #[cfg(feature = "log_metrics")]
        report_collation_metrics(
            &self.shard,
            collator_data.dequeue_count,
            collator_data.enqueue_count,
            collator_data.in_msg_count,
            collator_data.out_msg_count,
            collator_data.transit_count,
            collator_data.execute_count,
            collator_data.block_limit_status.gas_used(),
            ratio,
            candidate.data.len(),
            duration,
        );

        #[cfg(not(test))]
        #[cfg(feature = "telemetry")]
        self.engine.collator_telemetry().succeeded_attempt(
            &self.shard,
            self.started.elapsed(),
            collator_data.execute_count as u32,
            collator_data.block_limit_status.gas_used()
        );

        Ok((candidate, state))
    }

    async fn import_data(&self) -> Result<ImportedData> {
        log::trace!("{}: import_data", self.collated_block_descr);

        if self.shard.is_masterchain() {
            let (prev_states, prev_ext_blocks_refs) = self.import_prev_stuff().await?;
            let top_shard_blocks_descr = 
                self.engine.get_shard_blocks(&prev_states[0], None).await?;
            Ok(ImportedData{
                mc_state: prev_states[0].clone(),
                prev_states,
                prev_ext_blocks_refs,
                top_shard_blocks_descr 
            })
        } else {
            loop {
                let (mc_state, (prev_states, prev_ext_blocks_refs)) =
                    try_join!(
                        self.import_mc_stuff(),
                        self.import_prev_stuff(),
                    )?;

                let top_shard_blocks_descr = Vec::new();

                break Ok(ImportedData {
                    mc_state,
                    prev_states,
                    prev_ext_blocks_refs,
                    top_shard_blocks_descr,
                });
            }
        }
    }

    async fn prepare_data(&self, mut imported_data: ImportedData) 
        -> Result<(McData, PrevData, CollatorData)> {
        log::trace!("{}: prepare_data", self.collated_block_descr);

        self.check_stop_flag()?;

        CHECK!(imported_data.prev_states.len() == 1 + self.after_merge as usize);
        CHECK!(imported_data.prev_states.len() == self.prev_blocks_ids.len());

        CHECK!(imported_data.mc_state.block_id(), inited);

        let mc_data = self.unpack_last_mc_state(imported_data.mc_state)?;
        let state_root = self.unpack_last_state(&mc_data, &imported_data.prev_states)?;
        let pure_states = imported_data.prev_states.clone();
        let usage_tree = self.create_usage_tree(state_root.clone(), &mut imported_data.prev_states)?;
        self.check_stop_flag()?;

        let subshard = match self.after_split {
            true => Some(&self.shard),
            false => None
        };
        let prev_data = PrevData::from_prev_states(imported_data.prev_states, pure_states, state_root, subshard)?;
        let is_masterchain = self.shard.is_masterchain();
        self.check_stop_flag()?;

        let now = self.init_utime(&mc_data, &prev_data)?;
        let config = BlockchainConfig::with_config(mc_data.config().clone())?;
        let mut collator_data = CollatorData::new(
            now,
            config,
            usage_tree,
            &prev_data,
            is_masterchain,
        )?;
        if !self.shard.is_masterchain() {
            let (now_upper_limit, before_split, _accept_msgs) = check_this_shard_mc_info(
                &self.shard,
                &self.new_block_id_part,
                self.after_merge,
                self.after_split,
                false,
                &self.prev_blocks_ids,
                mc_data.config(),
                mc_data.mc_state_extra(),
                false,
                now,
            )?;
            collator_data.set_now_upper_limit(now_upper_limit);
            collator_data.set_before_split(before_split);
        }
        self.check_stop_flag()?;

        check_cur_validator_set(
            &self.validator_set,
            &self.new_block_id_part,
            &self.shard,
            mc_data.mc_state_extra(),
            mc_data.mc_state_extra().shards(),
            &mc_data.state(),
            self.collator_settings.is_fake,
        )?;

        self.check_utime(&mc_data, &prev_data, &mut collator_data)?;

        if is_masterchain {
            self.adjust_shard_config(&mc_data, &mut collator_data)?;
            self.import_new_shard_top_blocks_for_masterchain(
                imported_data.top_shard_blocks_descr,
                &prev_data,
                &mc_data,
                &mut collator_data
            )?;
            self.import_new_mesh_blocks(&prev_data, &mc_data, &mut collator_data)?;
        }

        self.init_lt(&mc_data, &prev_data, &mut collator_data)?;

        collator_data.prev_stuff = Some(BlkPrevInfo::new(imported_data.prev_ext_blocks_refs)?);

        Ok((mc_data, prev_data, collator_data))
    }

    async fn do_collate(
        &self,
        mc_data: &McData,
        prev_data: &PrevData,
        collator_data: &mut CollatorData,
    ) -> Result<Option<(BlockCandidate, ShardStateUnsplit, ExecutionManager)>> {
        log::debug!("{}: do_collate", self.collated_block_descr);

        let remp_messages = if is_remp_enabled(self.engine.clone(), mc_data.config()) {
            Some(self.engine.get_remp_messages(&self.shard)?)
        } else {
            None
        };
        self.check_stop_flag()?;

        // loads out queues from neighbors and out queue of current shard
        let mut output_queue_manager = self.request_neighbor_msg_queues(mc_data, prev_data, collator_data).await?;

        let mut out_queue_cleaned_partial = false;
        let mut out_queue_clean_deleted = 0;

        if !self.after_split || !collator_data.split_queues {
            // delete delivered messages from output queue for a limited time
            let now = std::time::Instant::now();
            let cc = self.engine.collator_config();
            let clean_timeout_nanos = (cc.cutoff_timeout_ms as i128) * 1_000_000 * (cc.clean_timeout_percentage_points as i128) / 1000;
            let processed;
            (out_queue_cleaned_partial, processed, out_queue_clean_deleted) =
                self.clean_out_msg_queue(
                    collator_data,
                    &mut output_queue_manager,
                    clean_timeout_nanos,
                    cc.optimistic_clean_percentage_points,
                ).await?;
            let elapsed = now.elapsed().as_millis();
            log::debug!("{}: TIME: clean_out_msg_queue initial {}ms;", self.collated_block_descr, elapsed);
            let labels = [("shard", self.shard.to_string()), ("step", "initial".to_owned())];
            metrics::gauge!("clean_out_msg_queue_partial", if out_queue_cleaned_partial { 1.0 } else { 0.0 }, &labels);
            metrics::gauge!("clean_out_msg_queue_elapsed", elapsed as f64, &labels);
            metrics::gauge!("clean_out_msg_queue_processed", processed as f64, &labels);
            metrics::gauge!("clean_out_msg_queue_deleted", out_queue_clean_deleted as f64, &labels);
        } else {
            log::debug!("{}: TIME: clean_out_msg_queue initial SKIPPED because of after_split block",
                self.collated_block_descr);
        }

        // copy out msg queue from next state which is cleared compared to previous
        collator_data.out_msg_queue_info = output_queue_manager.take_next();
        collator_data.out_msg_queue_info.forced_fix_out_queue()?;

        // compute created / minted / recovered / from_prev_blk
        self.update_value_flow(mc_data, &prev_data, collator_data)?;

        let mut exec_manager = ExecutionManager::new(
            collator_data.gen_utime(),
            collator_data.start_lt()?,
            self.rand_seed.clone(),
            #[cfg(feature = "signature_with_id")]
            mc_data.state().state()?.global_id(), // Use network global ID as signature ID
            mc_data.libraries()?.clone(),
            collator_data.config.clone(),
            self.engine.collator_config().max_collate_threads as usize,
            self.collated_block_descr.clone(),
            self.debug,
        )?;

        // tick & special transactions
        if self.shard.is_masterchain() {
            self.create_ticktock_transactions(
                false, mc_data, prev_data, collator_data, &mut exec_manager).await?;
            self.create_special_transactions(
                mc_data, prev_data, collator_data, &mut exec_manager).await?;
        }

        let new_state_copyleft_rewards = self.send_copyleft_rewards(mc_data, prev_data, collator_data, &mut exec_manager).await?;

        // merge prepare / merge install
        // ** will be implemented later **

        if !self.after_split || !collator_data.split_queues {
            // import inbound internal messages, process or transit
            let now = std::time::Instant::now();
            self.process_inbound_internal_messages(prev_data, collator_data, &output_queue_manager,
                &mut exec_manager).await?;
            log::debug!("{}: TIME: process_inbound_internal_messages {}ms;", 
                self.collated_block_descr, now.elapsed().as_millis());

            if let Some(remp_messages) = remp_messages {
                // import remp messages (if space&gas left)
                let now = std::time::Instant::now();
                let total = remp_messages.len();
                let processed = self.process_remp_messages(
                    prev_data, collator_data, &mut exec_manager, remp_messages
                ).await?;
                log::debug!("{}: TIME: process_remp_messages {}ms, processed {}, ignored {}", 
                    self.collated_block_descr, now.elapsed().as_millis(), processed, total - processed);
            }

            // import inbound external messages (if space&gas left)
            let now = std::time::Instant::now();
            self.process_inbound_external_messages(prev_data, collator_data, &mut exec_manager).await?;
            log::debug!(
                "{}: TIME: process_inbound_external_messages {}ms; messages left: {}", 
                self.collated_block_descr,
                now.elapsed().as_millis(),
                self.engine.get_external_messages_len(),
            );
            metrics::histogram!("collator_process_inbound_external_messages_time", now.elapsed());

            // process newly-generated messages (if space&gas left)
            // (if we were unable to process all inbound messages, all new messages must be queued)
            let now = std::time::Instant::now();
            self.process_new_messages(!collator_data.inbound_queues_empty, prev_data, 
                collator_data, &mut exec_manager).await?;
            log::debug!("{}: TIME: process_new_messages {}ms;", 
                self.collated_block_descr, now.elapsed().as_millis());
            metrics::histogram!("collator_process_new_messages_time", now.elapsed());
        } else {
            log::debug!("{}: messages processing SKIPPED because of after_split block", 
                self.collated_block_descr);
        }

        let clean_remaining_timeout_nanos = self.get_remaining_clean_time_limit_nanos();

        if !collator_data.block_full && out_queue_cleaned_partial && out_queue_clean_deleted == 0 && clean_remaining_timeout_nanos > 10_000_000 {
            if !self.after_split || !collator_data.split_queues {
                // we have collation time left and out msg queue was not fully processed
                // so will try to clean more for a remaining time only by random algorithm
                let now = std::time::Instant::now();

                // set current out msg queue to manager to process new clean
                *output_queue_manager.next_mut() = std::mem::take(&mut collator_data.out_msg_queue_info);

                let processed;
                (out_queue_cleaned_partial, processed, out_queue_clean_deleted) =
                    self.clean_out_msg_queue(collator_data, &mut output_queue_manager, clean_remaining_timeout_nanos, 0).await?;
                let elapsed = now.elapsed().as_millis();
                log::debug!("{}: TIME: clean_out_msg_queue remaining {}ms;", self.collated_block_descr, elapsed);
                let labels = [("shard", self.shard.to_string()), ("step", "remaining".to_owned())];
                metrics::gauge!("clean_out_msg_queue_partial", if out_queue_cleaned_partial { 1.0 } else { 0.0 }, &labels);
                metrics::gauge!("clean_out_msg_queue_elapsed", elapsed as f64, &labels);
                metrics::gauge!("clean_out_msg_queue_processed", processed as f64, &labels);
                metrics::gauge!("clean_out_msg_queue_deleted", out_queue_clean_deleted as f64, &labels);

                // copy out msg queue from manager after clean
                collator_data.out_msg_queue_info = output_queue_manager.take_next();
                collator_data.out_msg_queue_info.forced_fix_out_queue()?;
            } else {
                log::debug!("{}: TIME: clean_out_msg_queue remaining SKIPPED because of after_split block",
                    self.collated_block_descr);
            }
        } else {
            let labels = [("shard", self.shard.to_string()), ("step", "remaining".to_owned())];
            metrics::gauge!("clean_out_msg_queue_partial", 0.0, &labels);
            metrics::gauge!("clean_out_msg_queue_elapsed", 0.0, &labels);
            metrics::gauge!("clean_out_msg_queue_processed", 0.0, &labels);
            metrics::gauge!("clean_out_msg_queue_deleted", 0.0, &labels);
        }

        // split prepare / split install
        // ** will be implemented later **

        // tock transactions
        if self.shard.is_masterchain() {
            self.create_ticktock_transactions(
                true, mc_data, prev_data, collator_data, &mut exec_manager).await?;
        }

        // process newly-generated messages (only by including them into output queue)
        self.process_new_messages(
            true, prev_data, collator_data, &mut exec_manager).await?;

        // If block is empty - stop collation to try one more time (may be there are some new messages)
        let cc = self.engine.collator_config();
        if !self.after_split &&
           cc.retry_if_empty &&
           (self.started.elapsed().as_millis() as u32) < cc.finalize_empty_after_ms &&
           collator_data.dequeue_count == 0 &&
           collator_data.enqueue_count == 0 &&
           collator_data.in_msg_count == 0 &&
           collator_data.out_msg_count == 0 &&
           collator_data.transit_count == 0 &&
           collator_data.execute_count == 0
        {
            return Ok(None);
        }

        // update block history
        self.check_block_overload(collator_data, out_queue_cleaned_partial);

        // update processed upto
        self.update_processed_upto(mc_data, collator_data)?;

        //collator_data.block_limit_status.dump_block_size();

        // serialize everything
        let result = self.finalize_block(
            mc_data, prev_data, collator_data, exec_manager, new_state_copyleft_rewards).await?;

        Ok(Some(result))
    }

    async fn clean_out_msg_queue(
        &self,
        collator_data: &mut CollatorData,
        output_queue_manager: &mut MsgQueueManager,
        clean_timeout_nanos: i128,
        optimistic_clean_percentage_points: u32,
    ) -> Result<(bool, i32, i32)> {
        log::debug!("{}: clean_out_msg_queue", self.collated_block_descr);
        let short = collator_data.config.has_capability(GlobalCapabilities::CapShortDequeue);
        let result = output_queue_manager.clean_out_msg_queue(
            clean_timeout_nanos,
            optimistic_clean_percentage_points,
            collator_data.split_queues,
            |enq, deliver_lt, root| {
            self.check_stop_flag()?;
            if let Some(deliver_lt) = deliver_lt {
                log::trace!("{}: dequeue message: {:x}", self.collated_block_descr, enq.message_hash());
                collator_data.dequeue_message(enq, deliver_lt, short)?;
            } else {
                log::trace!("{}: remove split message: {:x}", self.collated_block_descr, enq.message_hash());
            }
            collator_data.block_limit_status.register_out_msg_queue_op(root, &collator_data.usage_tree, false)?;
            // normal limit reached, but we can add for soft and hard limit
            let stop = !collator_data.block_limit_status.fits(ParamLimitIndex::Normal);
            Ok(stop)
        }).await?;
        let root = output_queue_manager.next().out_queue_or_part()?.data();
        collator_data.block_limit_status.register_out_msg_queue_op(root, &collator_data.usage_tree, true)?;
        Ok(result)
    }

    //
    // import
    //

    async fn import_mc_stuff(&self) -> Result<Arc<ShardStateStuff>> {
        log::trace!("{}: import_mc_stuff", self.collated_block_descr);
        let mc_state = self.engine.load_last_applied_mc_state().await?;
        
        if mc_state.block_id().seq_no() < self.min_mc_seqno {
            fail!("requested to create a block referring to a non-existent future masterchain block");
        }
        Ok(mc_state)
    }

    async fn import_prev_stuff(&self) -> Result<(Vec<Arc<ShardStateStuff>>, Vec<ExtBlkRef>)> {
        log::trace!("{}: import_prev_stuff", self.collated_block_descr);
        let mut prev_states = vec!();
        let mut prev_ext_blocks_refs = vec![];
        for (i, prev_id) in self.prev_blocks_ids.iter().enumerate() {
            let prev_state = self.engine.clone().wait_state(prev_id, Some(1_000), true).await?;

            let end_lt = prev_state.state()?.gen_lt();
            let ext_block_ref = ExtBlkRef {
                end_lt,
                seq_no: prev_id.seq_no,
                root_hash: prev_id.root_hash.clone(),
                file_hash: prev_id.file_hash.clone(),
            };
            prev_ext_blocks_refs.push(ext_block_ref);

            if log::log_enabled!(log::Level::Trace) {
                if self.prev_blocks_ids.len() > 1 {
                    log::trace!(
                        "{}: processed upto from {}", 
                        self.collated_block_descr, prev_state.shard()
                    );
                }
                prev_state.proc_info()?.iterate_slices_with_keys(|ref mut key, ref mut value| {
                    let key = ton_block::ProcessedInfoKey::construct_from(key)?;
                    let value = ton_block::ProcessedUpto::construct_from(value)?;
                    log::trace!(
                        "{}: prev processed upto {} {:x} - {} {:x}",
                        self.collated_block_descr,
                        key.mc_seqno, key.shard,
                        value.last_msg_lt, value.last_msg_hash
                    );
                    Ok(true)
                })?;
            }

            prev_states.push(prev_state);
            if self.shard.is_masterchain() {
                if prev_states[i].block_id().seq_no() < self.min_mc_seqno {
                    fail!(
                        "requested to create a block referring to \
                        a non-existent future masterchain block"
                    );
                }
            }
        }
        Ok((prev_states, prev_ext_blocks_refs))
    }

    //
    // prepare
    //

    fn unpack_last_mc_state(&self, mc_state: Arc<ShardStateStuff>) -> Result<McData> {
        log::trace!("{}: unpack_last_mc_state", self.collated_block_descr);

        let mc_data = McData::new(mc_state)?;

        // capabilities & global version
        if mc_data.config().has_capabilities() && 
            (0 != (mc_data.config().capabilities() & !supported_capabilities())) {
            fail!(
                "block generation capabilities {:016x} have been enabled in global configuration, \
                but we support only {:016x} (upgrade validator software?)",
                mc_data.config().capabilities(),
                supported_capabilities()
            );
        }
        if mc_data.config().global_version() > supported_version() {
            fail!(
                "block version {} have been enabled in global configuration, but we support only {} \
                (upgrade validator software?)",
                mc_data.config().global_version(),
                supported_version()
            );
        }

        Ok(mc_data)
    }

    fn unpack_last_state(&self, mc_data: &McData, prev_states: &Vec<Arc<ShardStateStuff>>) -> Result<Cell> {
        log::trace!("{}: unpack_last_state", self.collated_block_descr);
        for state in prev_states.iter() {
            self.check_one_state(mc_data, state)?;
        }
        if self.after_merge {
            ShardStateStuff::construct_split_root(prev_states[0].root_cell().clone(), prev_states[1].root_cell().clone())
        } else {
            Ok(prev_states[0].root_cell().clone())
        }
    }

    fn check_one_state(&self, mc_data: &McData, state: &Arc<ShardStateStuff>) -> Result<()> {
        log::trace!("{}: check_one_state {}", self.collated_block_descr, state.block_id());
        if state.state()?.vert_seq_no() > mc_data.vert_seq_no()? {
            fail!(
                "cannot create new block with vertical seqno {} prescribed by the current \
                masterchain configuration because the previous state of shard {} \
                has larger vertical seqno {}",
                mc_data.vert_seq_no()?,
                state.block_id().shard(),
                state.state()?.vert_seq_no()
            );
        }
        Ok(())
    }

    // create usage tree and recreate prev states with usage tree
    fn create_usage_tree(
        &self, 
        state_root: Cell, 
        prev_states: &mut Vec<Arc<ShardStateStuff>>
    ) -> Result<UsageTree> {
        log::trace!("{}: create_usage_tree", self.collated_block_descr);
        let usage_tree = UsageTree::with_params(state_root, true);
        let root_cell = usage_tree.root_cell();
        *prev_states = if prev_states.len() == 2 {
            let ss_split = ShardStateSplit::construct_from_cell(root_cell.clone())?;
            vec![
                ShardStateStuff::from_state_root_cell(
                    prev_states[0].block_id().clone(), 
                    ss_split.left,
                    #[cfg(feature = "telemetry")]
                    self.engine.engine_telemetry(),
                    self.engine.engine_allocated()
                )?,
                ShardStateStuff::from_state_root_cell(
                    prev_states[1].block_id().clone(), 
                    ss_split.right,
                    #[cfg(feature = "telemetry")]
                    self.engine.engine_telemetry(),
                    self.engine.engine_allocated()
                )?
            ]
        } else {
            vec![
                ShardStateStuff::from_state(
                    prev_states[0].block_id().clone(), 
                    ShardStateUnsplit::construct_from_cell(root_cell.clone())?,
                    #[cfg(feature = "telemetry")]
                    self.engine.engine_telemetry(),
                    self.engine.engine_allocated()
                )?
            ]
        };
        Ok(usage_tree)
    }

    fn init_utime(&self, mc_data: &McData, prev_data: &PrevData) -> Result<u32> {

        // consider unixtime and lt from previous block(s) of the same shardchain
        let prev_now = prev_data.prev_state_utime();
        let prev = max(mc_data.state().state()?.gen_time(), prev_now);
        log::trace!("{}: init_utime prev_time: {}", self.collated_block_descr, prev);
        let time = max(prev + 1, self.engine.now());

        Ok(time)
    }

    fn check_utime(&self, mc_data: &McData, prev_data: &PrevData, collator_data: &mut CollatorData) -> Result<()> {

        let now = collator_data.gen_utime;
        if now > collator_data.now_upper_limit() {
            fail!("error initializing unix time for the new block: \
                failed to observe end of fsm_split time interval for this shard");
        }
        
        // check whether masterchain catchain rotation is overdue
        let prev_now = prev_data.prev_state_utime();
        let ccvc = mc_data.config().catchain_config()?;
        let lifetime = ccvc.mc_catchain_lifetime;
        if self.shard.is_masterchain() &&
           now / lifetime > prev_now / lifetime &&
           now > (prev_now / lifetime + 1) * lifetime + 20 {

            let overdue = now - (prev_now / lifetime + 1) * lifetime;
            let mut rng = rand::thread_rng();
            let skip_topmsgdescr = rng.gen_range(0, 1024) < 256; // probability 1/4
            let skip_extmsg = rng.gen_range(0, 1024) < 256; // skip ext msg probability 1/4
            if skip_topmsgdescr {
                collator_data.set_skip_topmsgdescr();
                log::warn!(
                    "{}: randomly skipping import of new shard data because of overdue masterchain \
                    catchain rotation (overdue by {} seconds)",
                    self.collated_block_descr, overdue
                );
            }
            if skip_extmsg {
                collator_data.set_skip_extmsg();
                log::warn!(
                    "{}: randomly skipping external message import because of overdue masterchain \
                    catchain rotation (overdue by {} seconds)",
                    self.collated_block_descr, overdue
                );
            }
        } else if self.shard.is_masterchain() && now > prev_now + 60 {
            let interval = now - prev_now;
            let mut rng = rand::thread_rng();
            let skip_topmsgdescr = rng.gen_range(0, 1024) < 128; // probability 1/8
            let skip_extmsg = rng.gen_range(0, 1024) < 128; // skip ext msg probability 1/8
            if skip_topmsgdescr {
                collator_data.set_skip_topmsgdescr();
                log::warn!(
                    "{}: randomly skipping import of new shard data because of overdue masterchain \
                    block (last block was {} seconds ago)",
                    self.collated_block_descr, interval
                );
            }
            if skip_extmsg {
                collator_data.set_skip_extmsg();
                log::warn!(
                    "{}: randomly skipping external message import because of overdue masterchain \
                    block (last block was {} seconds ago)",
                    self.collated_block_descr, interval
                );
            }
        }
        Ok(())
    }

    fn init_lt(&self, mc_data: &McData, prev_data: &PrevData, collator_data: &mut CollatorData) 
    -> Result<()> {
        log::trace!("{}: init_lt", self.collated_block_descr);

        let mut start_lt = if !self.shard.is_masterchain() {
            max(mc_data.state().state()?.gen_lt(), prev_data.prev_state_lt())
        } else {
            max(mc_data.state().state()?.gen_lt(), collator_data.shards_max_end_lt())
        };

        let align = mc_data.get_lt_align();
        let incr = align - start_lt % align;
        if incr < align || 0 == start_lt {
            if start_lt >= (!incr + 1) {
                fail!("cannot compute start logical time (uint64 overflow)");
            }
            start_lt += incr;
        }

        collator_data.set_start_lt(start_lt)?;
        log::debug!("{}: start_lt set to {}", self.collated_block_descr, start_lt);

        Ok(())
    }

    async fn request_neighbor_msg_queues(
        &self, 
        mc_data: &McData, 
        prev_data: &PrevData, 
        collator_data: &mut CollatorData
    ) -> Result<MsgQueueManager> {
        log::debug!("{}: request_neighbor_msg_queues", self.collated_block_descr);
        MsgQueueManager::init(
            &self.engine,
            mc_data.state(),
            self.shard.clone(),
            self.new_block_id_part.seq_no,
            collator_data.shards.as_ref().unwrap_or_else(|| mc_data.mc_state_extra.shards()),
            &prev_data.states,
            None,
            self.after_merge,
            self.after_split,
            collator_data.split_queues,
            Some(&self.stop_flag),
            Some(&collator_data.usage_tree),
            Some(&mut collator_data.imported_visited),
            Some(self.collated_block_descr.clone()),
        ).await
    }

    fn adjust_shard_config(&self, mc_data: &McData, collator_data: &mut CollatorData) -> Result<()> {
        log::trace!("{}: adjust_shard_config", self.collated_block_descr);
        CHECK!(self.shard.is_masterchain());
        let mut shards = mc_data.state().shards()?.clone();
        let wc_set = mc_data.config().workchains()?;
        wc_set.iterate_with_keys(|wc_id: i32, wc_info| {
            log::trace!("
                {}: adjust_shard_config workchain {wc_id}, active {}, enabled_since {} (now {})",
                self.collated_block_descr,
                wc_info.active(),
                wc_info.enabled_since,
                collator_data.gen_utime
            );
            if wc_info.active() && wc_info.enabled_since <= collator_data.gen_utime {
                if !shards.has_workchain(wc_id)? {
                    log::info!("{}: adjust_shard_config added new wc {wc_id}", self.collated_block_descr);
                    collator_data.set_shard_conf_adjusted();
                    shards.add_workchain(
                        wc_id,
                        self.new_block_id_part.seq_no(),
                        wc_info.zerostate_root_hash,
                        wc_info.zerostate_file_hash,
                        None
                    )?;

                    collator_data.store_shard_fees_zero(&ShardIdent::with_workchain_id(wc_id)?)?;
                    self.check_stop_flag()?;
                }
            }
            Ok(true)
        })?;
        collator_data.set_shards(shards)?;
        Ok(())
    }

    fn import_new_shard_top_blocks_for_masterchain(
        &self,
        mut shard_top_blocks: Vec<Arc<TopBlockDescrStuff>>,
        prev_data: &PrevData,
        mc_data: &McData,
        collator_data: &mut CollatorData
    ) -> Result<()> {
        log::trace!("{}: import_new_shard_top_blocks_for_masterchain", self.collated_block_descr);

        if collator_data.skip_topmsgdescr() {
            log::warn!("{}: import_new_shard_top_blocks_for_masterchain: SKIPPED", self.collated_block_descr);
            return Ok(());
        }

        let lt_limit = prev_data.prev_state_lt() + mc_data.config().get_max_lt_growth();
        shard_top_blocks.sort_by(|a, b| cmp_shard_block_descr(a, b));
        let mut shards_updated = HashSet::new();
        let mut tb_act = 0;
        let mut prev_bd = Option::<Arc<TopBlockDescrStuff>>::None;
        let mut prev_descr = Option::<McShardRecord>::None;
        let mut prev_shard = ShardIdent::default();
        let mut prev_chain_len = 0;
        let gen_utime = collator_data.gen_utime();
        for sh_bd in shard_top_blocks {
            self.check_stop_flag()?;
            let mut res_flags = 0;
            let now = std::time::Instant::now();
            let result = sh_bd.prevalidate(
                mc_data.state().block_id(),
                &mc_data.state(),
                TbdMode::FAIL_NEW | TbdMode::FAIL_TOO_NEW,
                &mut res_flags
            );
            log::debug!("{}: prevalidate TIME: {}μ for {}", self.collated_block_descr, now.elapsed().as_micros(), sh_bd.proof_for().shard());
            let chain_len = match result {
                Ok(len) => {
                    if len <= 0 || len > UNREGISTERED_CHAIN_MAX_LEN as i32 {
                        log::warn!("{}: ShardTopBlockDescr for {} skipped: its chain length is {}",
                            self.collated_block_descr, sh_bd.proof_for(), len);
                        continue;
                    }
                    len as usize
                }
                Err(e) => {
                    log::warn!("{}: ShardTopBlockDescr for {} skipped: res_flags = {}, error: {}",
                    self.collated_block_descr, sh_bd.proof_for(), res_flags, e);
                    continue
                }
            };
            if sh_bd.gen_utime() >= collator_data.gen_utime {
                log::debug!(
                    "{}: ShardTopBlockDescr for {} skipped: it claims to be generated at {} \
                    while it is still {}",
                    self.collated_block_descr,
                    sh_bd.proof_for(),
                    sh_bd.gen_utime(),
                    collator_data.gen_utime()
                );
                continue;
            }
            let mut descr = sh_bd.get_top_descr(chain_len)?;
            if collator_data.config.has_capability(GlobalCapabilities::CapWorkchains) {
                descr.descr.proof_chain = Some(sh_bd.top_block_descr().chain().clone());
                // for (i, cell) in descr.descr.proof_chain.as_ref().unwrap().iter().enumerate() {
                //     log::trace!(
                //         "{} import_new_shard_top_blocks_for_masterchain chain from {} proof #{}\n{:#.100}",
                //         self.collated_block_descr,
                //         descr.block_id,
                //         i,
                //         cell
                //     );
                // }
            }
            if let Some(mesh_config) = mc_data.config().mesh_config()? {
                mesh_config.iterate_with_keys(|nw_id: i32, nw_config| {
                    // TODO the mesh: use proper queues instead empty
                    let queue = OutMsgQueueInfo::default();
                    let queue_hash = queue.hash()?;
                    let queue_descr = ConnectedNwOutDescr {
                        out_queue_update: HashUpdate {
                            old_hash: queue_hash.clone(),
                            new_hash: queue_hash
                        },
                        exported: VarUInteger32::zero()
                    };
                    descr.descr.mesh_msg_queues.set(&nw_id, &queue_descr)?;
                    Ok(true)
                })?;

            }
            CHECK!(descr.block_id() == sh_bd.proof_for());
            let shard = descr.shard();
            let start_blks = sh_bd.get_prev_at(chain_len);
            let now = std::time::Instant::now();
            let result = may_update_shard_block_info(collator_data.shards()?, &descr, &start_blks, lt_limit, Some(&mut shards_updated));
            log::debug!("{}: may_update_shard_block_info TIME: {}μ for {}", self.collated_block_descr, now.elapsed().as_micros(), descr.shard());
            match result {
                Err(e) => {
                    log::warn!("{}: cannot add new top shard block {} to shard configuration: {}",
                        self.collated_block_descr, sh_bd.proof_for(), e);
                    continue
                }
                Ok((false, _)) => {
                    CHECK!(start_blks.len() == 1);

                    if &prev_shard.sibling() == shard {

                        CHECK!(start_blks.len() == 1);
                        let prev_bd = prev_bd.clone().ok_or_else(|| error!("Can't unwrap `prev_bd`"))?;
                        let start_blks2 = prev_bd.get_prev_at(prev_chain_len);
                        CHECK!(start_blks2.len() == 1);
                        CHECK!(start_blks == start_blks2);
                        let mut prev_descr = prev_descr.clone().ok_or_else(|| error!("Can't unwrap `prev_descr`"))?;

                        prev_descr.descr.reg_mc_seqno = self.new_block_id_part.seq_no;
                        descr.descr.reg_mc_seqno = self.new_block_id_part.seq_no;
                        let end_lt = max(prev_descr.descr.end_lt, descr.descr.end_lt);
                        if let Err(e) = self.update_shard_block_info2(
                            collator_data.shards_mut()?,
                            prev_descr.clone(), descr.clone(),
                            &start_blks2,
                            mc_data.config(),
                            Some(&mut shards_updated),
                            gen_utime,
                        ) {
                            log::debug!(
                                "{}: cannot add new split top shard blocks {} and {} to shard configuration: {}",
                                self.collated_block_descr,
                                sh_bd.proof_for(),
                                prev_bd.proof_for(),
                                e
                            );
                            //prev_descr.clear();
                            //descr.clear();

                            // t-node doesn't contain next line, but I think it needs here.
                            prev_shard = ShardIdent::default();
                        } else {
                            log::debug!("{}: updated top shard block information with {} and {}",
                                self.collated_block_descr, sh_bd.proof_for(), prev_bd.proof_for());
                            collator_data.store_shard_fees(&prev_descr)?;
                            collator_data.store_shard_fees(&descr)?;
                            collator_data.register_shard_block_creators(prev_bd.get_creator_list(prev_chain_len)?)?;
                            collator_data.register_shard_block_creators(sh_bd.get_creator_list(chain_len)?)?;
                            collator_data.add_top_block_descriptor(prev_bd.clone());
                            collator_data.add_top_block_descriptor(sh_bd.clone());
                            collator_data.store_workchain_copyleft_rewards(&prev_descr)?;
                            collator_data.store_workchain_copyleft_rewards(&descr)?;
                            tb_act += 2;
                            //prev_bd.clear();
                            //prev_descr.clear();
                            prev_shard = ShardIdent::default();
                            collator_data.update_shards_max_end_lt(end_lt);
                        }
                    } else if *shard == prev_shard {
                        log::debug!("{}: skip postponing new top shard block {}",
                            self.collated_block_descr, sh_bd.proof_for());
                    } else {
                        log::debug!("{}: postpone adding new top shard block {}",
                            self.collated_block_descr, sh_bd.proof_for());
                        prev_bd = Some(sh_bd);
                        prev_descr = Some(descr.clone());
                        prev_shard = shard.clone();
                        prev_chain_len = chain_len;
                    }
                }
                Ok((true, _)) => {
                    if prev_bd.is_some() {
                        prev_bd = None;
                        prev_descr = None;
                        prev_shard = ShardIdent::default();
                    }
        
                    descr.descr.reg_mc_seqno = self.new_block_id_part.seq_no;
                    let end_lt = descr.descr.end_lt;
                    let result = self.update_shard_block_info(
                        collator_data.shards_mut()?,
                        descr.clone(),
                        &start_blks,
                        mc_data.config(),
                        Some(&mut shards_updated),
                        gen_utime,
                    );
                    if let Err(e) = result {
                        log::debug!("{}: cannot add new top shard block {} to shard configuration: {}",
                            self.collated_block_descr, sh_bd.proof_for(), e);
                        //descr.clear();
                    } else {
                        collator_data.store_shard_fees(&descr)?;
                        collator_data.store_workchain_copyleft_rewards(&descr)?;
                        collator_data.register_shard_block_creators(sh_bd.get_creator_list(chain_len)?)?;
                        collator_data.update_shards_max_end_lt(end_lt);
                        log::debug!("{}: updated top shard block information with {}",
                            self.collated_block_descr, sh_bd.proof_for());
                        tb_act += 1;
                        collator_data.add_top_block_descriptor(sh_bd.clone());
                    }
                }
            }
            if self.check_cutoff_timeout() {
                log::warn!("{}: TIMEOUT is elapsed, stop processing import_new_shard_top_blocks_for_masterchain",
                        self.collated_block_descr);
                break
            }
        }

        if tb_act > 0 {
            collator_data.set_shard_conf_adjusted();
        
            // LOG(INFO) << "updated shard block configuration to ";
            // auto csr = shard_conf_->get_root_csr();
            // block::gen::t_ShardHashes.print(std::cerr, csr.write());
        }

        // block::gen::ShardFeeCreated::Record fc;
        // if (!(tlb::csr_unpack(fees_import_dict_->get_root_extra(),
        //                         fc)  // _ fees:CurrencyCollection create:CurrencyCollection = ShardFeeCreated;
        //         && value_flow_.fees_imported.validate_unpack(fc.fees) && import_created_.validate_unpack(fc.create))) {
        //     return fatal_error("cannot read the total imported fees from the augmentation of the root of ShardFees");
        // }

        // log::debug!(
        //     "total fees_imported = {}; out of them, total fees_created = {}", 
        //     value_flow_.fees_imported,
        //     import_created
        // );

        let shard_fees = collator_data.shard_fees().root_extra().clone();

        collator_data.value_flow.fees_collected.add(&shard_fees.fees)?;
        collator_data.value_flow.fees_imported = shard_fees.fees;

        Ok(())
    }

    fn import_new_mesh_blocks(
        &self,
        prev_data: &PrevData,
        mc_data: &McData,
        collator_data: &mut CollatorData
    ) -> Result<()> {
        if let Some(mesh_config) = mc_data.config().mesh_config()? {

            log::trace!("{}: import_new_mesh_blocks", self.collated_block_descr);

            let mut mesh_hashes = MeshHashes::new();
            mesh_config.iterate_with_keys(|nw_id: i32, nw_config| {

                if nw_config.is_active {

                    let last_applied = self.engine.load_last_mesh_mc_block_id(nw_id)?
                        .ok_or_else(|| error!("cannot get last mesh block id for network {}", nw_id))?;

                    if let Some(descr) = mc_data.mc_state_extra().mesh.get(&nw_id)? {
                        if descr.seq_no >= last_applied.seq_no {
                            mesh_hashes.set(&nw_id, &descr)?;
                            log::debug!("{}: skip mesh network {} block {} (already applied)",
                                self.collated_block_descr, nw_id, last_applied);
                            return Ok(true);
                        }
                    }

                    log::trace!("{}: connected network {} is updated upto {}", 
                        self.collated_block_descr, nw_id, last_applied);

                    let handle = self.engine.load_block_handle(&last_applied)?
                        .ok_or_else(|| error!("cannot get block handle for {} {}", nw_id, last_applied))?;
                    let new_descr = ConnectedNwDescr {
                        seq_no: last_applied.seq_no,
                        root_hash: last_applied.root_hash().clone(),
                        file_hash: last_applied.file_hash().clone(),
                        imported: VarUInteger32::zero(),
                        gen_utime: handle.gen_utime()?,
                    };
                    mesh_hashes.set(&nw_id, &new_descr)?;
                } else {
                    log::trace!("{}: connected network {} is not active", 
                        self.collated_block_descr, nw_id);
                }
                Ok(true)
            })?;

            collator_data.set_mesh(mesh_hashes)?;
        } else {
            log::trace!("{}: import_new_mesh_blocks - there are no connected networks", self.collated_block_descr);
        }
        Ok(())
    }

    //
    // collate
    //
    fn update_value_flow(
        &self,
        mc_data: &McData,
        prev_data: &PrevData,
        collator_data: &mut CollatorData,
    ) -> Result<()> {
        log::trace!("{}: update_value_flow", self.collated_block_descr);

        if self.shard.is_masterchain() {
            collator_data.value_flow.created.grams = mc_data.config().block_create_fees(true)?;
            
            collator_data.value_flow.recovered = collator_data.value_flow.created.clone();
            collator_data.value_flow.recovered.add(&collator_data.value_flow.fees_collected)?;
            collator_data.value_flow.recovered.add(mc_data.state().state()?.total_validator_fees())?;

            match mc_data.config().fee_collector_address() {
                Err(_) => {
                    log::debug!("{}: fee recovery disabled (no collector smart contract defined in configuration)",
                        self.collated_block_descr);
                    collator_data.value_flow.recovered = CurrencyCollection::default();
                }
                Ok(_addr) => {
                    if collator_data.value_flow.recovered.grams.as_u128() < 1_000_000_000 {
                        log::debug!("{}: fee recovery skipped ({})",
                            self.collated_block_descr, collator_data.value_flow.recovered);
                        collator_data.value_flow.recovered = CurrencyCollection::default();
                    }
                }
            };

            collator_data.value_flow.minted = self.compute_minted_amount(mc_data)?;

            if !collator_data.value_flow.minted.is_zero()? && mc_data.config().minter_address().is_err() {
                log::warn!("{}: minting of {} disabled: no minting smart contract defined",
                    self.collated_block_descr, collator_data.value_flow.minted);
                collator_data.value_flow.minted = CurrencyCollection::default();
            }
        } else {
            collator_data.value_flow.created.grams = mc_data.config().block_create_fees(false)?;
            collator_data.value_flow.created.grams >>= self.shard.prefix_len();
        }
        collator_data.value_flow.from_prev_blk = prev_data.total_balance().clone();
        Ok(())
    }

    fn compute_minted_amount(&self, mc_data: &McData) -> Result<CurrencyCollection> {
        log::trace!("{}: compute_minted_amount", self.collated_block_descr);
        
        CHECK!(self.shard.is_masterchain());
        let mut to_mint = CurrencyCollection::default();

        let to_mint_cp = match mc_data.config().to_mint() {
            Err(e) => {
                log::warn!("{}: Can't get config param 7 (to_mint): {}", self.collated_block_descr, e);
                return Ok(to_mint)
            },
            Ok(v) => v
        };

        let old_global_balance = mc_data.global_balance();
        to_mint_cp.iterate_with_keys(|key: u32, amount| {
            let amount2 = old_global_balance.get_other(key)?.unwrap_or_default();
            if amount > amount2 {
                let mut delta = amount.clone();
                delta.sub(&amount2)?;
                log::debug!("{}: currency #{}: existing {}, required {}, to be minted {}",
                    self.collated_block_descr, key, amount2, amount, delta);
                if key != 0 {
                    to_mint.set_other_ex(key, &delta)?;
                }
            }
            Ok(true)
        })?;

        Ok(to_mint)
    }

    async fn create_ticktock_transactions(
        &self,
        tock: bool,
        mc_data: &McData,
        prev_data: &PrevData,
        collator_data: &mut CollatorData,
        exec_manager: &mut ExecutionManager,
    ) -> Result<()> {
        log::trace!("{}: create_ticktock_transactions", self.collated_block_descr);
        let config_account_id = AccountId::from(mc_data.config().config_addr.clone());
        let fundamental_dict = mc_data.config().fundamental_smc_addr()?;
        for res in &fundamental_dict {
            let account_id = SliceData::load_builder(res?.0)?;
            self.create_ticktock_transaction(account_id, tock, prev_data, collator_data, 
                exec_manager).await?;
            self.check_stop_flag()?;
        }
        self.create_ticktock_transaction(config_account_id, tock, prev_data, collator_data, 
            exec_manager).await?;
        exec_manager.wait_transactions(collator_data).await?;
        Ok(())
    }

    async fn create_ticktock_transaction(
        &self,
        account_id: AccountId,
        tock: bool,
        prev_data: &PrevData,
        collator_data: &mut CollatorData,
        exec_manager: &mut ExecutionManager,
    ) -> Result<()> {
        log::trace!(
            "{}: create_ticktock_transaction({}) acc: {:x}",
            self.collated_block_descr,
            if tock { "tock" } else { "tick" },
            account_id
        );
        CHECK!(self.shard.is_masterchain());

        // TODO: get account from collator data
        let account = prev_data
            .account(&account_id)?
            .ok_or_else(|| error!("Can't find account {}", account_id))?
            .read_account()?;
        let tick_tock = account.get_tick_tock().cloned().unwrap_or_default();

        if (tick_tock.tock && tock) || (tick_tock.tick && !tock) {
            let tt = if tock {TransactionTickTock::Tock} else {TransactionTickTock::Tick};
            // different accounts can produce messages with same LT which cause order violation
            exec_manager.execute(account_id, AsyncMessage::TickTock(tt), prev_data, collator_data).await?;
        }

        Ok(())
    }

    async fn create_special_transactions(
        &self,
        mc_data: &McData,
        prev_data: &PrevData,
        collator_data: &mut CollatorData,
        exec_manager: &mut ExecutionManager,
    ) -> Result<()> {
        if !self.shard.is_masterchain() {
            return Ok(())
        }
        log::trace!("{}: create_special_transactions", self.collated_block_descr);

        let account_id = mc_data.config().fee_collector_address()?.into();
        self.create_special_transaction(
            account_id,
            collator_data.value_flow.recovered.clone(),
            |msg| AsyncMessage::Recover(msg),
            prev_data,
            collator_data,
            exec_manager
        ).await?;
        self.check_stop_flag()?;

        let account_id = AccountId::from(mc_data.config().minter_address()?);
        self.create_special_transaction(
            account_id,
            collator_data.value_flow.minted.clone(),
            |msg| AsyncMessage::Mint(msg),
            prev_data,
            collator_data,
            exec_manager
        ).await?;

        exec_manager.wait_transactions(collator_data).await?;

        Ok(())
    }

    async fn create_special_transaction(
        &self,
        account_id: AccountId,
        amount: CurrencyCollection,
        f: impl FnOnce(CommonMessage) -> AsyncMessage,
        prev_data: &PrevData,
        collator_data: &mut CollatorData,
        exec_manager: &mut ExecutionManager,
    ) -> Result<()> {
        log::trace!(
            "{}: create_special_transaction: recover {} to account {:x}",
            self.collated_block_descr,
            amount.grams,
            account_id
        );
        if amount.is_zero()? || !self.shard.is_masterchain() {
            return Ok(())
        }
        let mut hdr = InternalMessageHeader::with_addresses_and_bounce(
            MsgAddressInt::with_standart(None, -1, [0; 32].into())?,
            MsgAddressInt::with_standart(None, -1, account_id.clone())?,
            amount,
            true
        );
        hdr.created_lt = collator_data.start_lt()?;
        hdr.created_at = collator_data.gen_utime.into();
        let msg = CommonMessage::Std(Message::with_int_header(hdr));
        exec_manager.execute(account_id, f(msg), prev_data, collator_data).await?;
        Ok(())
    }

    async fn process_inbound_internal_messages(
        &self,
        prev_data: &PrevData,
        collator_data: &mut CollatorData,
        output_queue_manager: &MsgQueueManager,
        exec_manager: &mut ExecutionManager,
    ) -> Result<()> {
        log::debug!("{}: process_inbound_internal_messages", self.collated_block_descr);
        let mut iter = output_queue_manager.merge_out_queue_iter(&self.shard)?;
        while let Some(k_v) = iter.next() {
            let (key, enq, created_lt, block_id) = k_v?;
            if !collator_data.split_queues && !block_id.shard().contains_full_prefix(&enq.cur_prefix()) {
                // this message was left from split result
                continue;
            }
            log::trace!(
                "{}: message {:x}, lt: {}, enq lt: {}",
                self.collated_block_descr, key, created_lt, enq.enqueued_lt()
            );
            collator_data.update_last_proc_int_msg((created_lt, enq.message_hash()))?;
            if collator_data.out_msg_queue_info.already_processed(&enq)? {
                log::trace!(
                    "{}: message {:x} has been already processed by us before, skipping",
                    self.collated_block_descr, key.hash
                );
            } else {
                self.check_inbound_internal_message(&key, &enq, created_lt, block_id.shard())
                    .map_err(|err| error!("problem processing internal inbound message \
                        with hash {:x} : {}", key.hash, err))?;
                let our = self.shard.contains_full_prefix(&enq.cur_prefix());
                let to_us = self.shard.contains_full_prefix(&enq.dst_prefix());
                if to_us {
                    let account_id = enq.dst_account_id()?;
                    log::debug!("{}: message {:x} sent to execution to account {:x}", self.collated_block_descr, key.hash, account_id);
                    let msg = AsyncMessage::Int(enq, our);
                    exec_manager.execute(account_id, msg, prev_data, collator_data).await?;
                } else {
                    // println!("{:x} {:#}", key, enq);
                    // println!("cur: {}, dst: {}", enq.cur_prefix(), enq.dst_prefix());
                    log::debug!("{}: enqueue_transit_message {:x}", self.collated_block_descr, enq.message_hash());
                    collator_data.enqueue_transit_message(&self.shard, &key, &enq, our)?;
                    if our {
                        collator_data.del_out_msg_from_state(&key)?;
                    }
                }
            }
            if collator_data.block_full {
                log::debug!("{}: BLOCK FULL, stop processing internal messages", self.collated_block_descr);
                break
            }
            if self.check_cutoff_timeout() {
                log::warn!("{}: TIMEOUT ({}ms) is elapsed, stop processing internal messages",
                self.collated_block_descr, self.engine.collator_config().cutoff_timeout_ms);
                break
            }
            self.check_stop_flag()?;
        }
        // all internal messages are processed
        collator_data.inbound_queues_empty = iter.next().is_none();
        Ok(())
    }

    fn check_inbound_internal_message(
        &self,
        key: &OutMsgQueueKey,
        enq: &MsgEnqueueStuff,
        created_lt: u64,
        nb_shard: &ShardIdent,
    ) -> Result<()> {
        let header = enq.message().get_std().ok().and_then(|msg| msg.int_header())
            .ok_or_else(|| error!("message is not internal"))?;
        if created_lt != header.created_lt {
            fail!("inbound internal message has an augmentation value in source OutMsgQueue \
                distinct from the one in its contents")
        }
        if enq.fwd_fee_remaining() > header.fwd_fee() {
            fail!("inbound internal message has fwd_fee_remaining={} larger than original fwd_fee={}",
                enq.fwd_fee_remaining(), header.fwd_fee())
        }
        if !nb_shard.contains_full_prefix(&enq.cur_prefix()) {
            fail!("inbound internal message does not have current address in the originating neighbor shard")
        }
        if !self.shard.contains_full_prefix(&enq.next_prefix()) {
            fail!("inbound internal message does not have next hop address in our shard")
        }
        if key.workchain_id != enq.next_prefix().workchain_id {
            fail!("inbound internal message has invalid key in OutMsgQueue \
                : its first 96 bits differ from next_hop_addr")
        }
        Ok(())
    }

    async fn process_inbound_external_messages(
        &self,
        prev_data: &PrevData,
        collator_data: &mut CollatorData,
        exec_manager: &mut ExecutionManager,
    ) -> Result<()> {
        if collator_data.skip_extmsg() {
            log::debug!("{}: skipping processing of inbound external messages", self.collated_block_descr);
            return Ok(())
        }
        let finish_time_ms = self.get_external_messages_finish_time_micros();
        log::debug!("{}: process_inbound_external_messages", self.collated_block_descr);
        for (msg, msg_id) in self.engine.get_external_messages_iterator(self.shard.clone(), finish_time_ms) {
            let header = msg.ext_in_header()
                .ok_or_else(|| error!("message {:x} is not external inbound message", msg_id))?;
            if self.shard.contains_address(&header.dst)? {
                if !collator_data.block_limit_status.fits(ParamLimitIndex::Soft) {
                    log::debug!("{}: BLOCK FULL, stop processing external messages", self.collated_block_descr);
                    break
                }
                if self.check_cutoff_timeout() {
                    log::warn!("{}: TIMEOUT is elapsed, stop processing external messages",
                        self.collated_block_descr);
                    break
                }
                log::debug!("{}: message {:x} sent to execution", self.collated_block_descr, msg_id);
                let (_, account_id) = header.dst.extract_std_address(true)?;
                log::debug!("{}: message {:x} sent to execution", self.collated_block_descr, msg_id);
                let msg = AsyncMessage::Ext(CommonMessage::Std(msg.deref().clone()), msg_id);
                exec_manager.execute(account_id, msg, prev_data, collator_data).await?;
            } else {
                // usually node collates more than one shard, the message can belong another one,
                // so we can't postpone it
                // (difference with t-node)
                // collator_data.to_delay.push(id);
            }
            self.check_stop_flag()?;
        }
        exec_manager.wait_transactions(collator_data).await?;
        let (accepted, rejected) = collator_data.withdraw_ext_msg_statuses();
        self.engine.complete_external_messages(rejected, accepted)?;
        Ok(())
    }

    async fn process_remp_messages(
        &self,
        prev_data: &PrevData,
        collator_data: &mut CollatorData,
        exec_manager: &mut ExecutionManager,
        mut remp_messages: Vec<(Arc<Message>, UInt256)>,
    ) -> Result<usize> {
        log::trace!("{}: process_remp_messages ({}pcs)", self.collated_block_descr, remp_messages.len());

        remp_messages.sort_by_cached_key(|(_, id)| {
            calc_remp_msg_ordering_hash(&id, prev_data.pure_states.iter().map(|s| s.block_id()))
        });
        log::trace!("{}: process_remp_messages: sorted {} messages", self.collated_block_descr, remp_messages.len());

        let mut ignored = vec!();
        let mut ignore = false;
        for (msg, id) in remp_messages.drain(..) {
            if ignore {
                ignored.push(id);
                continue;
            }
            let header = msg.ext_in_header().ok_or_else(|| error!("remp message {:x} \
                is not external inbound message", id))?;
            if self.shard.contains_address(&header.dst)? {
                if !collator_data.block_limit_status.fits_normal(REMP_CUTOFF_LIMIT) {
                    log::trace!("{}: block is loaded enough, stop processing remp messages", self.collated_block_descr);
                    ignored.push(id);
                    ignore = true;
                } else if self.check_cutoff_timeout() {
                    log::warn!("{}: TIMEOUT is elapsed, stop processing remp messages",
                        self.collated_block_descr);
                    ignored.push(id);
                    ignore = true;
                } else {
                    let (_, account_id) = header.dst.extract_std_address(true)?;
                    let msg = CommonMessage::Std(msg.deref().clone());
                    log::trace!("{}: remp message {:x} sent to execution", self.collated_block_descr, id);
                    let msg = AsyncMessage::Ext(msg, id);
                    exec_manager.execute(account_id, msg, prev_data, collator_data).await?;
                }
            } else {
                log::warn!(
                    "{}: process_remp_messages: ignored message {:x} for another shard {}",
                    self.collated_block_descr, id, header.dst
                );
                ignored.push(id);
            }
            self.check_stop_flag()?;
        }
        exec_manager.wait_transactions(collator_data).await?;
        let (accepted, rejected) = collator_data.withdraw_ext_msg_statuses();
        let processed = accepted.len() + rejected.len();
        let accepted = accepted.into_iter().map(|(id, _)| id).collect();
        collator_data.set_remp_msg_statuses(accepted, rejected, ignored);
        Ok(processed)
    }

    async fn process_new_messages(
        &self,
        mut enqueue_only: bool,
        prev_data: &PrevData,
        collator_data: &mut CollatorData,
        exec_manager: &mut ExecutionManager,
    ) -> Result<()> {
        log::debug!("{}: process_new_messages", self.collated_block_descr);
        let use_hypercube = !collator_data.config.has_capability(GlobalCapabilities::CapOffHypercube);
        let opts = collator_data.serde_opts;
        while !collator_data.new_messages.is_empty() {

            // In the iteration we execute only existing messages.
            // Newly generating messages will be executed next itaration (only after waiting).

            let mut new_messages = std::mem::take(&mut collator_data.new_messages);
            // we can get sorted items somehow later
            while let Some(NewMessage{ lt_hash: (created_lt, hash), msg, tr_cell, prefix }) = new_messages.pop() {
                let std_msg = msg.get_std()?;
                let info = std_msg.int_header().ok_or_else(|| error!("message is not internal"))?;
                let fwd_fee = *info.fwd_fee();
                enqueue_only |= collator_data.block_full | self.check_cutoff_timeout();
                if enqueue_only || !self.shard.contains_address(&info.dst)? {
                    // everything was made in new_transaction
                } else {
                    CHECK!(info.created_at.as_u32(), collator_data.gen_utime);
                    let key = OutMsgQueueKey::with_account_prefix(&prefix, hash.clone());
                    collator_data.out_msg_queue_info.del_message(&key)?;
                    collator_data.enqueue_count -= 1;

                    let env = MsgEnvelopeStuff::new(msg, &self.shard, fwd_fee, use_hypercube, opts)?;
                    let account_id = env.message().get_std()?.int_dst_account_id().unwrap_or_default();
                    collator_data.update_last_proc_int_msg((created_lt, hash))?;
                    let msg = AsyncMessage::New(env, tr_cell);
                    log::debug!("{}: message {:x} sent to execution", self.collated_block_descr, key.hash);
                    exec_manager.execute(account_id, msg, prev_data, collator_data).await?;
                };
                self.check_stop_flag()?;
            }
            exec_manager.wait_transactions(collator_data).await?;
            self.check_stop_flag()?;
        }

        Ok(())
    }

    fn update_processed_upto(&self, mc_data: &McData, collator_data: &mut CollatorData) -> Result<()> {
        log::trace!("{}: update_processed_upto", self.collated_block_descr);

        let ref_mc_seqno = match self.shard.is_masterchain() {
            true => self.new_block_id_part.seq_no,
            false => mc_data.state().block_id().seq_no
        };

        // Use masterchain seqno for `ProcessedUptoStuff` for the old implementation
        let seqno = ref_mc_seqno;

        // Use shard seqno for `ProcessedUptoStuff` for the new implementation

        collator_data.update_min_mc_seqno(ref_mc_seqno);
        let lt = collator_data.last_proc_int_msg.0;
        if lt != 0 {
            let hash = collator_data.last_proc_int_msg.1.clone();
            collator_data.out_msg_queue_info.add_processed_upto(
                seqno, 
                lt, 
                hash
            )?;
            collator_data.out_msg_queue_info.compactify()?;
        // TODO: need to think about this later, maybe config->lt is 0 always...
        } else if collator_data.inbound_queues_empty {
            if let Some(lt) = mc_data.state().state()?.gen_lt().checked_sub(1) {
                collator_data.out_msg_queue_info.add_processed_upto(
                    seqno, 
                    lt, 
                    UInt256::MAX
                )?;
                collator_data.out_msg_queue_info.compactify()?;
            }
        }
        Ok(())
    }

    fn check_block_overload(&self, collator_data: &mut CollatorData, out_queue_cleaned_partial: bool) {
        log::trace!("{}: check_block_overload", self.collated_block_descr);
        let class = collator_data.block_limit_status.classify();
        if class == ParamLimitIndex::Underload {
            // we don't want to merge if collation too long
            if !self.check_cutoff_timeout() && !out_queue_cleaned_partial && !collator_data.before_split {
                collator_data.underload_history |= 1;
                log::info!("{}: Block is underloaded", self.collated_block_descr);
            }
        } else if class >= ParamLimitIndex::Soft {
            collator_data.overload_history |= 1;
            log::info!("{}: Block is overloaded (category {:?})", self.collated_block_descr, class);
        } else {
            log::info!("{}: Block is loaded normally", self.collated_block_descr);
        }

        if let Some(true) = self.collator_settings.want_split {
            log::info!("{}: want_split manually set", self.collated_block_descr);
            collator_data.want_split = true;
            return
        } else if let Some(true) = self.collator_settings.want_merge {
            log::info!("{}: want_merge manually set", self.collated_block_descr);
            collator_data.want_merge = true;
            return
        }

        if CollatorData::history_weight(collator_data.overload_history) >= 0 {
            log::info!("{}: want_split set because of overload history 0x{:X}",
                self.collated_block_descr, collator_data.overload_history);
            collator_data.want_split = true;
        } else if CollatorData::history_weight(collator_data.underload_history) >= 0 {
            log::info!("{}: want_merge set because of underload history 0x{:X}",
                self.collated_block_descr, collator_data.underload_history);
            collator_data.want_merge = true;
        }
    }

    async fn send_copyleft_rewards(
        &self,
        mc_data: &McData,
        prev_data: &PrevData,
        collator_data: &mut CollatorData,
        exec_manager: &mut ExecutionManager
    ) -> Result<CopyleftRewards> {
        if self.shard.is_masterchain() {
            if let Ok(copyleft_config) = mc_data.config().copyleft_config() {
                let mut new_state_copyleft_rewards = prev_data.state_copyleft_rewards.clone();
                let send_rewards = new_state_copyleft_rewards.merge_rewards_with_threshold(
                    &collator_data.get_workchains_copyleft_rewards(), &copyleft_config.copyleft_reward_threshold
                )?;
                log::debug!("send copyleft rewards count: {}", send_rewards.len());

                for (account_id, value) in send_rewards {
                    log::trace!(
                        "{}: create copyleft reward transaction: reward {} to account {:x}",
                        self.collated_block_descr,
                        value,
                        account_id
                    );
                    let mut hdr = InternalMessageHeader::with_addresses(
                        MsgAddressInt::with_standart(None, -1, [0; 32].into())?,
                        MsgAddressInt::with_standart(None, -1, account_id.clone())?,
                        CurrencyCollection::from_grams(value)
                    );
                    hdr.ihr_disabled = true;
                    hdr.bounce = false;
                    hdr.created_lt = collator_data.start_lt()?;
                    hdr.created_at = UnixTime32::new(collator_data.gen_utime);
                    let msg = CommonMessage::Std(Message::with_int_header(hdr));
                    exec_manager.execute(account_id, AsyncMessage::Copyleft(msg), prev_data, collator_data).await?;

                    self.check_stop_flag()?;
                }
                exec_manager.wait_transactions(collator_data).await?;

                return Ok(new_state_copyleft_rewards)
            }
        }
        Ok(CopyleftRewards::default())
    }

    //
    // finalize
    //
    async fn finalize_block(
        &self,
        mc_data: &McData,
        prev_data: &PrevData,
        collator_data: &mut CollatorData,
        mut exec_manager: ExecutionManager,
        new_state_copyleft_rewards: CopyleftRewards,
    ) -> Result<(BlockCandidate, ShardStateUnsplit, ExecutionManager)> {
        log::trace!("{}: finalize_block", self.collated_block_descr);
        let opts = collator_data.serde_opts;
        let (want_split, overload_history)  = collator_data.want_split();
        let (want_merge, underload_history) = collator_data.want_merge();

        // update shard accounts tree and prepare accounts blocks
        let mut new_accounts = prev_data.accounts.clone();
        let mut accounts = ShardAccountBlocks::with_serde_opts(opts);
        let config_addr = match self.shard.is_masterchain() {
            true => prev_data.state().config_params()?.config_address().ok(),
            false => None
        };
        let mut changed_accounts = HashMap::new();
        let mut new_config_opt = None;
        let mut current_workchain_copyleft_rewards = CopyleftRewards::default();
        for (account_id, (sender, handle)) in exec_manager.changed_accounts.drain() {
            std::mem::drop(sender);
            let mut shard_acc = handle.await
                .map_err(|err| error!("account {:x} thread didn't finish: {}", account_id, err))??;
            let account = shard_acc.read_account()?;
            if let Some(addr) = &config_addr {
                if addr == &account_id {
                    new_config_opt = Some(Self::extract_new_config(
                        prev_data.state().config_params()?,
                        &account,
                        addr
                    )?);
                }
            }
            let acc_block = shard_acc.update_shard_state(&mut new_accounts)?;
            if !acc_block.transactions().is_empty() {
                accounts.insert(&acc_block)?;
            }
            current_workchain_copyleft_rewards.merge_rewards(shard_acc.copyleft_rewards())?;
            changed_accounts.insert(account_id, shard_acc);
        }

        if let Some(new_hardfork_config) = self.engine.get_config_for_hardfork() {
            if let Some(new_config) = new_config_opt.as_mut() {
                new_hardfork_config.config_params.iterate_slices(|key, value| {
                    new_config.config_params.set(key, &value)?;
                    Ok(true)
                })?;
            } else {
                new_config_opt = Some(new_hardfork_config);
            }
        }

        log::trace!("{}: finalize_block: calc value flow", self.collated_block_descr);
        // calc value flow
        let mut value_flow = collator_data.value_flow.clone();
        value_flow.imported = collator_data.in_msgs.root_extra().value_imported.clone();
        value_flow.exported = collator_data.out_msgs.root_extra().clone();
        value_flow.fees_collected = accounts.root_extra().clone();
        value_flow.fees_collected.grams.add(&collator_data.in_msgs.root_extra().fees_collected)?;
        log::trace!("{}: current workchain copyleft rewards count in finalize block: {}",
            self.collated_block_descr, current_workchain_copyleft_rewards.len()?);
        value_flow.copyleft_rewards = current_workchain_copyleft_rewards;

        // value_flow.fees_collected.grams.add(&out_msg_dscr.root_extra().grams)?; // TODO: Why only grams?

        value_flow.fees_collected.add(&value_flow.fees_imported)?;
        value_flow.fees_collected.add(&value_flow.created)?;
        value_flow.to_next_blk = new_accounts.full_balance().clone();
        //value_flow.to_next_blk.add(&value_flow.recovered)?;

        // println!("{}", &value_flow);

        // TODO the mesh: use proper queues instead empty
        let mut out_msg_queue_mesh = MeshMsgQueuesInfo::new();
        if let Some(mesh_config) = mc_data.config().mesh_config()? {
            mesh_config.iterate_with_keys(|nw_id: i32, nw_config| {
                out_msg_queue_mesh.set(&nw_id, &InRefValue(OutMsgQueueInfo::default()))?;
                Ok(true)
            })?;
        }

        let (out_msg_queue_local, min_ref_mc_seqno) = collator_data.out_msg_queue_info.serialize()?;
        collator_data.update_min_mc_seqno(min_ref_mc_seqno);
        let (mut mc_state_extra, master_ref) = if self.shard.is_masterchain() {
            let (extra, min_seqno) = self.create_mc_state_extra(prev_data, collator_data, new_config_opt)?;
            collator_data.update_min_mc_seqno(min_seqno);
            (Some(extra), None)
        } else {
            (None, Some(mc_data.master_ref()?))
        };
        let gen_validator_list_hash_short = ValidatorSet::calc_subset_hash_short(
                                self.validator_set.list(), self.validator_set.catchain_seqno())?;

        log::trace!("{}: finalize_block: fill block info", self.collated_block_descr);
        // calc block info
        let mut info = BlockInfo::default();
        info.set_version(0);
        info.set_before_split(collator_data.before_split());
        info.set_want_merge(want_merge);
        info.set_want_split(want_split);
        info.set_after_split(self.after_split);
        info.set_prev_stuff(self.after_merge, collator_data.prev_stuff()?)?;
        info.set_shard(self.shard.clone());
        info.set_seq_no(self.new_block_id_part.seq_no)?;
        info.set_start_lt(collator_data.start_lt()?);
        info.set_end_lt(collator_data.block_limit_status.lt() + 1);
        info.set_gen_utime(UnixTime32::new(collator_data.gen_utime()));
        info.set_gen_validator_list_hash_short(gen_validator_list_hash_short);
        info.set_gen_catchain_seqno(self.validator_set.catchain_seqno());
        info.set_min_ref_mc_seqno(collator_data.min_mc_seqno()?);
        info.set_prev_key_block_seqno(mc_data.prev_key_block_seqno());
        info.write_master_ref(master_ref.as_ref())?;

        if mc_data.config().has_capability(GlobalCapabilities::CapReportVersion) {
            info.set_gen_software(Some(GlobalVersion {
                version: supported_version(),
                capabilities: supported_capabilities(),
            }));
        }

        log::trace!("{}: finalize_block: calc new state", self.collated_block_descr);
        // Calc new state, then state update

        log::trace!("copyleft rewards count from workchains: {}", collator_data.get_workchains_copyleft_rewards().len()?);
        if self.shard.is_masterchain() && !value_flow.copyleft_rewards.is_empty() {
            log::warn!("copyleft rewards in masterchain must be empty")
        }

        let mut new_state = ShardStateUnsplit::with_ident_and_opts(self.shard.clone(), opts);
        new_state.set_global_id(prev_data.state().state()?.global_id());
        new_state.set_seq_no(self.new_block_id_part.seq_no);
        new_state.set_gen_time(collator_data.gen_utime);
        new_state.set_gen_lt(info.end_lt());
        new_state.set_before_split(info.before_split());
        new_state.set_overload_history(overload_history);
        new_state.set_underload_history(underload_history);
        new_state.set_min_ref_mc_seqno(collator_data.min_mc_seqno()?);
        new_state.write_accounts(&new_accounts)?;
        new_state.write_out_msg_queues_info(out_msg_queue_local, out_msg_queue_mesh)?;
        new_state.set_master_ref(master_ref);
        new_state.set_total_balance(new_accounts.root_extra().balance().clone());
        if let Some(mc_state_extra) = &mut mc_state_extra {
            log::trace!("New unsplit copyleft rewards count: {}", new_state_copyleft_rewards.len()?);
            mc_state_extra.state_copyleft_rewards = new_state_copyleft_rewards;
        }
        let mut total_validator_fees = prev_data.total_validator_fees().clone();
        // total_validator_fees.add(&value_flow.created)?;
        // total_validator_fees.add(&accounts.root_extra())?;
        total_validator_fees.add(&value_flow.fees_collected)?;
        total_validator_fees.sub(&value_flow.recovered)?;
        new_state.set_total_validator_fees(total_validator_fees);
        if self.shard.is_masterchain() {
            *new_state.libraries_mut() = self.update_public_libraries(
                exec_manager.libraries.clone(),
                &changed_accounts
            )?;
        }
        new_state.write_custom(mc_state_extra.as_ref())?;
        if self.engine.get_config_for_hardfork().is_some() {
            new_state.update_config_smc()?;
        }

        if log::log_enabled!(log::Level::Trace) {
            new_state
                .read_out_msg_queue_info()?
                .proc_info()
                .iterate_slices_with_keys(|ref mut key, ref mut value| {
                    let key = ton_block::ProcessedInfoKey::construct_from(key)?;
                    let value = ton_block::ProcessedUpto::construct_from(value)?;
                    log::trace!(
                        "{}: new processed upto {} {:x} - {} {:x}",
                        self.collated_block_descr,
                        key.mc_seqno, key.shard,
                        value.last_msg_lt, value.last_msg_hash
                    );
                    Ok(true)
                })?;
        }

        log::trace!("{}: finalize_block: calc merkle update", self.collated_block_descr);
        let new_ss_root = new_state.serialize()?;

        self.check_stop_flag()?;

        // let mut visited_from_root = HashSet::new();
        // Self::_check_visited_integrity(&prev_data.state_root, &visited, &mut visited_from_root);
        // assert_eq!(visited.len(), visited_from_root.len());

        let (state_update, queue_updates) = self.create_merkle_updates(
            &prev_data,
            &collator_data,
            &mc_data,
            &new_ss_root
        ).map_err(|e| {
            log::error!("{}: create_merkle_updates {:?}", self.collated_block_descr, e);
            e
        })?;

        self.check_stop_flag()?;

        // calc block extra
        let mut extra = if collator_data.config.has_capability(GlobalCapabilities::CapCommonMessage) {
            BlockExtra::with_common_msg_support()
        } else {
            BlockExtra::default()
        };
        extra.write_in_msg_descr(&collator_data.in_msgs)?;
        extra.write_out_msg_descr(&collator_data.out_msgs)?;
        extra.write_account_blocks(&accounts)?;
        log::trace!("{}: finalize_block: BlockExtra 1", self.collated_block_descr);
        // mc block extra
        if let Some(mc_state_extra) = mc_state_extra {
            log::trace!("{}: finalize_block: McBlockExtra", self.collated_block_descr);
            let mut mc_block_extra = if collator_data.config.has_capability(GlobalCapabilities::CapCommonMessage) {
                McBlockExtra::with_common_message_support()
            } else {
                McBlockExtra::default()
            };
            *mc_block_extra.hashes_mut() = collator_data.shards.clone().unwrap();
            *mc_block_extra.fees_mut() = collator_data.shard_fees.clone();
            mc_block_extra.write_recover_create_msg(collator_data.recover_create_msg.as_ref())?;
            mc_block_extra.write_mint_msg(collator_data.mint_msg.as_ref())?;
            mc_block_extra.write_copyleft_msgs(&collator_data.copyleft_msgs)?;
            *mc_block_extra.mesh_descr_mut() = self.create_block_mesh_descrs(prev_data, collator_data, mc_data)?;
            if mc_state_extra.after_key_block {
                info.set_key_block(true);
                *mc_block_extra.config_mut() = Some(mc_state_extra.config().clone());
            }
            extra.write_custom(Some(&mc_block_extra))?;
        }
        extra.rand_seed = self.rand_seed.clone();
        extra.created_by = self.created_by.clone();

        let global_id = mc_data.state().state()?.global_id();
        // construct block
        let new_block = if collator_data.config.has_capability(GlobalCapabilities::CapCommonMessage) {
             Block::with_common_msg_support(
                global_id, 
                &info,
                &value_flow,
                &state_update,
                queue_updates,
                &extra
            )?
        } else {
            Block::with_out_queue_updates(
                global_id,
                info,
                value_flow,
                state_update,
                queue_updates,
                extra,
            )?
        };
        let mut block_id = self.new_block_id_part.clone();
        let workchain_id = block_id.shard().workchain_id();

        log::trace!("{}: finalize_block: fill block candidate", self.collated_block_descr);
        let cell = new_block.serialize_with_opts(opts)?;
        block_id.root_hash = cell.repr_hash();
        let data = ton_types::write_boc(&cell)?;
        block_id.file_hash = UInt256::calc_file_hash(&data);

        // !!!! DEBUG !!!!
        // if let Ok(block_str) = ton_block_json::debug_block(new_block.clone()) {
        //     let _ = std::fs::write(
        //         format!("tmp/{}.json", block_id), block_str
        //     );
        // }
        // !!!! DEBUG !!!!

        if is_remp_enabled(self.engine.clone(), mc_data.config()) {
            let (accepted, rejected, ignored) = collator_data.withdraw_remp_msg_statuses();
            self.engine.finalize_remp_messages(block_id.clone(), accepted, rejected, ignored)?;
        }

        self.check_stop_flag()?;

        let collated_data = if !collator_data.shard_top_block_descriptors.is_empty() {
            let mut tbds = TopBlockDescrSet::default();
            for stbd in collator_data.shard_top_block_descriptors.drain(..) {
                tbds.insert(stbd.proof_for().shard(), stbd.top_block_descr())?;
            }
            tbds.write_to_bytes()?
        } else {
            vec!()
        };

        let candidate = BlockCandidate {
            block_id,
            data,
            collated_data,
            collated_file_hash: UInt256::default(),
            created_by: self.created_by.clone(),
        };
        if workchain_id != -1
            && (collator_data.dequeue_count > 0 || collator_data.enqueue_count > 0
                || collator_data.in_msg_count > 0 || collator_data.out_msg_count > 0 || collator_data.execute_count > 0
                || collator_data.transit_count > 0
            )
        {
            log::debug!(
                "{}: finalize_block finished: dequeue_count: {}, enqueue_count: {}, in_msg_count: {}, out_msg_count: {}, \
                execute_count: {}, transit_count: {}",
                self.collated_block_descr, collator_data.dequeue_count, collator_data.enqueue_count,
                collator_data.in_msg_count, collator_data.out_msg_count, collator_data.execute_count,
                collator_data.transit_count,
            );
        }
        log::trace!(
            "{}: finalize_block finished: dequeue_count: {}, enqueue_count: {}, in_msg_count: {}, out_msg_count: {}, \
            execute_count: {}, transit_count: {}, data len: {}",
            self.collated_block_descr, collator_data.dequeue_count, collator_data.enqueue_count,
            collator_data.in_msg_count, collator_data.out_msg_count, collator_data.execute_count,
            collator_data.transit_count, candidate.data.len(),
        );
        Ok((candidate, new_state, exec_manager))
    }

    fn _check_visited_integrity(cell: &Cell, visited: &HashSet<UInt256>, visited_from_root: &mut HashSet<UInt256>) {
        if visited.contains(&cell.repr_hash()) {
            visited_from_root.insert(cell.repr_hash());
            for r in cell.clone_references() {
                Self::_check_visited_integrity(&r, visited, visited_from_root);
            }
        }
    }

    fn create_block_mesh_descrs(
        &self,
        prev_data: &PrevData,
        collator_data: &CollatorData,
        mc_data: &McData,
    ) -> Result<MeshHashesExt> {

        log::trace!("{}: create_block_mesh_descrs", self.collated_block_descr);
        let mut mesh_descr = MeshHashesExt::default();
        if let Some(mesh_config) = mc_data.config().mesh_config()? {
            mesh_config.iterate_with_keys(|nw_id: i32, nw_config| {
                let descr = if nw_config.is_active {
                    log::trace!("{}: create_block_mesh_descrs: {} is active",
                        self.collated_block_descr, nw_id);
                    Some(collator_data.mesh()?
                        .get(&nw_id)?
                        .ok_or_else(|| error!("INTERNAL ERROR: can't get descr for {}", nw_id))?
                    )
                } else {
                    log::trace!("{}: create_block_mesh_descrs: {} is not active",
                        self.collated_block_descr, nw_id);
                    None
                };

                // TODO the mesh: use proper queues instead empty
                let queue = OutMsgQueueInfo::default();
                let queue_hash = queue.hash()?;
                let queue_descr = ConnectedNwOutDescr {
                    out_queue_update: HashUpdate {
                        old_hash: queue_hash.clone(),
                        new_hash: queue_hash
                    },
                    exported: VarUInteger32::zero()
                };

                mesh_descr.set(&nw_id, &ConnectedNwDescrExt { queue_descr, descr })?;
                Ok(true)
            })?;
        }
        Ok(mesh_descr)
    }

    fn extract_new_config(
        prev_config: &ConfigParams,
        account: &Account,
        config_addr: &UInt256
    ) -> Result<ConfigParams> {
        let new_config_root = account
            .get_data()
            .ok_or_else(|| error!("Can't extract config's contract data"))?
            .reference(0)?;
        let new_config = 
            ConfigParams::with_address_and_params(config_addr.clone(), Some(new_config_root));

        if prev_config.has_capability(GlobalCapabilities::CapWorkchains) &&
           !new_config.has_capability(GlobalCapabilities::CapWorkchains) 
        {
            fail!("GlobalCapabilities::CapWorkchains can't be disabled");
        }

        Ok(new_config)
    }

    fn create_merkle_updates(
        &self,
        prev_data: &PrevData,
        collator_data: &CollatorData,
        mc_data: &McData,
        new_ss_root: &Cell,
    ) -> Result<(MerkleUpdate, Option<OutQueueUpdates>)> {

        // Full state update

        // let mut visited_from_root = HashSet::new();
        // Self::_check_visited_integrity(&prev_data.state_root, &visited, &mut visited_from_root);
        // assert_eq!(visited.len(), visited_from_root.len());

        let now = std::time::Instant::now();
        let state_update = MerkleUpdate::create_fast(
            &prev_data.state_root,
            new_ss_root,
            |h| collator_data.usage_tree.contains(h) || collator_data.imported_visited.contains(h)
        )?;
        log::trace!("{}: TIME: merkle update creating {}ms;", self.collated_block_descr, now.elapsed().as_millis());

        // let new_root2 = state_update.apply_for(&prev_data.state_root)?;
        // assert_eq!(new_root2.repr_hash(), new_ss_root.repr_hash());

        // Updates for foreign workchains

        if !collator_data.config.has_capability(GlobalCapabilities::CapWorkchains) {
            return Ok((state_update, None))
        }

        // Master blocks are sent everywhere full
        if self.shard.is_masterchain() {
            return Ok((state_update, None))
        }

        let prepare_update_for_wc = |workchain_id, out_queue_updates: &mut OutQueueUpdates| -> Result<()> {
            let now = std::time::Instant::now();

            let update = if self.prev_blocks_ids[0].seq_no == 0 {
                OutMsgQueueInfo::prepare_first_update_for_wc(
                    &prev_data.state_root,
                    &new_ss_root,
                    workchain_id
                )?
            } else {
                OutMsgQueueInfo::prepare_update_for_wc(
                    &prev_data.state_root,
                    &collator_data.usage_tree,
                    &new_ss_root,
                    workchain_id
                )?
            };
            out_queue_updates.set(&workchain_id, &update)?;

            log::trace!("{}: TIME: merkle update for queue WC{} creating {}ms;",
            self.collated_block_descr, workchain_id, now.elapsed().as_millis());

            Ok(())
        };

        let mut out_queue_updates = OutQueueUpdates::new();

        mc_data.mc_state_extra.shards().iterate_with_keys(|workchain_id: i32, _| {
            if self.shard.workchain_id() != workchain_id {
                prepare_update_for_wc(workchain_id, &mut out_queue_updates)?;
            }
            Ok(true)
        })?;

        prepare_update_for_wc(MASTERCHAIN_ID, &mut out_queue_updates)?;

        Ok((state_update, Some(out_queue_updates)))
    }

    fn update_public_libraries(
        &self,
        mut libraries: Libraries,
        accounts: &HashMap<AccountId, ShardAccountStuff>
    ) -> Result<Libraries> {
        log::trace!("{}: update_public_libraries", self.collated_block_descr);
        for (_, acc) in accounts.iter() {
            acc.update_public_libraries(&mut libraries)?;
        }
        Ok(libraries)
    }

    fn create_mc_state_extra(
        &self,
        prev_data: &PrevData,
        collator_data: &mut CollatorData,
        new_config_opt: Option<ConfigParams>,
    ) -> Result<(McStateExtra, u32)> {
        log::trace!("{}: create_mc_state_extra", self.collated_block_descr);
        CHECK!(!self.after_merge);
        CHECK!(self.new_block_id_part.shard_id.is_masterchain());

        // 1. update config:ConfigParams
        let state_extra = prev_data.state().shard_state_extra()?;
        let old_config = state_extra.config();
        let (config, is_key_block) = if let Some(new_config) = new_config_opt {
            if !new_config.valid_config_data(true, None)? {
                fail!("configuration smart contract {} contains an invalid configuration in its data",
                    new_config.config_addr);
            }
            let is_key_block = new_config.important_config_parameters_changed(state_extra.config(), false)?;
            if is_key_block {
                log::info!("{}: IS KEY BLOCK", self.collated_block_descr);
            }
            (new_config, is_key_block)
        } else {
            (old_config.clone(), false)
        };

        let now = collator_data.gen_utime();
        let prev_now = prev_data.prev_state_utime();

        // 2. update shard_hashes and shard_fees
        let ccvc = config.catchain_config()?;

        let workchains = config.workchains()?;
        let update_shard_cc = {
            let lifetimes = now / ccvc.shard_catchain_lifetime;
            let prev_lifetimes = prev_now / ccvc.shard_catchain_lifetime;
            is_key_block || (lifetimes > prev_lifetimes)
        };
        let min_ref_mc_seqno = self.update_shard_config(
            collator_data, &workchains, update_shard_cc,
        )?;
        // 3. save new shard_hashes
        // just take collator_data.shards()

        // 3.5 save new mesh descriptions
        let mesh = if let Some(mesh_config) = old_config.mesh_config()? {
            collator_data.mesh()?.clone()
        } else {
            MeshHashes::default()
        };

        // 4. check extension flags
        // tate_extra.flags is checked in the McStateExtra::read_from 

        // 5. update validator_info
        let mut validator_info = state_extra.validator_info.clone();
        let cur_validators = config.validator_set()?;
        let lifetime = ccvc.mc_catchain_lifetime;
        let mut cc_updated = false;
        if is_key_block || (now / lifetime > prev_now / lifetime) {
            validator_info.catchain_seqno += 1;
            cc_updated = true;
            log::debug!("{}: increased masterchain catchain seqno to {}",
                self.collated_block_descr, validator_info.catchain_seqno);
        }
        let subset = calc_subset_for_masterchain(
            &cur_validators,
            &config,
            validator_info.catchain_seqno,
        )?;
        // t-node calculates subset with valid catchain_seqno and then subset_hash_short with zero one...
        let hash_short = ValidatorSet::calc_subset_hash_short(&subset.validators, 0)?; 

         {
            validator_info.nx_cc_updated = cc_updated & update_shard_cc;
        }

        validator_info.validator_list_hash_short = hash_short;

        // 6. update prev_blocks (add prev block's id to the dictionary)
        let key = self.new_block_id_part.seq_no == 1 || // prev block is a zerostate, not sure it is correct TODO
                  state_extra.after_key_block;
        let mut prev_blocks = state_extra.prev_blocks.clone();
        let prev_blk_ref = ExtBlkRef {
            end_lt: prev_data.prev_state_lt(),
            seq_no: prev_data.state().block_id().seq_no,
            root_hash: prev_data.state().block_id().root_hash.clone(),
            file_hash: prev_data.state().block_id().file_hash.clone(),
        };

        prev_blocks.set(
            &self.prev_blocks_ids[0].seq_no,
            &KeyExtBlkRef {
                key,
                blk_ref: prev_blk_ref.clone()
            },
            &KeyMaxLt {
                key,
                max_end_lt: prev_data.prev_state_lt()
            }
        )?;

        // 7. update after_key_block:Bool and last_key_block:(Maybe ExtBlkRef)
        let last_key_block = if state_extra.after_key_block {
            Some(prev_blk_ref)
        } else {
            state_extra.last_key_block.clone()
        };

        // 8. update global balance
        let mut global_balance = state_extra.global_balance.clone();
        global_balance.add(&collator_data.value_flow.created)?;
        global_balance.add(&collator_data.value_flow.minted)?;
        global_balance.add(&collator_data.shard_fees().root_extra().create)?;

        // 9. update block creator stats
        let block_create_stats =
            if state_extra.config().has_capability(GlobalCapabilities::CapCreateStatsEnabled) {
                let mut stat = state_extra.block_create_stats.clone().unwrap_or_default();
                self.update_block_creator_stats(collator_data, &mut stat)?;
                Some(stat)
            } else {
                None
            };

        // 10. pack new McStateExtra
        Ok((
            McStateExtra {
                shards: collator_data.shards()?.clone(),
                config,
                validator_info,
                prev_blocks,
                after_key_block: is_key_block,
                last_key_block,
                block_create_stats, 
                global_balance,
                state_copyleft_rewards: CopyleftRewards::default(),
                mesh
            }, 
            min_ref_mc_seqno
        ))
    }

    fn update_shard_config(
        &self,
        collator_data: &mut CollatorData,
        wc_set: &Workchains,
        update_cc: bool,
    ) -> Result<u32> {
        log::trace!("{}: update_shard_config, (update_cc: {})", self.collated_block_descr, update_cc);

        let now = collator_data.gen_utime();
        let mut min_ref_mc_seqno = u32::max_value();
        
        
        // TODO iterate_shards_with_siblings_mut when it will be done
       
        // temp code, delete after iterate_shards_with_siblings_mut
        let mut changed_shards = HashMap::new();
        collator_data.shards()?.iterate_shards_with_siblings(|shard, mut descr, mut sibling| {
            min_ref_mc_seqno = min(min_ref_mc_seqno, descr.min_ref_mc_seqno);

            let unchanged_sibling = sibling.clone();

            let updated_sibling = if let Some(sibling) = sibling.as_mut() {
                min_ref_mc_seqno = min(min_ref_mc_seqno, sibling.min_ref_mc_seqno);
                self.update_one_shard(
                    &shard.sibling(),
                    sibling,
                    Some(&descr),
                    wc_set.get(&shard.workchain_id())?.as_ref(),
                    now,
                    update_cc,
                    &collator_data.config.raw_config(),
                )?
            } else {
                false
            };

            let updated = self.update_one_shard(
                &shard,
                &mut descr,
                unchanged_sibling.as_ref(),
                wc_set.get(&shard.workchain_id())?.as_ref(),
                now,
                update_cc,
                &collator_data.config.raw_config(),
            )?;

            if updated_sibling {
                if let Some(s) = sibling {
                    changed_shards.insert(shard.sibling(), s);
                }
            }
            if updated {
                changed_shards.insert(shard, descr);
            }

            Ok(true)
        })?;
        for (shard, info) in changed_shards {
            collator_data.shards_mut()?.update_shard(&shard, |_| Ok(info))?;
        }
        // end of the temp code

        Ok(min_ref_mc_seqno)
    }

    fn update_one_shard(
        &self,
        shard: &ShardIdent,
        info: &mut ShardDescr,
        sibling: Option<&ShardDescr>,
        wc_info: Option<&WorkchainDescr>, // new wc config (with changes made in the current block)
        now: u32,
        mut update_cc: bool,
        config: &ConfigParams,
    ) -> Result<bool> {
        log::trace!("{}: update_one_shard {}", self.collated_block_descr, shard);

        let mut changed = false;
        let old_before_merge = info.before_merge;
        info.before_merge = false;

        if !info.is_fsm_none() && (now >= info.fsm_utime_end() || info.before_split) {
            info.split_merge_at = FutureSplitMerge::None;
            changed = true;
        } else if info.is_fsm_merge() && (sibling.is_none() || sibling.as_ref().unwrap().before_split) {
            info.split_merge_at = FutureSplitMerge::None;
            changed = true;
        }

        if !info.before_split {
            if let Some(wc_info) = &wc_info {
                // workchain present in configuration?
                let depth = shard.prefix_len();
                if info.is_fsm_none() &&                                // split/merge is not in progress
                   (info.want_split || depth < wc_info.min_split()) &&  // shard want splits (because of limits) or min_split was increased ↑ (in current or prev blocks)
                   depth < wc_info.max_split() &&                       // max_split allows split
                   depth < 60                                           // hardcoded max max split allows split
                {
                    // prepare split
                    info.split_merge_at = FutureSplitMerge::Split {
                        split_utime: now + SPLIT_MERGE_DELAY,
                        interval: SPLIT_MERGE_INTERVAL,
                    };
                    changed = true;
                    log::debug!("{}: preparing to split shard {} during {}..{}",
                        self.collated_block_descr, shard, info.fsm_utime(), info.fsm_utime_end());

                } else {
                    if let Some(sibling) = sibling {
                        if info.is_fsm_none() &&                                // split/merge is not in progress
                           depth > wc_info.min_split() &&                       // current min_split allows merge
                          (info.want_merge || depth > wc_info.max_split()) &&   // shard wants merge (because of limits) or max_split was decreased ↓ (in current or prev blocks)
                          !sibling.before_split && sibling.is_fsm_none() &&     // sibling shard is not going to split/merge now
                          (sibling.want_merge || depth > wc_info.max_split())   // sibling shard want merge or need merge (because of max_split)
                        {
                            // prepare merge
                            info.split_merge_at = FutureSplitMerge::Merge {
                                merge_utime: now + SPLIT_MERGE_DELAY,
                                interval: SPLIT_MERGE_INTERVAL,
                            };
                            changed = true;
                            log::debug!("{}: preparing to merge shard {} with {} during {}..{}",
                                self.collated_block_descr, shard, shard.sibling(), info.fsm_utime(),
                                info.fsm_utime_end());

                        } else if info.is_fsm_merge() &&                                               // merge is in progress
                             depth > wc_info.min_split() &&                                            // min_split allows merge
                            !sibling.before_split &&                                                   // sibling is not going to split
                             sibling.is_fsm_merge() &&                                                 // sibling is in merge progress too
                            (depth > wc_info.max_split() || (info.want_merge && sibling.want_merge))   // max_split was decreased or both shardes want merge
                        {
                            // merge time come
                            if now >= info.fsm_utime() && now >= sibling.fsm_utime() {
                                info.before_merge = true;
                                changed = true;
                                log::debug!("{}: force immediate merging of shard {} with {}",
                                    self.collated_block_descr, shard, shard.sibling());
                            }
                        }
                    }
                }
            }
        }

        if info.before_merge != old_before_merge {
            update_cc |= old_before_merge;
            changed = true;
        }

        if update_cc {
            info.next_catchain_seqno += 1;
            changed = true;
        }

        if changed {
            log::trace!("{}: update_one_shard {} changed {:?}", self.collated_block_descr, shard, info);
        }

        Ok(changed)
    }

    pub fn update_shard_block_info(
        &self,
        shardes: &mut ShardHashes,
        mut new_info: McShardRecord,
        old_blkids: &Vec<BlockIdExt>,
        config: &ConfigParams,
        shards_updated: Option<&mut HashSet<ShardIdent>>,
        now: u32,
    ) -> Result<()> {
    
        let (res, ancestor) = may_update_shard_block_info(shardes, &new_info, old_blkids, !0,
            shards_updated.as_ref().map(|s| &**s))?;
        
        if !res {
            fail!(
                "cannot apply the after-split update for {} without a corresponding sibling update",
                new_info.blk_id()
            );
        }
        if let Some(ancestor) = ancestor {
            if ancestor.descr.split_merge_at != FutureSplitMerge::None {
                new_info.descr.split_merge_at = ancestor.descr.split_merge_at;
            }
        }
        
        let shard = new_info.shard().clone();
    
        if old_blkids.len() == 2 {
            shardes.merge_shards(&shard, |_, _| Ok(new_info.descr))?;
    
        } else {
            
            shardes.update_shard(&shard, |_| Ok(new_info.descr))?;
            
        }
    
        if let Some(shards_updated) = shards_updated {
            shards_updated.insert(shard);
        }
        Ok(())
    }
    
    pub fn update_shard_block_info2(
        &self,
        shardes: &mut ShardHashes,
        mut new_info1: McShardRecord,
        mut new_info2: McShardRecord,
        old_blkids: &Vec<BlockIdExt>,
        config: &ConfigParams,
        shards_updated: Option<&mut HashSet<ShardIdent>>,
        now: u32,
    ) -> Result<()> {
    
        let (res1, _) = may_update_shard_block_info(shardes, &new_info1, old_blkids, !0,
                            shards_updated.as_ref().map(|s| &**s))?;
        let (res2, _) = may_update_shard_block_info(shardes, &new_info2, old_blkids, !0,
                            shards_updated.as_ref().map(|s| &**s))?;
    
        if res1 || res2 {
            fail!("the two updates in update_shard_block_info2 must follow a shard split event");
        }
        if new_info1.shard().shard_prefix_with_tag() > new_info2.shard().shard_prefix_with_tag() {
            std::mem::swap(&mut new_info1, &mut new_info2);
        }
    
        let shard1 = new_info1.shard().clone();
    
        shardes.split_shard(&new_info1.shard().merge()?, |_| Ok((new_info1.descr, new_info2.descr)))?;
    
        if let Some(shards_updated) = shards_updated {
            shards_updated.insert(shard1);
        }
        
        Ok(())
    }

    // reinit shard collators when new network config is applied

    fn update_block_creator_stats(
        &self,
        collator_data: &CollatorData,
        block_create_stats: &mut BlockCreateStats,
    ) -> Result<()> {
        log::trace!("{}: update_block_creator_stats", self.collated_block_descr);

        for (creator, count) in collator_data.block_create_count().iter() {
            self.update_block_creator_count(
                block_create_stats,
                collator_data.gen_utime(),
                creator,
                *count,
                0
            )?;
        }

        let has_creator = self.created_by != UInt256::default();
        if has_creator {
            self.update_block_creator_count(
                block_create_stats,
                collator_data.gen_utime(),
                &self.created_by,
                0,
                1
            )?;
        }
        if has_creator || collator_data.block_create_total() > 0 {
            self.update_block_creator_count(
                block_create_stats,
                collator_data.gen_utime(),
                &UInt256::default(),
                collator_data.block_create_total(), 
                if has_creator {1} else {0}
            )?;
        }

        let mut rng = rand::thread_rng();
        let key: [u8; 32] = rng.gen();
        let mut key: UInt256 = key.into();
        let mut scanned = 0;
        let mut removed = 0;
        while scanned < 100 {
            let stat = block_create_stats.counters.find_leaf(&key, false, false, false)?;
            if let Some((found_key, mut stat)) = stat {
                let res = self.creator_count_outdated(
                    &found_key,
                    collator_data.gen_utime(),
                    &mut stat
                )?;
                if !res {
                    log::trace!("{}: prunning CreatorStats for {:x}", self.collated_block_descr, found_key);
                    block_create_stats.counters.remove(&found_key)?;
                    removed += 1;
                } 
                scanned += 1;
                key = found_key;
            } else {
                break;
            }
        }
        log::trace!("{}: removed {} stale CreatorStats entries out of {} scanned",
            self.collated_block_descr, removed, scanned);
        Ok(())
    }

    fn update_block_creator_count(
        &self,
        stats: &mut BlockCreateStats,
        now: u32,
        key: &UInt256,
        shard_incr: u64,
        mc_incr: u64
    ) -> Result<()> {
        log::trace!("{}: update_block_creator_count, key {:x}, shard_incr {}, mc_incr {}",
            self.collated_block_descr, key, shard_incr, mc_incr);

        let mut stat = stats.counters.get(key)?.unwrap_or_default();
        if mc_incr > 0 {
            if !stat.mc_blocks.increase_by(mc_incr, now) {
                fail!(
                    "cannot increase masterchain block counter in CreatorStats for {:x} by {} \
                    (old value is {:?})",
                    key,
                    mc_incr,
                    stat.mc_blocks
                );
            }
        }
        if shard_incr > 0 {
            if !stat.shard_blocks.increase_by(shard_incr, now) {
                fail!(
                    "cannot increase shardchain block counter in CreatorStats for {:x} by {} \
                    (old value is {:?})",
                    key,
                    shard_incr,
                    stat.shard_blocks
                );
            }
        };
        stats.counters.set(key, &stat)?;
        Ok(())
    }

    fn creator_count_outdated(
        &self,
        key: &UInt256,
        now: u32,
        stat: &mut CreatorStats
    ) -> Result<bool> {
        log::trace!("{}: creator_count_outdated, key {:x}", self.collated_block_descr, key);

        if !(stat.mc_blocks.increase_by(0, now) && stat.shard_blocks.increase_by(0, now)) {
          fail!("cannot amortize counters in CreatorStats for {:x}", key);
        }
        if 0 == (stat.mc_blocks.cnt65536() | stat.shard_blocks.cnt65536()) {
          log::trace!("{}: removing stale CreatorStats for {:x}", self.collated_block_descr, key);
          Ok(false)
        } else {
          Ok(true)
        }
    }

    fn init_timeout(&mut self) {
        self.started = Instant::now();

        let stop_timeout = self.engine.collator_config().stop_timeout_ms;
        let stop_flag = self.stop_flag.clone();
        tokio::spawn(async move {
            futures_timer::Delay::new(Duration::from_millis(stop_timeout as u64)).await;
            stop_flag.store(true, Ordering::Relaxed);
        });
    }

    fn check_cutoff_timeout(&self) -> bool {
        let cutoff_timeout = self.engine.collator_config().cutoff_timeout_ms;
        self.started.elapsed().as_millis() as u32 > cutoff_timeout
    }

    fn get_remaining_cutoff_time_limit_nanos(&self) -> i128 {
        let cutoff_timeout_nanos = self.engine.collator_config().cutoff_timeout_ms as i128 * 1_000_000;
        let elapsed_nanos = self.started.elapsed().as_nanos() as i128;
        cutoff_timeout_nanos - elapsed_nanos
    }

    fn get_remaining_clean_time_limit_nanos(&self) -> i128 {
        let remaining_cutoff_timeout_nanos = self.get_remaining_cutoff_time_limit_nanos();
        let cc = self.engine.collator_config();
        let max_secondary_clean_timeout_nanos = (cc.cutoff_timeout_ms as i128) * 1_000_000 * (cc.max_secondary_clean_timeout_percentage_points as i128) / 1000;
        remaining_cutoff_timeout_nanos.min(max_secondary_clean_timeout_nanos)
    }

    fn get_external_messages_finish_time_micros(&self) -> u64 {
        let now = self.engine.now_ms();
        let cc = self.engine.collator_config();
        now + (cc.cutoff_timeout_ms * cc.external_messages_timeout_percentage_points / 1000) as u64
    }

    fn check_stop_flag(&self) -> Result<()> {
        if self.stop_flag.load(Ordering::Relaxed) {
            fail!("Stop flag was set")
        }
        Ok(())
    }
}

#[test]
fn test_count_bits_u64() {
    fn count_bits(mut value: u64) -> isize {
        let mut result = 0;
        while value > 0 {
            result += (value & 1) as isize;
            value >>= 1;
        }
        result
    }
    let test_cases = vec![
        0,
        1,
        2,
        3,
        0b101011_10110111, 0b01111010_11101101_11101011_10110111u64,
        0b01111010_11101101_11101011_10110111_01111010_11101101_11101011_10110111u64,
        0xFFFFFFFFFFFFFFFF
    ];

    for test_case in test_cases {
        assert_eq!(CollatorData::count_bits_u64(test_case), count_bits(test_case), "test case: {}", test_case);
    }
}

#[cfg(feature = "log_metrics")]
pub fn report_collation_metrics(
    shard: &ShardIdent,
    dequeue_msg_count: usize,
    enqueue_msg_count: usize,
    in_msg_count: usize,
    out_msg_count: usize,
    transit_msg_count: usize,
    executed_trs_count: usize,
    gas_used: u32,
    gas_rate: u32,
    block_size: usize,
    time: u32,
) {
    let labels = [("shard", shard.to_string())];
    // divide by 1000 because buckets are in seconds
    metrics::histogram!("collation_time", (time as f64) / 1000.0, &labels);
    #[cfg(not(feature = "statsd"))]
    {
        metrics::increment_gauge!("dequeue_msg_count", dequeue_msg_count as f64, &labels);
        metrics::increment_gauge!("enqueue_msg_count",  enqueue_msg_count as f64, &labels);
        metrics::increment_gauge!("in_msg_count",  in_msg_count as f64, &labels);
        metrics::increment_gauge!("out_msg_count", out_msg_count as f64, &labels,);
        metrics::increment_gauge!("transit_msg_count", transit_msg_count as f64, &labels);
        metrics::increment_gauge!("executed_trs_count", executed_trs_count as f64, &labels);
    }
    metrics::histogram!("gas_used", gas_used as f64, &labels);
    metrics::histogram!("gas_rate_collator", gas_rate as f64,  &labels);
    metrics::histogram!("block_size", block_size as f64,  &labels);
}

#[cfg(test)]
#[path = "tests/test_collator.rs"]
mod tests;<|MERGE_RESOLUTION|>--- conflicted
+++ resolved
@@ -273,13 +273,10 @@
     execute_count: usize,
     out_msg_count: usize,
     in_msg_count: usize,
-<<<<<<< HEAD
     serde_opts: u8,
-=======
 
     // timings and global capabilities
     split_queues: bool,
->>>>>>> c7151bd8
 }
 
 impl CollatorData {
@@ -292,11 +289,8 @@
         is_masterchain: bool,
     ) -> Result<Self> {
         let limits = Arc::new(config.raw_config().block_limits(is_masterchain)?);
-<<<<<<< HEAD
         let opts = serde_opts_from_caps(&config);
-=======
         let split_queues = !config.has_capability(GlobalCapabilities::CapNoSplitOutQueue);
->>>>>>> c7151bd8
         let ret = Self {
             in_msgs: InMsgDescr::with_serde_opts(opts),
             out_msgs: OutMsgDescr::with_serde_opts(opts),
@@ -345,11 +339,8 @@
             out_msg_count: 0,
             in_msg_count: 0,
             before_split: false,
-<<<<<<< HEAD
-            serde_opts: opts
-=======
+            serde_opts: opts,
             split_queues,
->>>>>>> c7151bd8
         };
         Ok(ret)
     }
