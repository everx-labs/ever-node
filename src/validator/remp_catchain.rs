--- conflicted
+++ resolved
@@ -527,11 +527,7 @@
                                     }
                                     log::trace!(target: "remp",
                                         "Point 4. Message received from RMQ {}: {:?}, decoded {:?}, put to rmq_catchain queue",
-<<<<<<< HEAD
-                                        self, msg.signature.0, record //catchain.received_messages.len()
-=======
-                                        self, msg.signature, unpacked_message //catchain.received_messages.len()
->>>>>>> c76ab894
+                                        self, msg.signature, record //catchain.received_messages.len()
                                     );
                                     if let Err(e) = self.instance.rmq_catchain_send(record.clone(), source_idx) {
                                         log::error!(
@@ -663,10 +659,9 @@
         }
     }
 
-<<<<<<< HEAD
     fn process_query(&self, source_id: PublicKeyHash, data: BlockPayloadPtr, callback: ExternalQueryResponseCallback) {
         let raw_data = data.data();
-        log::trace!(target: "remp", "Processing RMQ {} Query {:?} from {}", self, raw_data.0.as_slice(), source_id);
+        log::trace!(target: "remp", "Processing RMQ {} Query {:?} from {}", self, raw_data.as_slice(), source_id);
 
         match self.process_query(data) {
             Err(e) => {
@@ -677,20 +672,6 @@
                 callback(Ok(body))
             }
         }
-=======
-    fn process_query(
-        &self, 
-        source_id: PublicKeyHash, 
-        data: BlockPayloadPtr, 
-        _callback: ExternalQueryResponseCallback
-    ) {
-        let data = data.data();
-        log::trace!(
-            target: "remp", 
-            "Processing RMQ {} Query {:?} from {}", 
-            self, data.as_slice(), source_id
-        );
->>>>>>> c76ab894
     }
 
     fn set_time(&self, _timestamp: SystemTime) {
