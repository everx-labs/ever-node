/*
* Copyright (C) 2019-2024 EverX. All Rights Reserved.
*
* Licensed under the SOFTWARE EVALUATION License (the "License"); you may not use
* this file except in compliance with the License.
*
* Unless required by applicable law or agreed to in writing, software
* distributed under the License is distributed on an "AS IS" BASIS,
* WITHOUT WARRANTIES OR CONDITIONS OF ANY KIND, either express or implied.
* See the License for the specific EVERX DEV software governing permissions and
* limitations under the License.
*/

use std::{
    sync::Arc,
    time::SystemTime,
};
use super::validator_utils::{
    pairvec_to_cryptopair_vec,
    validator_query_candidate_to_validator_block_candidate,
};
use crate::{
    collator_test_bundle::CollatorTestBundle,
    engine_traits::{EngineOperations, RempQueueCollatorInterface},
    validating_utils::{fmt_next_block_descr},
    validator::{
        CollatorSettings, validate_query::ValidateQuery, collator, 
        verification::VerificationManagerPtr
    }
};
use ever_block::{Block, BlockIdExt, Deserializable, Result, ShardIdent, UInt256, ValidatorSet};
use validator_session::{ValidatorBlockCandidate, BlockPayloadPtr, PublicKeyHash, PublicKey};
use crate::validator::validator_utils::PrevBlockHistory;

#[allow(dead_code)]
pub async fn run_validate_query_any_candidate(
    block: super::BlockCandidate,
    engine: Arc<dyn EngineOperations>,
) -> Result<SystemTime> {
    let real_block = Block::construct_from_bytes(&block.data)?;
    let shard = block.block_id.shard().clone();
    let info = real_block.read_info()?;
<<<<<<< HEAD
    let prev = PrevBlockHistory::new_prevs(&shard, &info.read_prev_ids()?);
    let mc_state = engine.load_last_applied_mc_state().await?;
=======
    let prev = info.read_prev_ids()?;
    let (_, master_ref) = info.read_master_id()?.master_block_id();
    let mc_state = engine.load_state(&master_ref).await?;
>>>>>>> ae08a7c9
    let min_masterchain_block_id = mc_state.find_block_id(info.min_ref_mc_seqno())?;
    let mut cc_seqno_with_delta = 0;
    let mc_state_extra = mc_state.shard_state_extra()?;
    let cc_seqno_from_state = if shard.is_masterchain() {
        mc_state_extra.validator_info.catchain_seqno
    } else {
        mc_state_extra.shards.calc_shard_cc_seqno(&shard)?
    };
    let nodes = crate::validator::validator_utils::compute_validator_set_cc(
        &mc_state,
        &shard,
        engine.now(),
        cc_seqno_from_state,
        &mut cc_seqno_with_delta
    )?;
    let validator_set = ValidatorSet::with_cc_seqno(0, 0, 0, cc_seqno_with_delta, nodes)?;

    log::debug!(
        target: "verificator", 
        "ValidatorSetForVerification cc_seqno: {:?}", validator_set.cc_seqno()
    );
    run_validate_query(
        shard,
        SystemTime::now(),
        min_masterchain_block_id,
        &prev,
        block,
        validator_set,
        engine,
        SystemTime::now(),
        None, //no verification manager for validations within verification
    ).await
}

pub async fn run_validate_query(
    shard: ShardIdent,
    _min_ts: SystemTime,
    min_masterchain_block_id: BlockIdExt,
    prev: &PrevBlockHistory,
    block: super::BlockCandidate,
    set: ValidatorSet,
    engine: Arc<dyn EngineOperations>,
    _timeout: SystemTime,
    verification_manager: Option<VerificationManagerPtr>,
) -> Result<SystemTime> {

    let next_block_descr = fmt_next_block_descr(&block.block_id);

    log::info!(
        target: "validator", 
        "({}): before validator query shard: {}, min: {}",
        next_block_descr,
        shard,
        min_masterchain_block_id,
    );

    let labels = [("shard", shard.to_string())];
    #[cfg(not(feature = "statsd"))]
    metrics::increment_gauge!("run_validators", 1.0 ,&labels);

    let test_bundles_config = &engine.test_bundles_config().validator;
    let validator_result = if !test_bundles_config.is_enable() {
        ValidateQuery::new(
            shard.clone(),
            min_masterchain_block_id.seq_no(),
            prev.get_prevs().clone(),
            block,
            set,
            engine.clone(),
            false,
            true,
            verification_manager,
        ).try_validate().await
    } else {
        let query = ValidateQuery::new(
            shard.clone(),
            min_masterchain_block_id.seq_no(),
            prev.get_prevs().clone(),
            block.clone(),
            set,
            engine.clone(),
            false,
            true,
            verification_manager,
        );
        let validator_result = query.try_validate().await;
        if let Err(err) = &validator_result {
            let err_str = err.to_string();
            if test_bundles_config.need_to_build_for(&err_str) {
                let id = block.block_id.clone();
                if !CollatorTestBundle::exists(test_bundles_config.path(), &id) {
                    let path = test_bundles_config.path().to_string();
                    let engine = engine.clone();
                    let shard = shard.clone();
                    let prev_vec = prev.get_prevs().clone();
                    tokio::spawn(
                        async move {
                            match CollatorTestBundle::build_for_validating_block(
                                shard, min_masterchain_block_id, prev_vec, block, &engine
                            ).await {
                                Err(e) => log::error!(
                                    "({}): Error while test bundle for {} building: {}", next_block_descr, id, e
                                ),
                                Ok(mut b) => {
                                    b.set_notes(err_str);
                                    if let Err(e) = b.save(&path) {
                                        log::error!("({}): Error while test bundle for {} saving: {}", next_block_descr, id, e)
                                    } else {
                                        log::info!("({}): Built test bundle for {}", next_block_descr, id)
                                    }
                                }
                            }
                        }
                    );
                }
            }
        };
        validator_result
    };

    #[cfg(not(feature = "statsd"))]
    metrics::decrement_gauge!("run_validators", 1.0, &labels);

    match validator_result {
        Ok(_) => {
            metrics::increment_counter!("successful_validations", &labels);
            Ok(SystemTime::now())
        }
        Err(e) =>  {
            metrics::increment_counter!("failed_validations", &labels);

            #[cfg(feature = "telemetry")]
            engine.validator_telemetry().failed_attempt(&shard, &e.to_string());

            Err(e)
        }
    }
}

pub async fn run_accept_block_query(
    id: BlockIdExt,
    data: Option<Vec<u8>>,
    prev: Vec<BlockIdExt>,
    set: ValidatorSet,
    signatures: Vec<(PublicKeyHash, BlockPayloadPtr)>,
    approve_signatures: Vec<(PublicKeyHash, BlockPayloadPtr)>,
    send_broadcast: bool,
    engine: Arc<dyn EngineOperations>,
) -> Result<()> {
    let sigs = pairvec_to_cryptopair_vec(signatures)?;
    let approve_sigs = pairvec_to_cryptopair_vec(approve_signatures)?;
    super::accept_block::accept_block(
        id,
        data,
        prev,
        set,
        sigs,
        approve_sigs,
        send_broadcast,
        engine,
    )
    .await
}

pub async fn run_collate_query (
    shard: ShardIdent,
    _min_ts: SystemTime,
    min_mc_seqno: u32,
    prev: &PrevBlockHistory,
    remp_collator_interface: Option<Arc<dyn RempQueueCollatorInterface>>,
    collator_id: PublicKey,
    set: ValidatorSet,
    engine: Arc<dyn EngineOperations>,
) -> Result<ValidatorBlockCandidate>
{
    #[cfg(not(feature = "statsd"))]
    let labels = [("shard", shard.to_string())];
    #[cfg(not(feature = "statsd"))]
    metrics::increment_gauge!("run_collators", 1.0, &labels);

    let next_block_descr = prev.get_next_block_descr(None); //fmt_next_block_descr_from_next_seqno(&shard, get_first_block_seqno_after_prevs(&prev));

    let collator = collator::Collator::new(
        shard.clone(),
        min_mc_seqno,
        prev,
        set,
        UInt256::from(collator_id.pub_key()?),
        engine.clone(),
        None,
        remp_collator_interface,
        CollatorSettings::default()
    )?;
    let collator_result = collator.collate().await;


    let labels = [("shard", shard.to_string())];
    #[cfg(not(feature = "statsd"))]
    metrics::decrement_gauge!("run_collators", 1.0, &labels);

    match collator_result {
        Ok((candidate, _)) => {
            metrics::increment_counter!("successful_collations", &labels);

            return Ok(validator_query_candidate_to_validator_block_candidate(collator_id, candidate))
        }
        Err(err) => {
            let labels = [("shard", shard.to_string())];
            metrics::increment_counter!("failed_collations", &labels);
            let test_bundles_config = &engine.test_bundles_config().collator;

            let err_str = if test_bundles_config.is_enable() {
                err.to_string()
            } else {
                String::default()
            };

            #[cfg(feature = "telemetry")]
            engine.collator_telemetry().failed_attempt(&shard, &err_str);

            if test_bundles_config.is_enable() {
                if test_bundles_config.need_to_build_for(&err_str) {
                    let id = prev.get_next_block_id(&UInt256::default(), &UInt256::default());
                    let prev_vec = prev.get_prevs().clone();

                    if !CollatorTestBundle::exists(test_bundles_config.path(), &id) {
                        let path = test_bundles_config.path().to_string();
                        let engine = engine.clone();
                        tokio::spawn(async move {
                            match CollatorTestBundle::build_for_collating_block(prev_vec, &engine).await {
                                Err(e) => log::error!("({}): Error while test bundle for {} building: {}", next_block_descr, id, e),
                                Ok(mut b) => {
                                    b.set_notes(err_str.to_string());
                                    if let Err(e) = b.save(&path) {
                                        log::error!("({}): Error while test bundle for {} saving: {}", next_block_descr, id, e);
                                    } else {
                                        log::info!("({}): Built test bundle for {}", next_block_descr, id);
                                    }
                                }
                            }
                        });
                    }
                }
            }
            return Err(err);
        }
    }
}<|MERGE_RESOLUTION|>--- conflicted
+++ resolved
@@ -40,14 +40,9 @@
     let real_block = Block::construct_from_bytes(&block.data)?;
     let shard = block.block_id.shard().clone();
     let info = real_block.read_info()?;
-<<<<<<< HEAD
     let prev = PrevBlockHistory::new_prevs(&shard, &info.read_prev_ids()?);
-    let mc_state = engine.load_last_applied_mc_state().await?;
-=======
-    let prev = info.read_prev_ids()?;
     let (_, master_ref) = info.read_master_id()?.master_block_id();
     let mc_state = engine.load_state(&master_ref).await?;
->>>>>>> ae08a7c9
     let min_masterchain_block_id = mc_state.find_block_id(info.min_ref_mc_seqno())?;
     let mut cc_seqno_with_delta = 0;
     let mc_state_extra = mc_state.shard_state_extra()?;
