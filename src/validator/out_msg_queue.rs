/*
* Copyright (C) 2019-2021 TON Labs. All Rights Reserved.
*
* Licensed under the SOFTWARE EVALUATION License (the "License"); you may not use
* this file except in compliance with the License.
*
* Unless required by applicable law or agreed to in writing, software
* distributed under the License is distributed on an "AS IS" BASIS,
* WITHOUT WARRANTIES OR CONDITIONS OF ANY KIND, either express or implied.
* See the License for the specific TON DEV software governing permissions and
* limitations under the License.
*/

use crate::{
    CHECK,
    engine_traits::EngineOperations,
    shard_state::{ShardHashesStuff, ShardStateStuff},
    types::messages::MsgEnqueueStuff,
};
use std::{
    cmp::max, iter::Iterator, sync::{Arc, atomic::{AtomicBool, Ordering}},
    collections::HashMap, str::FromStr,
};
use ton_block::{
    BlockIdExt, ShardIdent, Serializable, Deserializable,
    OutMsgQueueInfo, OutMsgQueue, OutMsgQueueKey, IhrPendingInfo,
    ProcessedInfo, ProcessedUpto, ProcessedInfoKey,
    ShardHashes, AccountIdPrefixFull,
    HashmapAugType,
};
use ton_types::{
    error, fail,
    BuilderData, Cell, SliceData, IBitstring, Result, UInt256,
    HashmapSubtree, HashmapType, HashmapFilterResult, HashmapRemover,
};


#[derive(Debug, Default, Clone, Eq, PartialEq)]
pub struct ProcessedUptoStuff {
    pub shard: u64,
    pub mc_seqno: u32,
    pub last_msg_lt: u64,
    pub last_msg_hash: UInt256,
    mc_end_lt: u64,
    ref_shards: Option<ShardHashes>,
}

impl ProcessedUptoStuff {
    pub fn with_params(shard: u64, mc_seqno: u32, last_msg_lt: u64, last_msg_hash: UInt256) -> Self {
        Self {
            shard,
            mc_seqno,
            last_msg_lt,
            last_msg_hash,
            mc_end_lt: 0,
            ref_shards: None,
        }
    }
    pub fn new(key: ProcessedInfoKey, value: ProcessedUpto) -> Self {
        Self::with_params(key.shard, key.mc_seqno, value.last_msg_lt, value.last_msg_hash)
    }
    pub fn contains(&self, other: &Self) -> bool {
        ShardIdent::is_ancestor(self.shard, other.shard)
            && self.mc_seqno >= other.mc_seqno
            && ((self.last_msg_lt > other.last_msg_lt)
            || ((self.last_msg_lt == other.last_msg_lt) && (self.last_msg_hash >= other.last_msg_hash))
        )
    }
    pub fn can_check_processed(&self) -> bool {
        self.ref_shards.is_some()
    }
    fn already_processed(&self, enq: &MsgEnqueueStuff) -> Result<bool> {
        if enq.created_lt() > self.last_msg_lt {
            return Ok(false)
        }
        if !ShardIdent::contains(self.shard, enq.next_prefix().prefix) {
            return Ok(false)
        }
        if enq.created_lt() == self.last_msg_lt && self.last_msg_hash < enq.message_hash() {
            return Ok(false)
        }
        if enq.same_workchain() && ShardIdent::contains(self.shard, enq.cur_prefix().prefix) {
            // this branch is needed only for messages generated in the same shard
            // (such messages could have been processed without a reference from the masterchain)
            // enable this branch only if an extra boolean parameter is set
            return Ok(true)
        }
        let shard_end_lt = self.compute_shard_end_lt(&enq.cur_prefix())?;
        Ok(enq.enqueued_lt() < shard_end_lt)
    }
    pub fn compute_shard_end_lt(&self, prefix: &AccountIdPrefixFull) -> Result<u64> {
        let shard_end_lt = if prefix.is_masterchain() {
            self.mc_end_lt
        } else  {
            self.ref_shards.as_ref()
                .ok_or_else(|| error!("PrcessedUpTo record for {} ({}:{:x}) have not got info about shards",
                    self.mc_seqno, self.last_msg_lt, self.last_msg_hash))?
                .find_shard_by_prefix(&prefix)?
                .ok_or_else(|| error!("PrcessedUpTo record for {} ({}:{:x}) have not got info about shard prefix {}",
                    self.mc_seqno, self.last_msg_lt, self.last_msg_hash, prefix))?
                .descr().end_lt
        };
        Ok(shard_end_lt)
    }
}

impl std::fmt::Display for ProcessedUptoStuff {
    fn fmt(&self, f: &mut std::fmt::Formatter) -> std::fmt::Result {
        write!(f, "shard: {:016X}, mc_seqno: {}, mc_end_lt: {}, last_msg_lt: {}, last_msg_hash: {:x}",
            self.shard, self.mc_seqno, self.mc_end_lt, self.last_msg_lt, self.last_msg_hash)
    }
}

#[derive(Debug, Default, Clone, Eq, PartialEq)]
pub struct OutMsgQueueInfoStuff {
    block_id: BlockIdExt,
    out_queue: OutMsgQueue,
    ihr_pending: IhrPendingInfo,
    entries: Vec<ProcessedUptoStuff>,
    min_seqno: u32,
    end_lt: u64,
    disabled: bool,
}

impl OutMsgQueueInfoStuff {
    pub fn from_shard_state(state: &ShardStateStuff) -> Result<Self> {
        let out_queue_info = state.state().read_out_msg_queue_info()?;
        Self::from_out_queue_info(state.block_id().clone(), out_queue_info, state.state().gen_lt())
    }
    fn from_out_queue_info(block_id: BlockIdExt, out_queue_info: OutMsgQueueInfo, end_lt: u64) -> Result<Self> {
        // TODO: comment the next line in the future when the output queues become huge
        // (do this carefully)
        // out_queue_info.out_queue().count_cells(1000000)?;
        let mut out_queue = out_queue_info.out_queue().clone();


        // Due to the lack of necessary checks shardstate already has an internal message with anycast info.
        // Due to anycast info the message was added into wrong shardstate's subtree.
        // Need to delete the message.
        // Needed checks were added, so this code is only a single patch which might be deleted later.
        if block_id.seq_no == 20094516 && block_id.shard().shard_prefix_with_tag() == 0x5800000000000000u64 {
            let key = OutMsgQueueKey::with_workchain_id_and_prefix(
                0, 
                0x5777784F96FB1CFFu64,
                "05aa297e3a2e003e1449e1297742d64f188985dc029c620edc84264f9786c0c3".parse().unwrap()
            );
            let key = SliceData::load_builder(key.write_to_new_cell()?)?;
            out_queue.remove(key)?;
        }


        let ihr_pending = out_queue_info.ihr_pending().clone();
        // unpack ProcessedUptoStuff
        let mut entries = vec![];
        let mut min_seqno = std::u32::MAX;
        out_queue_info.proc_info().iterate_slices_with_keys(|ref mut key, ref mut value| {
            let key = ProcessedInfoKey::construct_from(key)?;
            let value = ProcessedUpto::construct_from(value)?;
            let entry = ProcessedUptoStuff::new(key, value);
            if entry.mc_seqno < min_seqno {
                min_seqno = entry.mc_seqno;
            }
            entries.push(entry);
            Ok(true)
        })?;
        Ok(Self {
            block_id,
            out_queue,
            ihr_pending,
            entries,
            min_seqno,
            end_lt,
            disabled: false,
        })
    }

    fn merge(&mut self, other: &Self) -> Result<()> {
        let shard = self.shard().merge()?;

        self.out_queue.combine_with(&other.out_queue)?;
        self.out_queue.update_root_extra()?;
        self.ihr_pending.merge(&other.ihr_pending, &shard.shard_key(false))?;
        for entry in &other.entries {
            if self.min_seqno > entry.mc_seqno {
                self.min_seqno = entry.mc_seqno;
            }
            self.entries.push(entry.clone());
        }
        self.block_id = BlockIdExt::with_params(
            shard, 
            max(self.block_id.seq_no, other.block_id.seq_no),
            UInt256::default(),
            UInt256::default()
        );
        self.compactify()?;
        Ok(())
    }

    fn split(&mut self, subshard: ShardIdent, engine: &Arc<dyn EngineOperations>) -> Result<Self> {
        let sibling = subshard.sibling();

        let mut queues = HashMap::new();
        if *self.block_id().root_hash() == UInt256::from_str("c76c48643861d12f4f59bd31f82482d6ab2383bdb1df88121ab1eb403018686e")? {
            queues = engine.get_outmsg_queues();
        }

        let mut out_queue = OutMsgQueue::default();
        if let (Some(self_queue), Some(sibling_queue)) = (queues.remove(&subshard), queues.remove(&sibling)) {
            log::info!("split {} - got queues from cache", self.block_id());
            self.out_queue = self_queue;
            out_queue = sibling_queue;
        } else {
            log::info!("split {} - calc queues...", self.block_id());
            let now = std::time::Instant::now();

            self.out_queue.hashmap_filter(|key, mut value| {
                let lt = u64::construct_from(&mut value)?;
                let mut slice = value.clone();
                let enq = MsgEnqueueStuff::construct_from(&mut slice, lt)?;
                if !subshard.contains_full_prefix(enq.cur_prefix()) {
                    let key = SliceData::load_builder(key.clone())?;
                    out_queue.set_builder_serialized(key, &BuilderData::from_slice(&value), &lt)?;
                    Ok(HashmapFilterResult::Remove)
                } else {
                    Ok(HashmapFilterResult::Accept)
                }
            })?;
            self.out_queue.update_root_extra()?;

            log::info!("split {} - calc queues done in {}ms", self.block_id(), now.elapsed().as_millis());

<<<<<<< HEAD
            if *self.block_id().root_hash() == UInt256::from_str("2f3e2958dd07af2fdcd9bafe02ded919d335ad0d260d56291db6fb881343ec05")? {
=======
            if *self.block_id().root_hash() == UInt256::from_str("c76c48643861d12f4f59bd31f82482d6ab2383bdb1df88121ab1eb403018686e")? {
>>>>>>> bd8f4e22
                queues.insert(subshard.clone(), self.out_queue.clone());
                queues.insert(sibling.clone(), out_queue.clone());
                engine.set_outmsg_queues(queues);
            }
        }

        // out_queue
        // self.out_queue

        let mut ihr_pending = self.ihr_pending.clone();
        self.ihr_pending.split_inplace(&subshard.shard_key(false))?;
        ihr_pending.split_inplace(&sibling.shard_key(false))?;

        let mut entries = vec![];
        let mut min_seqno = std::u32::MAX;
        self.min_seqno = min_seqno;
        for mut entry in std::mem::take(&mut self.entries).drain(..) {
            if ShardIdent::shard_intersects(entry.shard, sibling.shard_prefix_with_tag()) {
                let mut entry = entry.clone();
                entry.shard = ShardIdent::shard_intersection(entry.shard, sibling.shard_prefix_with_tag());
                log::debug!("to sibling {}", entry);
                if min_seqno > entry.mc_seqno {
                    min_seqno = entry.mc_seqno;
                }
                entries.push(entry);
            }
            if ShardIdent::shard_intersects(entry.shard, subshard.shard_prefix_with_tag()) {
                entry.shard = ShardIdent::shard_intersection(entry.shard, subshard.shard_prefix_with_tag());
                log::debug!("to us {}", entry);
                if self.min_seqno > entry.mc_seqno {
                    self.min_seqno = entry.mc_seqno;
                }
                self.entries.push(entry);
            }
        }
        self.compactify()?;
        self.block_id.shard_id = subshard;

        let block_id = BlockIdExt::with_params(
            sibling, 
            self.block_id().seq_no,
            UInt256::default(),
            UInt256::default()
        );
        let mut sibling = OutMsgQueueInfoStuff {
            block_id,
            out_queue,
            ihr_pending,
            entries,
            min_seqno,
            end_lt: self.end_lt,
            disabled: false,
        };
        sibling.compactify()?;
        Ok(sibling)
    }

    pub fn serialize(&self) -> Result<(OutMsgQueueInfo, u32)> {
        let mut min_seqno = std::u32::MAX;
        let mut proc_info = ProcessedInfo::default();
        for entry in &self.entries {
            min_seqno = std::cmp::min(min_seqno, entry.mc_seqno);
            let key = ProcessedInfoKey::with_params(entry.shard, entry.mc_seqno);
            let value = ProcessedUpto::with_params(entry.last_msg_lt, entry.last_msg_hash.clone());
            proc_info.set(&key, &value)?
        }
        Ok((OutMsgQueueInfo::with_params(self.out_queue.clone(), proc_info, self.ihr_pending.clone()), min_seqno))
    }

    pub fn fix_processed_upto(
        &mut self,
        cur_mc_seqno: u32,
        next_mc_end_lt: u64,
        next_shards: Option<&ShardHashes>,
        mc_shard_states: &HashMap<u32, Arc<ShardStateStuff>>,
        stop_flag: &Option<&AtomicBool>,
    ) -> Result<()> {
        let masterchain = self.shard().is_masterchain();
        for mut entry in &mut self.entries {
            if entry.ref_shards.is_none() {
                check_stop_flag(stop_flag)?;
                let mc_seqno = std::cmp::min(entry.mc_seqno, cur_mc_seqno);
                if next_shards.is_some() && masterchain && entry.mc_seqno == cur_mc_seqno + 1 {
                    entry.mc_end_lt = next_mc_end_lt;
                    entry.ref_shards = next_shards.cloned();
                } else {
                    let state = mc_shard_states.get(&mc_seqno)
                        .ok_or_else(|| error!("mastechain state for block {} was not previously cached", mc_seqno))?;
                    entry.mc_end_lt = state.state().gen_lt();
                    entry.ref_shards = Some(state.shards()?.clone());
                };
            }
        }
        Ok(())
    }
    pub fn block_id(&self) -> &BlockIdExt { &self.block_id }

    pub fn shard(&self) -> &ShardIdent { self.block_id.shard() }

    fn set_shard(&mut self, shard_ident: ShardIdent) { self.block_id.shard_id = shard_ident }

    fn disable(&mut self) { self.disabled = true }

    pub fn is_disabled(&self) -> bool { self.disabled }

    pub fn out_queue(&self) -> &OutMsgQueue { &self.out_queue }

    pub fn forced_fix_out_queue(&mut self) -> Result<()> {
        if self.out_queue.is_empty() && self.out_queue.root_extra() != &0 {
            self.out_queue.after_remove()?;
        }
        Ok(())
    }

    pub fn message(&self, key: &OutMsgQueueKey) -> Result<Option<MsgEnqueueStuff>> {
        self.out_queue.get_with_aug(&key)?.map(|(enq, lt)| MsgEnqueueStuff::from_enqueue_and_lt(enq, lt)).transpose()
    }

    pub fn add_message(&mut self, enq: &MsgEnqueueStuff) -> Result<()> {
        let key = enq.out_msg_key();
        self.out_queue.set(&key, enq.enqueued(), &enq.created_lt())
    }

    pub fn del_message(&mut self, key: &OutMsgQueueKey) -> Result<()> {
        if self.out_queue.remove(SliceData::load_builder(key.write_to_new_cell()?)?)?.is_none() {
            fail!("error deleting from out_msg_queue dictionary: {:x}", key)
        }
        Ok(())
    }

    // remove all messages which are not from new_shard
    fn filter_messages(&mut self, new_shard: &ShardIdent, shard_prefix: &SliceData) -> Result<()> {
        let old_shard = self.shard().clone();
        self.out_queue.into_subtree_with_prefix(&shard_prefix, &mut 0)?;
        self.out_queue.hashmap_filter(|_key, mut slice| {
            // log::debug!("scanning OutMsgQueue entry with key {:x}", key);
            let lt = u64::construct_from(&mut slice)?;
            let enq = MsgEnqueueStuff::construct_from(&mut slice, lt)?;
            if !old_shard.contains_full_prefix(&enq.cur_prefix()) {
                fail!("OutMsgQueue message with key {:x} does not contain current \
                    address belonging to shard {}", enq.out_msg_key(), old_shard)
            }
            match new_shard.contains_full_prefix(&enq.cur_prefix()) {
                true => Ok(HashmapFilterResult::Accept),
                false => Ok(HashmapFilterResult::Remove)
            }
        })
    }

    pub fn end_lt(&self) -> u64 { self.end_lt }
    pub fn can_check_processed(&self) -> bool {
        for entry in &self.entries {
            if !entry.can_check_processed() {
                return false
            }
        }
        true
    }
    pub fn add_processed_upto(&mut self, mc_seqno: u32, last_msg_lt: u64, last_msg_hash: UInt256) -> Result<()> {
        let entry = ProcessedUptoStuff {
            shard: self.shard().shard_prefix_with_tag(),
            mc_seqno,
            last_msg_lt,
            last_msg_hash,
            mc_end_lt: 0,
            ref_shards: None
        };
        self.entries.push(entry);
        self.compactify()?;
        Ok(())
    }
    pub fn entries(&self) -> &Vec<ProcessedUptoStuff> { &self.entries }
    pub fn min_seqno(&self) -> u32 { self.min_seqno }
    pub fn already_processed(&self, enq: &MsgEnqueueStuff) -> Result<bool> {
        if self.shard().contains_full_prefix(&enq.next_prefix()) {
            for entry in &self.entries {
                if entry.already_processed(enq)? {
                    return Ok(true)
                }
            }
        }
        Ok(false)
    }
    pub fn compactify(&mut self) -> Result<bool> {
        Self::compactify_entries(&mut self.entries)
    }
    fn compactify_entries(entries: &mut Vec<ProcessedUptoStuff>) -> Result<bool> {
        let n = entries.len();
        let mut mark = Vec::new();
        mark.resize(n, false);
        let mut found = false;
        for i in 0..n {
            for j in 0..n {
                if i != j && !mark[j] && entries[j].contains(&entries[i]) {
                    mark[i] = true;
                    found = true;
                    break;
                }
            }
        }
        if found {
            for i in (0..n).rev() {
                if mark[i] {
                    entries.remove(i);
                }
            }
        }
        Ok(found)
    }
    pub fn is_reduced(&self) -> bool {
        Self::is_reduced_entries(&self.entries)
    }
    fn is_reduced_entries(entries: &Vec<ProcessedUptoStuff>) -> bool {
        let n = entries.len();
        for i in 1..n {
            for j in 0..i {
                if entries[i].contains(&entries[j]) || entries[j].contains(&entries[i]) {
                    return false
                }
            }
        }
        true
    }
    pub fn contains(&self, other: &Self) -> bool {
        for entry in &other.entries {
            if !self.contains_value(entry) {
                return false
            }
        }
        true
    }
    pub fn contains_value(&self, value: &ProcessedUptoStuff) -> bool {
        for entry in &self.entries {
            if entry.contains(value) {
                return true
            }
        }
        false
    }
    pub fn is_simple_update_of(&self, other: &Self) -> (bool, Option<ProcessedUptoStuff>) {
        if !self.contains(other) {
            log::debug!("Does not cointain the previous value");
            return (false, None)
        }

        if other.contains(self) {
            log::debug!("Coincides with the previous value");
            return (true, None)
        }

        let mut found = None;
        for entry in &self.entries {
            if !other.contains_value(entry) {
                if found.is_some() {
                    log::debug!("Has more than two new entries");
                    return (false, found)  // ok = false: update is not simple
                }
                found = Some(entry.clone());
            }
        }
        (true, found)
    }
}

pub struct MsgQueueManager {
// Unused
//    shard: ShardIdent,
    prev_out_queue_info: OutMsgQueueInfoStuff,
    next_out_queue_info: OutMsgQueueInfoStuff,
    neighbors: Vec<OutMsgQueueInfoStuff>,
}

impl MsgQueueManager {

    pub async fn init(
        engine: &Arc<dyn EngineOperations>,
        last_mc_state: &Arc<ShardStateStuff>,
        shard: ShardIdent,
        shards: &ShardHashes,
        prev_states: &Vec<Arc<ShardStateStuff>>,
        next_state_opt: Option<&Arc<ShardStateStuff>>,
        after_merge: bool,
        after_split: bool,
        stop_flag: Option<&AtomicBool>,
    ) -> Result<Self> {
        let mut mc_shard_states = HashMap::new();
        mc_shard_states.insert(last_mc_state.block_id().seq_no, last_mc_state.clone());
        let next_mc_end_lt = match next_state_opt {
            Some(state) => {
                if state.shard().is_masterchain() {
                    mc_shard_states.insert(state.block_id().seq_no(), state.clone());
                }
                state.state().gen_lt()
            }
            None => 0
        };
        log::debug!("request a preliminary list of neighbors for {}", shard);
        let shards = ShardHashesStuff::from(shards.clone());
        let (_master, workchain_id) = engine.processed_workchain().await?;
        let neighbor_list = shards.neighbours_for(&shard, workchain_id)?;
        let mut neighbors = vec![];
        log::debug!("got a preliminary list of {} neighbors for {}", neighbor_list.len(), shard);
        for (i, shard) in neighbor_list.iter().enumerate() {
            log::debug!("neighbors #{} ---> {:#}", i + 1, shard.shard());
            
            // TODO add loop and stop_flag checking
            let shard_state = engine.clone().wait_state(shard.block_id(), Some(1_000), true).await?;
            
            let nb = Self::load_out_queue_info(engine, &shard_state, &last_mc_state, &mut mc_shard_states).await?;
            neighbors.push(nb);
            check_stop_flag(&stop_flag)?;
        }
        let mc_seqno = last_mc_state.block_id().seq_no();
        if shards.is_empty() || mc_seqno != 0 {
            let nb = Self::load_out_queue_info(engine, &last_mc_state, &last_mc_state, &mut mc_shard_states).await?;
            neighbors.push(nb);
        }
        let mut next_out_queue_info;
        let mut prev_out_queue_info = Self::load_out_queue_info(engine, &prev_states[0], &last_mc_state, &mut mc_shard_states).await?;
        if prev_out_queue_info.block_id().seq_no != 0 {
            if let Some(state) = prev_states.get(1) {
                CHECK!(after_merge);
                let merge_out_queue_info = Self::load_out_queue_info(engine, state, &last_mc_state, &mut mc_shard_states).await?;
                log::debug!("prepare merge for states {} and {}", prev_out_queue_info.block_id(), merge_out_queue_info.block_id());
                prev_out_queue_info.merge(&merge_out_queue_info)?;
                Self::add_trivial_neighbor_after_merge(&mut neighbors, &shard, &prev_out_queue_info, prev_states, &stop_flag)?;
                next_out_queue_info = match next_state_opt {
                    Some(next_state) => Self::load_out_queue_info(engine, next_state, &last_mc_state, &mut mc_shard_states).await?,
                    None => prev_out_queue_info.clone()
                };
            } else if after_split {
                log::debug!("prepare split for state {}", prev_out_queue_info.block_id());
                let sibling_out_queue_info = prev_out_queue_info.split(shard.clone(), engine)?;
                Self::add_trivial_neighbor(&mut neighbors, &shard, &prev_out_queue_info, 
                    Some(sibling_out_queue_info), prev_states[0].shard(), &stop_flag)?;
                next_out_queue_info = match next_state_opt {
                    Some(next_state) => Self::load_out_queue_info(engine, next_state, &last_mc_state, &mut mc_shard_states).await?,
                    None => prev_out_queue_info.clone()
                };
            } else {
                Self::add_trivial_neighbor(&mut neighbors, &shard, &prev_out_queue_info, None, 
                    prev_out_queue_info.shard(), &stop_flag)?;
                next_out_queue_info = match next_state_opt {
                    Some(next_state) => Self::load_out_queue_info(engine, next_state, &last_mc_state, &mut mc_shard_states).await?,
                    None => prev_out_queue_info.clone()
                };
            }
        } else {
            next_out_queue_info = match next_state_opt {
                Some(next_state) => Self::load_out_queue_info(engine, next_state, &last_mc_state, &mut mc_shard_states).await?,
                None => prev_out_queue_info.clone()
            };
        }

        prev_out_queue_info.fix_processed_upto(mc_seqno, 0, None, &mc_shard_states, &stop_flag)?;
        next_out_queue_info.fix_processed_upto(mc_seqno, next_mc_end_lt, Some(shards.as_ref()), &mc_shard_states, &stop_flag)?;

        for neighbor in &mut neighbors {
            neighbor.fix_processed_upto(mc_seqno, 0, None, &mc_shard_states, &stop_flag)?;
        }
        Ok(MsgQueueManager {
        //Unused
          // shard,
            prev_out_queue_info,
            next_out_queue_info,
            neighbors,
        })
    }

    pub async fn load_out_queue_info(
        engine: &Arc<dyn EngineOperations>,
        state: &Arc<ShardStateStuff>,
        last_mc_state: &Arc<ShardStateStuff>,
        mc_shard_states: &mut HashMap<u32, Arc<ShardStateStuff>>
    ) -> Result<OutMsgQueueInfoStuff> {
        log::debug!("unpacking OutMsgQueueInfo of neighbor {:#}", state.block_id());
        let nb = OutMsgQueueInfoStuff::from_shard_state(&state)?;
        // if (verbosity >= 2) {
        //     block::gen::t_ProcessedInfo.print(std::cerr, qinfo.proc_info);
        //     qinfo.proc_info->print_rec(std::cerr);
        // }
        // require masterchain blocks referred to in ProcessedUpto
        // TODO: perform this only if there are messages for this shard in our output queue
        // .. (have to check the above condition and perform a `break` here) ..
        // ..
        for entry in nb.entries() {

            // TODO add loop and stop_flag checking
            Self::request_mc_state(engine, last_mc_state, entry.mc_seqno,
                Some(10_000), mc_shard_states).await?;
        }
        Ok(nb)
    }

    fn already_processed(&self, enq: &MsgEnqueueStuff) -> Result<(bool, u64)> {
        for neighbor in &self.neighbors {
            if !neighbor.is_disabled() && neighbor.already_processed(&enq)? {
                return Ok((true, neighbor.end_lt()))
            }
        }
        Ok((false, 0))
    }

    fn add_trivial_neighbor_after_merge(
        neighbors: &mut Vec<OutMsgQueueInfoStuff>,
        shard: &ShardIdent,
        real_out_queue_info: &OutMsgQueueInfoStuff,
        prev_states: &Vec<Arc<ShardStateStuff>>,
        stop_flag: &Option<&AtomicBool>,
    ) -> Result<()> {
        log::debug!("in add_trivial_neighbor_after_merge()");
        CHECK!(prev_states.len(), 2);
        let mut found = 0;
        let n = neighbors.len();
        for i in 0..n {
            if shard.intersect_with(neighbors[i].shard()) {
                let nb = &neighbors[i];
                found += 1;
                log::debug!("neighbor #{} : {} intersects our shard {}", i, nb.block_id(), shard);
                if !shard.is_parent_for(nb.shard()) || found > 2 {
                    fail!("impossible shard configuration in add_trivial_neighbor_after_merge()")
                }
                let prev_shard = prev_states[found - 1].shard();
                if nb.shard() != prev_shard {
                    fail!("neighbor shard {} does not match that of our ancestor {}",
                        nb.shard(), prev_shard)
                }
                if found == 1 {
                    neighbors[i] = real_out_queue_info.clone();
                    log::debug!("adjusted neighbor #{} : {} with shard expansion \
                        (immediate after-merge adjustment)", i, neighbors[i].block_id());
                } else {
                    neighbors[i].disable();
                    log::debug!("disabling neighbor #{} : {} \
                        (immediate after-merge adjustment)", i, neighbors[i].block_id());
                }

                check_stop_flag(stop_flag)?;
            }
        }
        CHECK!(found == 2);
        Ok(())
    }

    fn add_trivial_neighbor(
        neighbors: &mut Vec<OutMsgQueueInfoStuff>,
        shard: &ShardIdent,
        real_out_queue_info: &OutMsgQueueInfoStuff,
        sibling_out_queue_info: Option<OutMsgQueueInfoStuff>,
        prev_shard: &ShardIdent,
        stop_flag: &Option<&AtomicBool>,
    ) -> Result<()> {
        log::debug!("in add_trivial_neighbor()");
        // Possible cases are:
        // 1. prev_shard = shard = one of neighbors
        //    => replace neighbor by (more recent) prev_shard info
        // 2. shard is child of prev_shard = one of neighbors
        //    => after_split must be set;
        //       replace neighbor by new split data (and shrink its shard);
        //       insert new virtual neighbor (our future sibling).
        // 3. prev_shard = shard = child of one of neighbors
        //    => after_split must be clear (we are continuing an after-split chain);
        //       make our virtual sibling from the neighbor (split its queue);
        //       insert ourselves from prev_shard data
        // In all of the above cases, our shard intersects exactly one neighbor, which has the same shard or its parent.
        // 4. there are two neighbors intersecting shard = prev_shard, which are its children.
        // 5. there are two prev_shards, the two children of shard, and two neighbors coinciding with prev_shards
        let mut found = 0;
        let mut cs = 0;
        let n = neighbors.len();
        for i in 0..n {
            if shard.intersect_with(neighbors[i].shard()) {
                let nb = &neighbors[i];
                found += 1;
                log::debug!("neighbor #{} : {} intersects our shard {}", i, nb.block_id(), shard);
                if nb.shard() == prev_shard {
                    if prev_shard == shard {
                        // case 1. Normal.
                        CHECK!(found == 1);
                        neighbors[i] = real_out_queue_info.clone();
                        log::debug!("adjusted neighbor #{} : {} (simple replacement)", i, neighbors[i].block_id());
                        cs = 1;
                    } else if nb.shard().is_parent_for(&shard) {
                        // case 2. Immediate after-split.
                        CHECK!(found == 1);
                        CHECK!(sibling_out_queue_info.is_some());
                        if let Some(ref sibling) = sibling_out_queue_info {
                            neighbors[i] = sibling.clone();
                            neighbors[i].set_shard(shard.clone());
                        }
                        log::debug!("adjusted neighbor #{} : {} with shard \
                            shrinking to our sibling (immediate after-split adjustment)", i, neighbors[i].block_id());

                        let nb = real_out_queue_info.clone();
                        log::debug!("created neighbor #{} : {} with shard \
                            shrinking to our (immediate after-split adjustment)", n, nb.block_id());
                        neighbors.push(nb);
                        cs = 2;
                    } else {
                        fail!("impossible shard configuration in add_trivial_neighbor()")
                    }
                } else if nb.shard().is_parent_for(shard) && shard == prev_shard {
                    // case 3. Continued after-split
                    CHECK!(found == 1);
                    CHECK!(sibling_out_queue_info.is_none());

                    // compute the part of virtual sibling's OutMsgQueue with destinations in our shard
                    let sib_shard = shard.sibling();
                    let shard_prefix = shard.shard_key(true);
                    neighbors[i].filter_messages(&sib_shard, &shard_prefix)
                        .map_err(|err| error!("cannot filter virtual sibling's OutMsgQueue from that of \
                            the last common ancestor: {}", err))?;
                    neighbors[i].set_shard(sib_shard);
                    log::debug!("adjusted neighbor #{} : {} with shard shrinking \
                        to our sibling (continued after-split adjustment)", i, neighbors[i].block_id());

                    let nb = real_out_queue_info.clone();
                    log::debug!("created neighbor #{} : {} from our preceding state \
                        (continued after-split adjustment)", n, nb.block_id());
                    neighbors.push(nb);
                    cs = 3;
                } else if shard.is_parent_for(nb.shard()) && shard == prev_shard {
                    // case 4. Continued after-merge.
                    if found == 1 {
                        cs = 4;
                    }
                    CHECK!(cs == 4);
                    CHECK!(found <= 2);
                    if found == 1 {
                        neighbors[i] = real_out_queue_info.clone();
                        log::debug!("adjusted neighbor #{} : {} with shard expansion \
                            (continued after-merge adjustment)", i, neighbors[i].block_id());
                    } else {
                        neighbors[i].disable();
                        log::debug!("disabling neighbor #{} : {} (continued after-merge adjustment)",
                            i, neighbors[i].block_id());
                    }
                } else {
                    fail!("impossible shard configuration in add_trivial_neighbor()")
                }

                check_stop_flag(stop_flag)?;
            }
        }
        // dbg!(found, cs);
        CHECK!(found != 0 && cs != 0);
        CHECK!(found == (1 + (cs == 4) as usize));
        Ok(())
    }

    pub fn clean_out_msg_queue(
        &mut self, 
        mut on_message: impl FnMut(Option<(MsgEnqueueStuff, u64)>, Option<&Cell>) -> Result<bool>
    ) -> Result<bool> {
        log::debug!("in clean_out_msg_queue: cleaning output messages imported by neighbors");
        if self.next_out_queue_info.out_queue.is_empty() {
            return Ok(false)
        }
        // if (verbosity >= 2) {
        //     auto rt = out_msg_queue_->get_root();
        //     std::cerr << "old out_msg_queue is ";
        //     block::gen::t_OutMsgQueue.print(std::cerr, *rt);
        //     rt->print_rec(std::cerr);
        // }
        for neighbor in self.neighbors.iter() {
            if !neighbor.is_disabled() && !neighbor.can_check_processed() {
                fail!(
                    "Internal error: no info for checking processed messages from neighbor {}",
                    neighbor.block_id()
                )
            }
        }
        let mut block_full = false;
        let mut partial = false;
        let mut queue = self.next_out_queue_info.out_queue.clone();
        let mut skipped = 0;
        let mut deleted = 0;
        
        // Temp fix. Need to review and fix limits management further.
        let mut processed_count_limit = 25_000; 
        
        queue.hashmap_filter(|_key, mut slice| {
            if block_full {
                log::warn!("BLOCK FULL when cleaning output queue, cleanup is partial");
                partial = true;
                return Ok(HashmapFilterResult::Stop)
            }
            
            // Temp fix. Need to review and fix limits management further.
            processed_count_limit -= 1;
            if processed_count_limit == 0 {
                log::warn!("clean_out_msg_queue: stopped cleaning messages queue because of count limit");
                partial = true;
                return Ok(HashmapFilterResult::Stop)
            }
            
            let lt = u64::construct_from(&mut slice)?;
            let enq = MsgEnqueueStuff::construct_from(&mut slice, lt)?;
            log::debug!("Scanning outbound {}", enq);
            let (processed, end_lt) = self.already_processed(&enq)?;
            if processed {
                log::debug!("Outbound {} has beed already delivered, dequeueing", enq);
                block_full = on_message(Some((enq, end_lt)), self.next_out_queue_info.out_queue.data())?;
                deleted += 1;
                return Ok(HashmapFilterResult::Remove)
            }
            skipped += 1;
            Ok(HashmapFilterResult::Accept)
        })?;
        log::debug!("Deleted {} messages from out_msg_queue, skipped {}", deleted, skipped);
        self.next_out_queue_info.out_queue = queue;
        // if (verbosity >= 2) {
        //     std::cerr << "new out_msg_queue is ";
        //     block::gen::t_OutMsgQueue.print(std::cerr, *rt);
        //     rt->print_rec(std::cerr);
        // }
        // CHECK(block::gen::t_OutMsgQueue.validate_upto(100000, *rt));  // DEBUG, comment later if SLOW
        on_message(None, self.next_out_queue_info.out_queue.data())?;
        Ok(partial)
    }

    async fn request_mc_state(
        engine: &Arc<dyn EngineOperations>,
        last_mc_state: &Arc<ShardStateStuff>,
        seq_no: u32,
        timeout_ms: Option<u64>,
        mc_shard_states: &mut HashMap<u32, Arc<ShardStateStuff>>,
    ) -> Result<()> {
        if !mc_shard_states.contains_key(&seq_no) {
            let last_mc_seqno = last_mc_state.state().seq_no();
            if seq_no >= last_mc_seqno {
                fail!("Requested too new master chain state {}, last is {}", seq_no, last_mc_seqno);
            }
            let block_id = match last_mc_state.shard_state_extra()?.prev_blocks.get(&seq_no) {
                Ok(Some(result)) => result.master_block_id().1,
                _ => fail!("cannot find previous masterchain block with seqno {} \
                    to load corresponding state as required", seq_no)
            };
            mc_shard_states.insert(
                seq_no,
                engine.clone().wait_state(&block_id, timeout_ms, true).await?
            );
        }
        Ok(())
    }
}

impl MsgQueueManager {
    /// create iterator for merging all output messages from all neighbors to our shard
    pub fn merge_out_queue_iter(&self, shard: &ShardIdent) -> Result<MsgQueueMergerIterator> {
        MsgQueueMergerIterator::from_manager(self, shard)
    }
    /// find enquque message and return it with neighbor id 
    pub fn find_message(&self, key: &OutMsgQueueKey, prefix: &AccountIdPrefixFull) -> Result<(Option<BlockIdExt>, Option<MsgEnqueueStuff>)> {
        for nb in &self.neighbors {
            if !nb.is_disabled() && nb.shard().contains_full_prefix(prefix) {
                return Ok((Some(nb.block_id().clone()), nb.message(key)?))
            }
        }
        Ok((None, None))
    }
    pub fn prev(&self) -> &OutMsgQueueInfoStuff { &self.prev_out_queue_info }
    pub fn next(&self) -> &OutMsgQueueInfoStuff { &self.next_out_queue_info }
    pub fn take_next(&mut self) -> OutMsgQueueInfoStuff { std::mem::take(&mut self.next_out_queue_info) }
// Unused
//    pub fn shard(&self) -> &ShardIdent { &self.shard }
    pub fn neighbors(&self) -> &Vec<OutMsgQueueInfoStuff> { &self.neighbors }
// Unused
//    pub fn neighbor(&self, shard: &ShardIdent) -> Option<&OutMsgQueueInfoStuff> {
//        for nb in &self.neighbors {
//            if nb.shard() == shard {
//                return Some(nb)
//            }
//        }
//        None
//    }
}

#[derive(Eq, PartialEq)]
struct RootRecord {
    lt: u64,
    cursor: SliceData,
    bit_len: usize,
    key: BuilderData,
    block_id: BlockIdExt
}

impl RootRecord {
    fn new(
        lt: u64,
        cursor: SliceData,
        bit_len: usize,
        key: BuilderData,
        block_id: BlockIdExt
    ) -> Self {
        Self {
            lt,
            cursor,
            bit_len,
            key,
            block_id
        }
    }
}

impl Ord for RootRecord {
    fn cmp(&self, other: &Self) -> std::cmp::Ordering {
        // first compare lt descending, because Vec is a stack
        let mut cmp = self.lt.cmp(&other.lt);
        if cmp == std::cmp::Ordering::Equal {
            // check if we have full key and leaf
            cmp = self.key.length_in_bits().cmp(&other.key.length_in_bits());
            // compare hashes descending, because Vec is a stack
            if cmp == std::cmp::Ordering::Equal && self.key.length_in_bits() == 352 {
                cmp = self.key.data()[12..44].cmp(&other.key.data()[12..44]);
            }
        }
        cmp.reverse()
    }
}
impl PartialOrd for RootRecord {
    fn partial_cmp(&self, other: &Self) -> Option<std::cmp::Ordering> { Some(self.cmp(other)) }
}

/// it iterates messages ascending create_lt and hash
pub struct MsgQueueMergerIterator {
    // store branches descending by lt and hash because Vec works like Stack
    roots: Vec<RootRecord>,
}

impl MsgQueueMergerIterator {
    pub fn from_manager(manager: &MsgQueueManager, shard: &ShardIdent) -> Result<Self> {
        let shard_prefix = shard.shard_key(true);
        let mut roots = vec![];
        for nb in manager.neighbors.iter().filter(|nb| !nb.is_disabled()) {
            let mut out_queue_short = nb.out_queue.clone();
            out_queue_short.into_subtree_with_prefix(&shard_prefix, &mut 0)?;
            if let Some(root) = out_queue_short.data() {
                let mut cursor = SliceData::load_cell_ref(root)?;
                let mut bit_len = out_queue_short.bit_len();
                let key = cursor.get_label_raw(&mut bit_len, BuilderData::default())?;
                let lt = cursor.get_next_u64()?;
                roots.push(RootRecord::new(lt, cursor, bit_len, key, nb.block_id().clone()));
            }
        }
        if !roots.is_empty() {
            roots.sort();
            debug_assert!(roots.first().unwrap().lt >= roots.last().unwrap().lt);
        }
        Ok(Self { roots })
    }
    fn insert(&mut self, root: RootRecord) {
        let idx = self.roots.binary_search(&root).unwrap_or_else(|x| x);
        self.roots.insert(idx, root);
        debug_assert!(self.roots.first().unwrap().lt >= self.roots.last().unwrap().lt);
    }
    fn next_item(&mut self) -> Result<Option<(OutMsgQueueKey, MsgEnqueueStuff, u64, BlockIdExt)>> {
        while let Some(mut root) = self.roots.pop() {
            if root.bit_len == 0 {
                let key = OutMsgQueueKey::construct_from_cell(root.key.into_cell()?)?;
                let enq = MsgEnqueueStuff::construct_from(&mut root.cursor, root.lt)?;
                return Ok(Some((key, enq, root.lt, root.block_id)))
            }
            for idx in 0..2 {
                let mut bit_len = root.bit_len - 1;
                let mut cursor = SliceData::load_cell(root.cursor.reference(idx)?)?;
                let mut key = root.key.clone();
                key.append_bit_bool(idx == 1)?;
                key = cursor.get_label_raw(&mut bit_len, key)?;
                let lt = cursor.get_next_u64()?;
                self.insert(RootRecord::new(lt, cursor, bit_len, key, root.block_id.clone()));
            }
        }
        Ok(None)
    }
}

impl Iterator for MsgQueueMergerIterator {
    type Item = Result<(OutMsgQueueKey, MsgEnqueueStuff, u64, BlockIdExt)>;
    fn next(&mut self) -> Option<Self::Item> {
        self.next_item().transpose()
    }
}

fn check_stop_flag(stop_flag: &Option<&AtomicBool>) -> Result<()> {
    if let Some(stop_flag) = stop_flag {
        if stop_flag.load(Ordering::Relaxed) {
            fail!("Stop flag was set")
        }
    }
    Ok(())
}<|MERGE_RESOLUTION|>--- conflicted
+++ resolved
@@ -229,11 +229,7 @@
 
             log::info!("split {} - calc queues done in {}ms", self.block_id(), now.elapsed().as_millis());
 
-<<<<<<< HEAD
-            if *self.block_id().root_hash() == UInt256::from_str("2f3e2958dd07af2fdcd9bafe02ded919d335ad0d260d56291db6fb881343ec05")? {
-=======
             if *self.block_id().root_hash() == UInt256::from_str("c76c48643861d12f4f59bd31f82482d6ab2383bdb1df88121ab1eb403018686e")? {
->>>>>>> bd8f4e22
                 queues.insert(subshard.clone(), self.out_queue.clone());
                 queues.insert(sibling.clone(), out_queue.clone());
                 engine.set_outmsg_queues(queues);
