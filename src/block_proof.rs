/*
* Copyright (C) 2019-2024 EverX. All Rights Reserved.
*
* Licensed under the SOFTWARE EVALUATION License (the "License"); you may not use
* this file except in compliance with the License.
*
* Unless required by applicable law or agreed to in writing, software
* distributed under the License is distributed on an "AS IS" BASIS,
* WITHOUT WARRANTIES OR CONDITIONS OF ANY KIND, either express or implied.
* See the License for the specific EVERX DEV software governing permissions and
* limitations under the License.
*/

<<<<<<< HEAD
use std::sync::Arc;

use ton_block::{
    Block, BlockIdExt, BlockInfo, BlockProof, BlockSignatures, ConfigParams, Deserializable, 
    MerkleProof, Serializable
};
use ton_types::{Cell, Result, fail, error, HashmapType, BocReader, write_boc};

=======
>>>>>>> 76f6e59d
use crate::{
    block::{BlockIdExtExtention, BlockStuff},
    error::NodeError,
    shard_state::ShardStateStuff,
    engine_traits::EngineOperations,
    validator::validator_utils::{
        check_crypto_signatures, calc_subset_for_masterchain, ValidatorSubsetInfo
    },
};

use ever_block::{
    error, fail, Block, BlockIdExt, BlockInfo, BlockProof, BocReader, Cell, ConfigParams, 
    Deserializable, HashmapType, MerkleProof, Result, Serializable, write_boc
};
use std::sync::Arc;

#[cfg(test)]
#[path = "tests/test_block_proof.rs"]
mod tests;

#[derive(Debug, Default, Clone, Eq, PartialEq)]
pub struct BlockProofStuff {
    proof: BlockProof,
    root: Cell,
    is_link: bool,
    id: BlockIdExt,
    data: Arc<Vec<u8>>,
}

impl BlockProofStuff {
    pub fn deserialize(block_id: &BlockIdExt, data: Vec<u8>, is_link: bool) -> Result<Self> {
        let data = Arc::new(data);
        let root = BocReader::new().read_inmem(data.clone())?.withdraw_single_root()?;
        let proof = BlockProof::construct_from_cell(root.clone())?;
        if &proof.proof_for != block_id {
            fail!(
                NodeError::InvalidData(format!("proof for another block (found: {}, expected: {})", proof.proof_for, block_id))
            )
        }
        if !block_id.is_masterchain() && !is_link {
            fail!(
                NodeError::InvalidData(format!("proof for non-masterchain block {}", block_id))
            )
        }
        Ok(BlockProofStuff { proof, root, is_link, id: block_id.clone(), data })
    }

    pub fn new(proof: BlockProof, is_link: bool) -> Result<Self> {
        let id = proof.proof_for.clone();
        if !id.is_masterchain() && !is_link {
            fail!(
                NodeError::InvalidData(format!("proof for non-masterchain block {}", id))
            )
        }
        let cell = proof.serialize()?.into();
        let data = Arc::new(write_boc(&cell)?);
        Ok(Self {
            root: proof.serialize()?.into(),
            proof,
            is_link,
            id,
            data,
        })
    }

    #[cfg(test)]
    pub fn read_from_file(block_id: &BlockIdExt, filename: &str, is_link: bool) -> Result<Self> {
        let data = std::fs::read(filename)?;
        Self::deserialize(block_id, data, is_link)
    }

    #[cfg(test)]
    pub fn fake(id: &BlockIdExt) -> Result<Self> {
        let proof = BlockProof {
            proof_for: id.clone(),
            root: Cell::default(),
            signatures: None,
        };
        let cell = proof.serialize()?.into();
        let data = Arc::new(write_boc(&cell)?);
        Ok(Self {
            root: proof.serialize()?.into(),
            proof,
            is_link: !id.shard().is_masterchain(),
            id: id.clone(),
            data,
        })
    }

// Unused
//    pub fn root(&self) -> &Cell {
//        &self.root
//    }

    pub fn proof_root(&self) -> &Cell {
        &self.proof.root
    }

    pub fn virtualize_block(&self) -> Result<(Block, Cell)> {
        let merkle_proof = MerkleProof::construct_from_cell(self.proof.root.clone())?;
        let block_virt_root = merkle_proof.proof.clone().virtualize(1);
        if *self.proof.proof_for.root_hash() != block_virt_root.repr_hash() {
            fail!(NodeError::InvalidData(format!(
                "merkle proof has invalid virtual hash (found: {}, expected: {})",
                block_virt_root.repr_hash(),
                self.proof.proof_for
            )))
        }
        if block_virt_root.repr_hash() != self.id().root_hash {
            fail!(NodeError::InvalidData(format!(
                "proof for block {} contains a Merkle proof with incorrect root hash: expected {:x}, found: {:x} ",
                self.id(),
                self.id().root_hash,
                block_virt_root.repr_hash()
            )))
        }
        Ok((Block::construct_from_cell(block_virt_root.clone())?, block_virt_root))
    }

    pub fn get_config_params(&self) -> Result<ConfigParams> {
        let (virt_block, _) = self.virtualize_block()?;
        self.read_config_params(&virt_block)
    }

    pub fn is_link(&self) -> bool {
        self.is_link
    }

    pub fn id(&self) -> &BlockIdExt {
        &self.id
    }

    pub fn proof(&self) -> &BlockProof {
        &self.proof
    }

    pub fn data(&self) -> &[u8] {
        &self.data
    }

    pub fn drain_data(self) -> Vec<u8> { 
        drop(self.proof);
        drop(self.root);
        debug_assert_eq!(Arc::strong_count(&self.data), 1);
        Arc::try_unwrap(self.data).unwrap_or_else(|s| (*s).clone())
    }

    pub fn drain_signatures(self) -> Result<BlockSignatures> {
        self.proof.signatures.ok_or_else(|| error!("Proof doesn't contain signatures"))
    }

    pub fn check_with_prev_key_block_proof(&self, prev_key_block_proof: &BlockProofStuff) -> Result<()> {
        let now = std::time::Instant::now();
        log::trace!("Checking proof for block: {}", self.id());

        let (virt_block, virt_block_info) = self.pre_check_block_proof()?;

        self.check_with_prev_key_block_proof_(prev_key_block_proof, &virt_block, &virt_block_info)?;

        log::trace!("Checked proof for block: {}   TIME {}ms", self.id(), now.elapsed().as_millis());
        Ok(())
    }

    pub fn check_with_master_state(&self, master_state: &ShardStateStuff) -> Result<()> {
        let now = std::time::Instant::now();
        log::trace!("Checking proof for block: {}", self.id());

        if self.is_link {
            fail!(NodeError::InvalidOperation(format!(
                "Can't verify block {}: can't call `check_with_master_state` for proof link", self.id()
            )))
        }

        let (virt_block, virt_block_info) = self.pre_check_block_proof()?;

        self.check_with_master_state_(master_state, &virt_block, &virt_block_info)?;

        log::trace!("Checked proof for block: {}   TIME {}ms", self.id(), now.elapsed().as_millis());
        Ok(())
    }

    pub fn check_proof_as_link(&self) -> Result<()> {
        let now = std::time::Instant::now();
        log::trace!("Checking proof for block: {}", self.id());

        if self.is_link {
            fail!(NodeError::InvalidOperation(format!(
                "Can't call `check_proof_as_link` not for proof, block {}", self.id()
            )))
        }
        self.pre_check_block_proof()?;
        log::trace!("Checked proof as link for block: {}   TIME {}ms", self.id(), now.elapsed().as_millis());
        Ok(())
    }

    pub fn check_proof_link(&self) -> Result<()> {
        let now = std::time::Instant::now();
        log::trace!("Checking proof for block: {}", self.id());

        if !self.is_link {
            fail!(NodeError::InvalidOperation(format!(
                "Can't call `check_proof_link` not for proof link, block {}", self.id()
            )))
        }
        self.pre_check_block_proof()?;
        log::trace!("Checked proof link for block: {}   TIME {}ms", self.id(), now.elapsed().as_millis());
        Ok(())
    }

    pub async fn check_proof(&self, engine: &dyn EngineOperations) -> Result<()> {
        if self.is_link() {
            self.check_proof_link()?;
        } else {
            let now = std::time::Instant::now();
            log::trace!("Checking proof for block: {}", self.id());

            let (virt_block, virt_block_info) = self.pre_check_block_proof()?;
            let prev_key_block_seqno = virt_block_info.prev_key_block_seqno();

            if prev_key_block_seqno == 0 {
                let zerostate = engine.load_mc_zero_state().await?;
                self.check_with_master_state_(&zerostate, &virt_block, &virt_block_info)?;
            } else {
                let handle = engine.find_mc_block_by_seq_no(prev_key_block_seqno).await
                    .map_err(|err|
                        error!(
                            "Couldn't find previous MC key block by seq_no = {}: {}",
                            prev_key_block_seqno,
                            err
                        )
                    )?;
                let prev_key_block_proof = engine.load_block_proof(&handle, false).await?;
                self.check_with_prev_key_block_proof_(
                    &prev_key_block_proof, 
                    &virt_block, 
                    &virt_block_info
                )?;
            }

            log::trace!("Checked proof for block: {}   TIME {}ms", self.id(), now.elapsed().as_millis());
        }
        Ok(())
    }

    pub fn check_queue_update(queue_update: &BlockStuff) -> Result<()> {
        let id = queue_update.id();
        let wc = queue_update.is_queue_update_for()
            .ok_or_else(|| error!("Block {} is not a queue update", id))?;

        let merkle_proof = MerkleProof::construct_from_cell(queue_update.root_cell().clone())?;

        Self::pre_check_virtual_block(
            id,
            queue_update.virt_block()?,
            &merkle_proof.proof.virtualize(1)
        )?;

        // get root cell of queue update and check it has zero level
        let merkle_update_root = queue_update
            .virt_block()?
            .out_msg_queue_updates.as_ref()
            .ok_or_else(|| error!("Queue update {} doesn't contain out_msg_queue_updates", id))?
            .get_as_slice(&wc)?
            .ok_or_else(|| error!("Queue update {} doesn't contain out msg queue update for wc {}", id, wc))?
            .cell()
            .reference(0)?;
        if merkle_update_root.level() != 0 {
            fail!("Queue update {} for wc {} has root cell with non zero level", id, wc);
        }

        Ok(())
    }

// Unused
//    pub fn get_cur_validators_set(&self) -> Result<(ValidatorSet, CatchainConfig)> {
//        let (virt_key_block, prev_key_block_info) = self.pre_check_block_proof()?;
//        if !prev_key_block_info.key_block() {
//            fail!(NodeError::InvalidData(format!(
//                "proof for key block {} contains a Merkle proof which declares non key block",
//                self.id(),
//            )))
//        }
//        let (cur_validator_set, cc_config) = virt_key_block.read_cur_validator_set_and_cc_conf()
//            .map_err(|err| { 
//                NodeError::InvalidData(format!(
//                    "Сan't extract config params from key block's proof {}: {}",
//                    self.id, err
//                ))
//            })?;
//        Ok((cur_validator_set, cc_config))
//    }

    pub fn check_with_prev_key_block_proof_(
        &self,
        prev_key_block_proof: &BlockProofStuff,
        virt_block: &Block,
        virt_block_info: &BlockInfo
    ) -> Result<()> {

        if !self.id().is_masterchain() {
            fail!(NodeError::InvalidData(format!(
                "Can't verify non masterchain block {} using previous key masterchain block", self.id()
            )))
        }
        if !prev_key_block_proof.id().is_masterchain() {
            fail!(NodeError::InvalidData(format!(
                "Invalid previous key block: it's id {} doesn't belong to the masterchain", prev_key_block_proof.id()
            )))
        }
        let prev_key_block_seqno = virt_block.read_info()?.prev_key_block_seqno();
        if prev_key_block_proof.id().seq_no as u32 != prev_key_block_seqno {
            fail!(NodeError::InvalidData(format!(
                "Can't verify block {} using key block {} because the block declares different previous key block seqno {}",
                self.id(),
                prev_key_block_proof.id(),
                prev_key_block_seqno
            )))
        } 
        if prev_key_block_proof.id().seq_no >= self.id().seq_no {
            fail!(NodeError::InvalidData(format!(
                "Can't verify block {} using key block {} with larger or equal seqno", self.id(), prev_key_block_proof.id()
            )))
        }

        let (subset, virt_prev_key_block) = self.process_prev_key_block_proof(prev_key_block_proof)?;

        if virt_prev_key_block.read_info()?.gen_utime().as_u32() >= virt_block_info.gen_utime().as_u32() {
            fail!(NodeError::InvalidData(format!(
                "Can't verify block {} using key block {} with larger or equal gen_utime", self.id(), prev_key_block_proof.id()
            )))
        }

        if virt_block_info.key_block() {
            self.pre_check_key_block_proof(virt_block)?;
        }

        self.check_signatures(&subset)
    }

    fn check_with_master_state_(&self, master_state: &ShardStateStuff, virt_block: &Block, virt_block_info: &BlockInfo) -> Result<()> {
        if virt_block_info.key_block() {
            self.pre_check_key_block_proof(&virt_block)?;
        }
        let subset = self.process_given_state(master_state, virt_block_info)?;
        self.check_signatures(&subset)
    }

    fn pre_check_block_proof(&self) -> Result<(Block, BlockInfo)> {
        if !self.id().is_masterchain() && self.proof.signatures.is_some() {
            fail!(NodeError::InvalidData(format!(
                "proof for non-master block {} can't contain signatures",
                self.id(),
            )))
        }
        let (virt_block, virt_block_root) = self.virtualize_block()?;
        let info = Self::pre_check_virtual_block(self.id(), &virt_block, &virt_block_root)?;
        Ok((virt_block, info))
    }

    fn pre_check_virtual_block(
        id: &BlockIdExt,
        virt_block: &Block,
        virt_block_root: &Cell
    ) -> Result<BlockInfo> {

        if virt_block_root.repr_hash() != id.root_hash {
            fail!(NodeError::InvalidData(format!(
                "proof for block {} contains a Merkle proof with incorrect root hash: expected {:x}, found: {:x} ",
                id,
                id.root_hash,
                virt_block_root.repr_hash()
            )))
        }

        let info = virt_block.read_info()?;
        let value_flow = virt_block.read_value_flow()?;
        value_flow.read_in_full_depth()
            .map_err(|e| error!("Can't read value flow in full depth: {}", e))?;
        let _state_update = virt_block.read_state_update()?;

        if info.version() != 0 {
            fail!(NodeError::InvalidData(format!(
                "proof for block {} contains a Merkle proof with incorrect block info's version {}",
                id,
                info.version()
            )))
        }

        if info.seq_no() != id.seq_no {
            fail!(NodeError::InvalidData(format!(
                "proof for block {} contains a Merkle proof with seq_no {}, but {} is expected",
                id,
                info.seq_no(),
                id.seq_no
            )))
        }

        if info.shard() != id.shard() {
            fail!(NodeError::InvalidData(format!(
                "proof for block {} contains a Merkle proof with shard id {}, but {} is expected",
                id,
                info.shard(),
                id.shard()
            )))
        }

        if info.read_master_ref()?.is_some() != (!info.shard().is_masterchain()) {
            fail!(NodeError::InvalidData(format!(
                "proof for block {} contains a Merkle proof with invalid not_master flag in block info",
                id,
            )))
        }

        if id.is_masterchain() && (info.after_merge() || info.before_split() || info.after_split()) {
            fail!(NodeError::InvalidData(format!(
                "proof for block {} contains a Merkle proof with a block info which declares split/merge for a masterchain block",
                id,
            )))
        }

        if info.after_merge() && info.after_split() {
            fail!(NodeError::InvalidData(format!(
                "proof for block {} contains a Merkle proof with a block info which declares both after merge and after split flags",
                id,
            )))
        }

        if info.after_split() && (info.shard().is_full()) {
            fail!(NodeError::InvalidData(format!(
                "proof for block {} contains a Merkle proof with a block info which declares both after_split flag and non zero shard prefix",
                id,
            )))
        }

        if info.after_merge() && !info.shard().can_split() {
            fail!(NodeError::InvalidData(format!(
                "proof for block {} contains a Merkle proof with a block info which declares both after_merge flag and shard prefix which can't split anymore",
                id,
            )))
        }

        if info.key_block() && !id.is_masterchain() {
            fail!(NodeError::InvalidData(format!(
                "proof for block {} contains a Merkle proof which declares non master chain but key block",
                id,
            )))
        }

        if info.gen_utime().as_u32() == 0 {
            fail!(NodeError::InvalidData(format!(
                "proof for block {} contains a Merkle proof with zero gen_utime",
                id,
            )))
        }

        Ok(info)
    }

    fn read_config_params(&self, virt_block: &Block) -> Result<ConfigParams> {
        let extra = virt_block.read_extra()?;
        let mut mc_extra = extra.read_custom()?
            .ok_or_else(|| NodeError::InvalidData(format!(
                "proof for key block {} contains a Merkle proof without masterchain block extra",
                self.id(),
            )))?;
        let config = mc_extra.config_mut().take()
            .ok_or_else(|| NodeError::InvalidData(format!(
                "proof for key block {} contains a Merkle proof without config params",
                self.id(),
            )))?;
        Ok(config)
    }

    fn pre_check_key_block_proof(&self, virt_block: &Block) -> Result<()> {
        let config = self.read_config_params(virt_block)?;
        let _cur_validator_set = config.config(34)?
            .ok_or_else(|| NodeError::InvalidData(format!(
                "proof for key block {} contains a Merkle proof without current validators config param (34)",
                self.id(),
            )))?;
        for i_config in 32..=38 {
            let _val_set = config.config(i_config)?;
        }
        let _catchain_config = config.config(28)?;
        if let Err(e) = config.workchains() {
            log::trace!("{}", e);
        }

        Ok(())
    }

    fn process_prev_key_block_proof(
        &self,
        prev_key_block_proof: &BlockProofStuff,
    ) -> Result<(ValidatorSubsetInfo, Block)> {
        let (virt_key_block, prev_key_block_info) = prev_key_block_proof.pre_check_block_proof()?;

        if !prev_key_block_info.key_block() {
            fail!(NodeError::InvalidData(format!(
                "proof for key block {} contains a Merkle proof which declares non key block",
                prev_key_block_proof.id(),
            )))
        }

        let (validator_set, _cc_config) = virt_key_block.read_cur_validator_set_and_cc_conf()
            .map_err(|err| { 
                NodeError::InvalidData(format!(
                    "While checking proof for {}: can't extract config params from key block's proof {}: {}",
                    self.id, prev_key_block_proof.id(), err
                ))
            })?;

        let config = virt_key_block
            .read_extra()?
            .read_custom()?
            .and_then(|custom| custom.config().cloned())
            .ok_or_else(|| error!(NodeError::InvalidArg(
                "State doesn't contain `custom` field".to_string()
            )))?;

        let subset = calc_subset_for_masterchain(
            &validator_set,
            &config,
            self.proof.signatures.as_ref().map(|s| s.validator_info.catchain_seqno).unwrap_or(0),
        )?;

        Ok((subset, virt_key_block))
    }

    fn check_signatures(&self, subset: &ValidatorSubsetInfo) -> Result<()> {

        // Pre checks
        if self.proof.signatures.is_none() {
            fail!(NodeError::InvalidData(format!(
                "Proof for {} doesn't have signatures to check",
                self.id(),
            )));
        }
        let signatures = self.proof.signatures.as_ref().unwrap();
        if signatures.validator_info.validator_list_hash_short != subset.short_hash {
            fail!(NodeError::InvalidData(format!(
                "Bad validator set hash in proof for block {}, calculated: {}, found: {}",
                self.id(),
                subset.short_hash,
                signatures.validator_info.validator_list_hash_short
            )));
        }
        let expected_count = signatures.pure_signatures.count() as usize;
        let count = signatures.pure_signatures.signatures().count(expected_count)?;
        if expected_count != count {
            fail!(NodeError::InvalidData(format!(
                "Proof for {}: signature count mismatch: declared: {}, calculated: {}",
                self.id(),
                expected_count,
                count
            )));
        }

        // Check signatures
        let checked_data = Block::build_data_for_sign(
            &self.id.root_hash,
            &self.id.file_hash
        );
        let total_weight: u64 = subset.validators.iter().map(|v| v.weight).sum();
        let weight = check_crypto_signatures(&signatures.pure_signatures, &subset.validators, &checked_data)
            .map_err(|err| { 
                NodeError::InvalidData(
                    format!("Proof for {}: error while check signatures: {}", self.id(), err)
                )
            })?;

        // Check weight
        if weight != signatures.pure_signatures.weight() {
            fail!(NodeError::InvalidData(format!(
                "Proof for {}: total signature weight mismatch: declared: {}, calculated: {}",
                self.id(),
                signatures.pure_signatures.weight(),
                weight
            )));
        }

        if weight * 3 <= total_weight * 2 {
            fail!(NodeError::InvalidData(format!(
                "Proof for {}: too small signatures weight",
                self.id(),
            )));
        }

        Ok(())
    }

    fn process_given_state(&self, state: &ShardStateStuff, block_info: &BlockInfo)
    -> Result<ValidatorSubsetInfo> {

        // Checks
        if !state.block_id().is_masterchain() {
            fail!(NodeError::InvalidData(format!(
                "Can't check proof for {}: given state {} doesn't belong masterchain",
                self.id(),
                state.block_id()
            )));
        }
        if !self.id().is_masterchain() {
            fail!(NodeError::InvalidData(format!(
                "Can't check proof for non master block {} using master state",
                self.id(),
            )));
        }
        if (state.block_id().seq_no as u32) < block_info.prev_key_block_seqno() {
            fail!(NodeError::InvalidData(format!(
                "Can't check proof for block {} using master state {}, because it is older than the previous key block with seqno {}",
                self.id(),
                state.block_id(),
                block_info.prev_key_block_seqno()
            )));
        }
        if state.block_id().seq_no > self.id().seq_no {
            fail!(NodeError::InvalidData(format!(
                "Can't check proof for block {} using newer master state {}",
                self.id(),
                state.block_id(),
            )));
        }

        let (cur_validator_set, _cc_config) = state.state()?.read_cur_validator_set_and_cc_conf()?;

        calc_subset_for_masterchain(
            &cur_validator_set,
            state.config_params()?,
            self.proof.signatures.as_ref().map(|s| s.validator_info.catchain_seqno).unwrap_or(0),
        )
    }
}
<|MERGE_RESOLUTION|>--- conflicted
+++ resolved
@@ -11,17 +11,6 @@
 * limitations under the License.
 */
 
-<<<<<<< HEAD
-use std::sync::Arc;
-
-use ton_block::{
-    Block, BlockIdExt, BlockInfo, BlockProof, BlockSignatures, ConfigParams, Deserializable, 
-    MerkleProof, Serializable
-};
-use ton_types::{Cell, Result, fail, error, HashmapType, BocReader, write_boc};
-
-=======
->>>>>>> 76f6e59d
 use crate::{
     block::{BlockIdExtExtention, BlockStuff},
     error::NodeError,
@@ -34,7 +23,7 @@
 
 use ever_block::{
     error, fail, Block, BlockIdExt, BlockInfo, BlockProof, BocReader, Cell, ConfigParams, 
-    Deserializable, HashmapType, MerkleProof, Result, Serializable, write_boc
+    Deserializable, HashmapType, MerkleProof, Result, Serializable, write_boc, BlockSignatures,
 };
 use std::sync::Arc;
 
@@ -154,9 +143,9 @@
         &self.id
     }
 
-    pub fn proof(&self) -> &BlockProof {
-        &self.proof
-    }
+    // pub fn proof(&self) -> &BlockProof {
+    //     &self.proof
+    // }
 
     pub fn data(&self) -> &[u8] {
         &self.data
