/*
* Copyright (C) 2019-2024 EverX. All Rights Reserved.
*
* Licensed under the SOFTWARE EVALUATION License (the "License"); you may not use
* this file except in compliance with the License.
*
* Unless required by applicable law or agreed to in writing, software
* distributed under the License is distributed on an "AS IS" BASIS,
* WITHOUT WARRANTIES OR CONDITIONS OF ANY KIND, either express or implied.
* See the License for the specific EVERX DEV software governing permissions and
* limitations under the License.
*/

use crate::network::node_network::NodeNetwork;
#[cfg(feature="workchains")]
use crate::validator::validator_utils::mine_key_for_workchain;

use adnl::{
    client::AdnlClientConfigJson,
    common::{add_unbound_object_to_map_with_update, Wait},
    node::{AdnlNodeConfig, AdnlNodeConfigJson}, server::{AdnlServerConfig, AdnlServerConfigJson}
};
use storage::shardstate_db_async::CellsDbConfig;
use std::{
<<<<<<< HEAD
    collections::{HashMap, HashSet}, convert::TryInto, fs::{read_dir, File}, fmt::{Display, Formatter},
    io::BufReader, path::Path, sync::{Arc, atomic::{self, AtomicI32}}, time::{Duration}
=======
    collections::{HashMap, HashSet}, convert::TryInto, fs::File, fmt::{Display, Formatter},
    io::BufReader, path::{Path, PathBuf}, sync::{Arc, atomic::{self, AtomicI32}}, 
    time::{Duration}
>>>>>>> 76f6e59d
};
use ton_api::{
    IntoBoxed, 
    ton::{
        self, adnl::{address::address::Udp, addresslist::AddressList as AdnlAddressList}, 
        dht::node::Node as DhtNodeConfig, pub_::publickey::Ed25519
    }
};
use ever_block::{BlockIdExt, ShardIdent};
#[cfg(feature="external_db")]
use ever_block::{BASE_WORKCHAIN_ID, MASTERCHAIN_ID};
use ever_block::{
    error, fail, base64_decode, base64_encode, BlsKeyOption, Ed25519KeyOption, KeyId, KeyOption, 
    KeyOptionJson, Result, UInt256
};

#[macro_export]
macro_rules! key_option_public_key {
    ($key: expr) => {
        format!(
            "{{
               \"type_id\": 1209251014,
               \"pub_key\": \"{}\"
            }}",
            $key
        ).as_str()
    }
}

#[async_trait::async_trait]
pub trait KeyRing : Sync + Send  {
    async fn generate(&self, key_type: i32) -> Result<[u8; 32]>;
    // find private key in KeyRing by public key hash
    fn find(&self, key_hash: &[u8; 32]) -> Result<Arc<dyn KeyOption>>;
    fn sign_data(&self, key_hash: &[u8; 32], data: &[u8]) -> Result<Vec<u8>>;
}

#[derive(serde::Deserialize, serde::Serialize, Clone, Debug)]
pub struct CellsGcConfig {
    pub gc_interval_sec: u32,
    pub cells_lifetime_sec: u64,
}

impl Default for CellsGcConfig {
    fn default() -> Self {
        CellsGcConfig {
            gc_interval_sec: 900,
            cells_lifetime_sec: 1800,
        }
    }
}

#[derive(serde::Deserialize, serde::Serialize, Clone, Debug)]
#[serde(default, deny_unknown_fields)]
pub struct CollatorConfig {
    pub cutoff_timeout_ms: u32,
    pub stop_timeout_ms: u32,
    pub clean_timeout_percentage_points: u32,
    pub optimistic_clean_percentage_points: u32,
    pub max_secondary_clean_timeout_percentage_points: u32,
    pub max_collate_threads: u32,
    pub retry_if_empty: bool,
    pub finalize_empty_after_ms: u32,
    pub empty_collation_sleep_ms: u32,
    pub external_messages_timeout_percentage_points: u32,
    #[serde(skip_serializing_if = "Option::is_none")]
    pub external_messages_maximum_queue_length: Option<u32>, // None - unlimited
}
impl Default for CollatorConfig {
    fn default() -> Self {
        Self {
            cutoff_timeout_ms: 1000,
            stop_timeout_ms: 1500,
            clean_timeout_percentage_points: 150, // 0.150 = 15% = 150ms
            optimistic_clean_percentage_points: 1000, // 1.000 = 100% = 150ms
            max_secondary_clean_timeout_percentage_points: 350, // 0.350 = 35% = 350ms
            max_collate_threads: 10,
            retry_if_empty: false,
            finalize_empty_after_ms: 800,
            empty_collation_sleep_ms: 100,
            external_messages_timeout_percentage_points: 100, // 0.1 = 10% = 100ms
            external_messages_maximum_queue_length: Some(25600),
        }
    }
}

#[derive(serde::Deserialize, serde::Serialize, Clone, Debug, Copy)]
pub enum ShardStatesCacheMode {
    Off, // States saved sinchronously and not cached.
    Moderate, // States saved asiynchronously.
}
impl Default for ShardStatesCacheMode {
    fn default() -> Self {
        ShardStatesCacheMode::Moderate
    }
}
impl ShardStatesCacheMode {
    pub fn _is_enabled(&self) -> bool {
        matches!(self, ShardStatesCacheMode::Moderate)
    }
    pub fn is_disabled(&self) -> bool {
        matches!(self, ShardStatesCacheMode::Off)
    }
}

#[derive(serde::Deserialize, serde::Serialize)]
pub struct TonNodeConfig {
    log_config_name: Option<String>,
    ton_global_config_name: Option<String>,
    #[serde(skip_serializing_if = "Option::is_none")]
    mesh_global_configs_dir: Option<String>,
    #[serde(skip_serializing_if = "Option::is_none")]
    workchain: Option<i32>,
    #[serde(skip_serializing_if = "Option::is_none")]
    boot_from_zerostate: Option<bool>,
    internal_db_path: Option<String>,
    validation_countdown_mode: Option<String>,
    unsafe_catchain_patches_path: Option<String>,
    #[serde(skip_serializing)]
    ip_address: Option<String>,
    adnl_node: Option<AdnlNodeConfigJson>,
    #[serde(skip_serializing_if = "NodeExtensions::is_default")]
    #[serde(default)]
    extensions: NodeExtensions,
    validator_keys: Option<Vec<ValidatorKeysJson>>,
    #[serde(skip_serializing)]
    control_server_port: Option<u16>,
    control_server: Option<AdnlServerConfigJson>,
    kafka_consumer_config: Option<KafkaConsumerConfig>,
    external_db_config: Option<ExternalDbConfig>,
    default_rldp_roundtrip_ms: Option<u32>,
    #[serde(default)]
    test_bundles_config: CollatorTestBundlesGeneralConfig,
    #[serde(default)]
    connectivity_check_config: ConnectivityCheckBroadcastConfig,
    gc: Option<GC>,
    validator_key_ring: Option<HashMap<String, KeyOptionJson>>,
    #[serde(skip)]
    configs_dir: String,
    #[serde(skip)]
    port: Option<u16>,
    #[serde(skip)]
    file_name: String,
    #[serde(default = "RempConfig::default")]
    remp: RempConfig,
    #[serde(default)]
    restore_db: bool,
    #[serde(default)]
    cells_db_config: CellsDbConfig,
    #[serde(default)]
    collator_config: CollatorConfig,
    #[serde(default)]
    skip_saving_persistent_states: bool,
    #[serde(default)]
    states_cache_mode: ShardStatesCacheMode,
    #[serde(default)]
    sync_by_archives: bool,
    #[serde(default)]
    smft_disabled: bool,
}

pub struct TonNodeGlobalConfig(TonNodeGlobalConfigJson);

#[derive(PartialEq, serde::Deserialize, serde::Serialize)]
#[serde(default)]
pub struct NodeExtensions {
    pub disable_broadcast_retransmit: bool,
    pub disable_compression: bool,
    pub broadcast_hops: Option<u8>
}

impl Default for NodeExtensions {
    fn default() -> Self {
        NodeExtensions {
            disable_broadcast_retransmit: false,
            disable_compression: false,
            broadcast_hops: None
        }
    }
}

impl NodeExtensions {
    fn is_default(&self) -> bool {
        self == &Self::default()
    }
}

#[derive(serde::Deserialize, serde::Serialize, Clone, Debug)]
struct ValidatorKeysJson {
    election_id: i32,
    validator_key_id: String,
    validator_adnl_key_id: Option<String>,
    validator_bls_key: Option<String>,
}

#[derive(serde::Deserialize, serde::Serialize, Default, Debug, Clone)]
pub struct KafkaConsumerConfig {
    pub group_id: String,
    pub brokers: String,
    pub topic: String,
    pub session_timeout_ms: u32,
    pub run_attempt_timeout_ms: u32
}

#[derive(serde::Deserialize, serde::Serialize, Default, Debug, Clone)]
pub struct GC {
    enable_for_archives: bool,
    archives_life_time_hours: Option<u32>, // Hours
    enable_for_shard_state_persistent: bool,
    #[serde(default)]
    cells_gc_config: CellsGcConfig,
}

#[derive(Debug, Default, serde::Deserialize, serde::Serialize, Clone)]
pub struct TopicMask {
    pub mask: String,
    pub name: String,
}

#[derive(Debug, Default, serde::Deserialize, serde::Serialize, Clone)]
pub struct KafkaProducerConfig {
    pub enabled: bool,
    pub brokers: String,
    pub message_timeout_ms: u32,
    pub topic: Option<String>,
    pub sharded_topics: Option<Vec<TopicMask>>,
    #[serde(default)]
    pub sharding_depth: u32,
    pub attempt_timeout_ms: u32,
    pub message_max_size: usize,
    pub big_messages_storage: Option<String>,
    pub big_message_max_size: Option<usize>,
    pub external_message_ref_address_prefix: Option<String>,
}

#[derive(Debug, Default, serde::Deserialize, serde::Serialize, Clone)]
#[serde(default)]
pub struct ExternalDbConfig {
    pub block_producer: KafkaProducerConfig,
    pub raw_block_producer: KafkaProducerConfig,
    pub message_producer: KafkaProducerConfig,
    pub transaction_producer: KafkaProducerConfig,
    pub account_producer: KafkaProducerConfig,
    pub block_proof_producer: KafkaProducerConfig,
    pub raw_block_proof_producer: KafkaProducerConfig,
    pub chain_range_producer: KafkaProducerConfig,
    pub remp_statuses_producer: KafkaProducerConfig,
    pub shard_hashes_producer: KafkaProducerConfig,
    pub bad_blocks_storage: String,
}

#[derive(Debug, Default, serde::Deserialize, serde::Serialize, Clone)]
pub struct RempConfig {
    client_enabled: Option<bool>,
    remp_client_pool: Option<u8>,
    service_enabled: Option<bool>,
    message_queue_max_len: Option<usize>,
    max_incoming_broadcast_delay_millis: Option<u32>,
}

impl RempConfig {
    #[cfg(test)]
    pub fn create_empty() -> Self {
        Self {
            client_enabled: None,
            remp_client_pool: None,
            service_enabled: None,
            message_queue_max_len: None,
            max_incoming_broadcast_delay_millis: None,
        }
    }

    pub fn is_client_enabled(&self) -> bool {
        self.client_enabled.unwrap_or(true)
    }

    pub fn is_service_enabled(&self) -> bool {
        self.service_enabled.unwrap_or(true)
    }

    pub fn get_message_queue_max_len(&self) -> Option<usize> {
        self.message_queue_max_len
    }

    pub fn get_max_incoming_broadcast_delay_millis(&self) -> u32 { self.max_incoming_broadcast_delay_millis.unwrap_or(1000) }

    pub fn get_catchain_options(&self) -> Option<catchain::Options> {
        if self.is_service_enabled() {
            let mut opts = catchain::Options::default();
            opts.idle_timeout = std::time::Duration::from_secs(5);
            opts.max_deps = 2;

            Some(opts)
        } else {
            None
        }
    }

    pub fn remp_client_pool(&self) -> Option<u8> {
        self.remp_client_pool
    }

}

#[derive(Debug, Default, serde::Deserialize, serde::Serialize, Clone)]
#[serde(default)]
pub struct CollatorTestBundlesConfig {
    build_for_unknown_errors: bool,
    known_errors: Vec<String>,
    build_for_errors: bool,
    errors: Vec<String>,
    path: String,
}

impl CollatorTestBundlesConfig {

    pub fn is_enable(&self) -> bool {
        self.build_for_unknown_errors ||
            (self.build_for_errors && self.errors.len() > 0)
    }

    pub fn need_to_build_for(&self, error: &str) -> bool {
        self.build_for_unknown_errors &&
            self.known_errors.iter().all(|e| !error.contains(e))
        || self.build_for_errors && 
            self.errors.iter().any(|e| error.contains(e))
    }

    pub fn path(&self) -> &str {
        &self.path
    }
}

#[derive(Debug, serde::Deserialize, serde::Serialize, Clone)]
#[serde(default)]
pub struct ConnectivityCheckBroadcastConfig {
    pub enabled: bool,
    pub long_len: usize,
    pub short_period_ms: u64,
    pub long_mult: u8,
}

impl Default for ConnectivityCheckBroadcastConfig {
    fn default() -> Self {
        ConnectivityCheckBroadcastConfig {
            enabled: true,
            long_len: 2 * 1024,
            short_period_ms: 1000,
            long_mult: 5,
        }
    }
}

impl ConnectivityCheckBroadcastConfig {
    pub const LONG_BCAST_MIN_LEN: usize = 769;

    pub fn check(&self) -> Result<()> {
        if self.long_len < Self::LONG_BCAST_MIN_LEN {
            fail!("long_len should be >= {}", Self::LONG_BCAST_MIN_LEN);
        }
        if self.short_period_ms == 0 {
            fail!("short_period_ms can't have zero value");
        }
        if self.short_period_ms > 1_000_000 {
            fail!("short_period_ms should be <= 1_000_000");
        }
        if self.short_period_ms < 100 {
            fail!("short_period_ms should be >= 100");
        }
        if self.long_mult == 0 {
            fail!("long_mult can't have zero value");
        }
        Ok(())
    }
}

#[derive(Debug, Default, serde::Deserialize, serde::Serialize, Clone)]
#[serde(default)]
pub struct CollatorTestBundlesGeneralConfig {
    pub collator: CollatorTestBundlesConfig,
    pub validator: CollatorTestBundlesConfig,
}

const LOCAL_HOST: &str = "127.0.0.1";

impl TonNodeConfig {

    pub const DEFAULT_DB_ROOT: &'static str = "node_db";    

    #[cfg(feature="external_db")]
    pub fn front_workchain_ids(&self) -> Vec<i32> {
        match self.workchain {
            None | Some(0) | Some(-1) => vec![MASTERCHAIN_ID, BASE_WORKCHAIN_ID],
            Some(workchain_id) => vec![workchain_id]
        }
    }

    pub fn workchain(&self) -> Option<i32> {
        self.workchain
    }
    pub fn boot_from_zerostate(&self) -> bool {
        self.boot_from_zerostate.unwrap_or(false)
    }

    pub fn is_smft_disabled(&self) -> bool {
        self.smft_disabled
    }

    pub fn from_file(
        configs_dir: &str,
        json_file_name: &str,
        adnl_config: Option<AdnlNodeConfigJson>,
        default_config_name: &str,
        client_console_key: Option<String>
    ) -> Result<Self> { 
        let config_file_path = TonNodeConfig::build_path(configs_dir, json_file_name);
        let config_file = File::open(config_file_path.clone());

        let mut config_json = match config_file {
            Ok(file) => {
                let reader = BufReader::new(file);
                let config: TonNodeConfig = serde_json::from_reader(reader)?;

                if client_console_key.is_some() {
                    println!("Can't generate console_config.json: delete config.json before");
                }
                config
            }
            Err(_) => {
                // generate new config from default_config
                let path = TonNodeConfig::build_path(configs_dir, default_config_name);
                let default_config_file = File::open(&path)
                    .map_err(|err| error!("Can`t open {:?}: {}", path, err))?;

                let reader = BufReader::new(default_config_file);
                let mut config: TonNodeConfig = serde_json::from_reader(reader)?;
                // Set ADNL config
                config.adnl_node = if let Some(adnl_config) = adnl_config {
                    Some(adnl_config)
                } else {
                    let ip_address = if let Some(ip_address) = &config.ip_address {
                        ip_address
                    } else {
                        fail!("IP address is not set in default config")
                    };
                    let (adnl_config, _) = AdnlNodeConfig::with_ip_address_and_private_key_tags(
                        ip_address, 
                        vec![NodeNetwork::TAG_DHT_KEY, NodeNetwork::TAG_OVERLAY_KEY]
                    )?;
                    Some(adnl_config)
                };
                config.create_and_save_console_configs(
                    configs_dir,
                    client_console_key
                )?;
                config.ip_address = None;
                std::fs::write(config_file_path, serde_json::to_string_pretty(&config)?)?;
                config
            }
        };

        // if config_json.remp.is_client_enabled() && config_json.validator_keys.is_some() {
        //     fail!("REMP client can't be enabled for validator. Disable REMP client or clear validator's keys");
        // }

        config_json.connectivity_check_config.check()?;

        config_json.configs_dir = configs_dir.to_string();
        config_json.file_name = json_file_name.to_string();
        Ok(config_json)
    }

    pub fn adnl_node(&self) -> Result<AdnlNodeConfig> {
        let adnl_node = self.adnl_node.as_ref().ok_or_else(|| error!("ADNL node is not configured!"))?;

        let mut ret = AdnlNodeConfig::from_json_config(&adnl_node)?;
        if let Some(port) = self.port {
            ret.set_port(port)
        }
        Ok(ret)
    }

    pub fn control_server(&self) -> Result<Option<AdnlServerConfig>> {
        match &self.control_server {
            Some(cs) => Ok(Some(AdnlServerConfig::from_json_config(cs)?)),
            None => Ok(None)
        }
    }

    pub fn log_config_path(&self) -> Option<PathBuf> {
        if let Some(log_config_name) = &self.log_config_name {
            return Some(self.build_config_path(&log_config_name))
        }
        None
    }

    pub fn unsafe_catchain_patches_files(&self) -> Vec<String> {
        let mut result = Vec::new();
        if let Some(catchain_patches) = &self.unsafe_catchain_patches_path {
            let log_path = self.build_config_path(&catchain_patches);
            if let Ok(dir) = std::fs::read_dir(log_path) {
                for filename in dir.into_iter() {
                    if let Ok(fname) = filename {
                        if let Some(path_str) = fname.path().to_str() {
                            if path_str.ends_with(".json") {
                                result.push(path_str.to_string());
                            }
                        }
                    }
                }
            }
        }
        result
    }

    pub fn validation_countdown_mode(&self) -> Option<String> {
        self.validation_countdown_mode.clone()
    }

    pub fn gc_archives_life_time_hours(&self) -> Option<u32> {
        match &self.gc {
            Some(gc) => {
                if !gc.enable_for_archives {
                    return None;
                }
                match gc.archives_life_time_hours {
                    Some(life_time) => return Some(life_time),
                    None => return Some(0)
                }
            },
            None => None
        }
    }

    pub fn kafka_consumer_config(&self) -> Option<KafkaConsumerConfig> {
        self.kafka_consumer_config.clone()
    }

    pub fn internal_db_path(&self) -> &str {
        self.internal_db_path.as_ref().map(|path| path.as_str()).unwrap_or(Self::DEFAULT_DB_ROOT)
    }

    pub fn cells_gc_config(&self) -> CellsGcConfig {
        match &self.gc {
            Some(conf) => conf.cells_gc_config.clone(),
            None => CellsGcConfig::default(),
        }
    }

    pub fn enable_shard_state_persistent_gc(&self) -> bool {
        self.gc.as_ref().map(|c| c.enable_for_shard_state_persistent).unwrap_or(false)
    }
    
    #[cfg(test)]
    pub fn set_internal_db_path(&mut self, path: String) {
        self.internal_db_path.replace(path);
    }
  
    pub fn default_rldp_roundtrip(&self) -> Option<u32> {
        self.default_rldp_roundtrip_ms
    }

    #[cfg(feature = "external_db")]
    pub fn external_db_config(&self) -> Option<ExternalDbConfig> {
        self.external_db_config.clone()
    }

    pub fn test_bundles_config(&self) -> &CollatorTestBundlesGeneralConfig {
        &self.test_bundles_config
    }
    pub fn connectivity_check_config(&self) -> &ConnectivityCheckBroadcastConfig {
        &self.connectivity_check_config
    }
    pub fn extensions(&self) -> &NodeExtensions {
        &self.extensions
    }
    pub fn remp_config(&self) -> &RempConfig {
        &self.remp
    }
    pub fn restore_db(&self) -> bool {
        self.restore_db
    }
    pub fn skip_saving_persistent_states(&self) -> bool {
        self.skip_saving_persistent_states
    }
    pub fn states_cache_mode(&self) -> ShardStatesCacheMode {
        self.states_cache_mode
    }
    pub fn sync_by_archives(&self) -> bool {
        self.sync_by_archives
    }
    pub fn cells_db_config(&self) -> &CellsDbConfig {
        &self.cells_db_config
    }

    #[cfg(test)]
    pub fn set_port(&mut self, port: u16) {
        self.port.replace(port);
    }

    pub fn collator_config(&self) -> &CollatorConfig {
        &self.collator_config
    }
 
    pub fn load_global_config(&self) -> Result<TonNodeGlobalConfig> {
        let name = self.ton_global_config_name.as_ref().ok_or_else(
            || error!("global config information not found in config.json!")
        )?;
        let global_config_path = self.build_config_path(&name);
/*        
        let data = std::fs::read_to_string(global_config_path)
            .map_err(|err| error!("Global config file is not found! : {}", err))?;
*/
        TonNodeGlobalConfig::from_json_file(global_config_path)
    }

    pub fn mesh_global_configs_dir(&self) -> String {
        self.mesh_global_configs_dir.clone().unwrap_or(".".to_string())
    }

    pub fn load_global_config_of_network(
        global_configs_dir: &str,
        network_id: i32,
        zerostate: &BlockIdExt,
    ) -> Result<TonNodeGlobalConfig> {
        for entry in read_dir(global_configs_dir)? {
            if let Ok(entry) = entry {
                if entry.file_type()?.is_file() &&
                   entry.file_name().to_str().map(|n| n.ends_with(".json")).unwrap_or(false)
                {
                    if let Ok(config) = TonNodeGlobalConfig::from_json_file(entry.path()) {
                        if let Ok(id) = config.0.zero_state() {
                            if id == *zerostate {
                                return Ok(config);
                            }
                        }
                    }
                }
            }
        }
        fail!(
            "Global config file for network {} with zerostate {} is not found in {}!",
            network_id, zerostate, global_configs_dir,
        );
    }

// Unused
//    pub fn remove_all_validator_keys(&mut self) {
//        self.validator_keys = None;
//    }

    fn create_and_save_console_configs(
        &mut self,
        configs_dir: &str,
        client_pub_key: Option<String>
    ) -> Result<()> {
        let server_address = if let Some (port) = self.control_server_port {
            format!("{}:{}", LOCAL_HOST, port)
        } else {
            println!(
                "Can`t generate console_config.json: \
                default config doesn`t contain control_server_port."
            );
            return Ok(());
        };
        let (server_private_key, server_key) = Ed25519KeyOption::generate_with_json()?;

        // generate and save client console template
        let config_file_path = TonNodeConfig::build_path(configs_dir, "console_config.json");
        let console_client_config = AdnlClientConfigJson::with_params(
            &server_address,
            serde_json::from_str(key_option_public_key!(
                base64_encode(&server_key.pub_key()?)
            ))?,
            None
        );
        std::fs::write(config_file_path, serde_json::to_string_pretty(&console_client_config)?)
            .map_err(|err| error!("Can`t create console_config.json: {}", err))?;

        // generate and save server config
        let client_keys = if let Some(client_key) = client_pub_key {
            vec![serde_json::from_str(&client_key)?]
        } else {
            Vec::new()
        };

        let console_server_config = AdnlServerConfigJson::with_params(
            server_address,
            server_private_key,
            client_keys,
            None
        );

        self.control_server = Some(console_server_config);
        self.control_server_port = None;
        Ok(())
    }

    fn get_validator_key_info(
        &self,
        validator_key_id: &str,
    ) -> Result<Option<ValidatorKeysJson>> {
        if let Some(validator_keys) = &self.validator_keys {
            for key_json in validator_keys {
                if key_json.validator_key_id == validator_key_id {
                    return Ok(Some(key_json.clone()));
                }
            }
        }
        Ok(None)
    }

    fn get_validator_key_info_by_election_id(
        &self,
        election_id: &i32,
    ) -> Result<Option<ValidatorKeysJson>> {
        if let Some(validator_keys) = &self.validator_keys {
            for key_json in validator_keys {
                if key_json.election_id == *election_id {
                    return Ok(Some(key_json.clone()));
                }
            }
        }
        Ok(None)
    }

    fn update_validator_key_info(&mut self, updated_info: ValidatorKeysJson) -> Result<ValidatorKeysJson> {
        if let Some(validator_keys) = &mut self.validator_keys {
            for keys_info in validator_keys.iter_mut() {
                    if keys_info.election_id == updated_info.election_id {
                        keys_info.validator_key_id = updated_info.validator_key_id;
                        keys_info.validator_adnl_key_id = updated_info.validator_adnl_key_id;
                        keys_info.validator_bls_key = updated_info.validator_bls_key;
                        return Ok(keys_info.clone());
                }
            }
        } 
        fail!("Validator keys information was not found!");
    }

    pub fn build_config_path(&self, file_name: &str) -> PathBuf {
        Self::build_path(&self.configs_dir, file_name)
    }

    fn build_path(directory_name: &str, file_name: &str) -> PathBuf {
        let path = Path::new(directory_name);
        path.join(file_name)
    }

    fn save_to_file(&self, file_name: &str) -> Result<()> {
        let config_file_path = self.build_config_path(file_name);
        std::fs::write(config_file_path, serde_json::to_string_pretty(&self)?)?;
        Ok(())
    }

    fn generate_and_save_keys(&mut self, _key_type: i32) -> Result<([u8; 32], Arc<dyn KeyOption>)> {
        #[cfg(feature="workchains")]
        let (private, public) = match _key_type {
            Ed25519KeyOption::KEY_TYPE => mine_key_for_workchain(self.workchain),
            BlsKeyOption::KEY_TYPE => BlsKeyOption::generate_with_json()?,
            _ => fail!("Unknown generate key type!"),
        };
        #[cfg(not(feature="workchains"))]
        let (private, public) = Ed25519KeyOption::generate_with_json()?;
        let key_id = public.id().data();
        log::info!("generate_and_save_keys: generate new key (id: {:?})", key_id);
        let key_ring = self.validator_key_ring.get_or_insert_with(|| HashMap::new());
        key_ring.insert(base64_encode(key_id), private);
        Ok((key_id.clone(), public))
    }

    fn is_correct_election_id(&self, election_id: i32) -> bool {
        if let Some(validator_keys) = &self.validator_keys {
            for key_json in validator_keys {
                if key_json.election_id > election_id {
                    return false;
                }
            }
        }
        return true;
    }

    fn add_validator_key(&mut self, key_id: &[u8; 32], election_id: i32) -> Result<ValidatorKeysJson> {
        // if self.remp.is_client_enabled() {
        //     fail!("Can't add validator key because REMP client is enabled");
        // }
        
        let key_info = ValidatorKeysJson {
            election_id,
            validator_key_id: base64_encode(key_id),
            validator_adnl_key_id: None,
            validator_bls_key: None
        };

        if !self.is_correct_election_id(election_id) {
            fail!("Invalid arg: bad election_id!");
        }
        let added_key_info = self.get_validator_key_info_by_election_id(&election_id)?;
        match &mut self.validator_keys {
            Some(validator_keys) => {
                match added_key_info {
                    Some(_) => {
                        self.update_validator_key_info(key_info.clone())?;
                    },
                    None => {
                        validator_keys.push(key_info.clone());
                    },
                }
            },
            None => {
                let mut keys  = Vec::new();
                keys.push(key_info.clone());
                self.validator_keys = Some(keys);
            }
        }
        Ok(key_info)
    }

    fn add_validator_bls_key(
        &mut self,
        validator_key_id: &[u8; 32],
        bls_key: &[u8; 32]
    ) -> Result<ValidatorKeysJson> {
        if let Some(mut key_info) = self.get_validator_key_info(&base64_encode(validator_key_id))? {
            key_info.validator_bls_key = Some(base64_encode(bls_key));
            self.update_validator_key_info(key_info)
        } else {
            fail!("Validator key have not been added!")
        }
    }

    fn add_validator_adnl_key(
        &mut self,
        validator_key_id: &[u8; 32],
        adnl_key_id: &[u8; 32]
    ) -> Result<ValidatorKeysJson> {
        // if self.remp.is_client_enabled() {
        //     fail!("Can't add validator adnl key because REMP client is enabled");
        // }

        if let Some(mut key_info) = self.get_validator_key_info(&base64_encode(validator_key_id))? {
            key_info.validator_adnl_key_id = Some(base64_encode(adnl_key_id));
            self.update_validator_key_info(key_info)
        } else {
            fail!("Validator key have not been added!")
        }
    }

    fn remove_validator_key(&mut self, validator_key_id: String, election_id: i32) -> Result<bool> {
        if let Some(validator_keys) = self.validator_keys.as_mut() {
            let pos = validator_keys.iter()
                .position(|item| item.validator_key_id == validator_key_id && item.election_id == election_id);
            if let Some(pos) = pos {
                validator_keys.swap_remove(pos);
                return Ok(true)
            }
        }
        Ok(false)
    }

    fn remove_key_from_key_ring(&mut self, validator_key_id: &String) {
        if let Some(key_ring) = self.validator_key_ring.as_mut() {
            key_ring.remove(validator_key_id);
        }
    }
}

pub enum ConfigEvent {
    AddValidatorAdnlKey(Arc<KeyId>, i32),
    //RemoveValidatorAdnlKey(Arc<KeyId>, i32)
}

#[async_trait::async_trait]
pub trait NodeConfigSubscriber: Send + Sync {
    async fn event(&self, sender: ConfigEvent) -> Result<bool>;
}

#[derive(Debug)]
enum Task {
    Generate(i32),
    AddValidatorKey([u8; 32], i32),
    AddValidatorAdnlKey([u8; 32], [u8; 32]),
    AddValidatorBlsKey([u8; 32], [u8; 32]),
    GetKey([u8; 32]),
    GetBlsKey([u8; 32]),
    StoreStatesGcInterval(u32),
}

#[derive(Debug)]
enum Answer {
    Generate(Result<[u8; 32]>),
    GetKey(Option<Arc<dyn KeyOption>>),
    Result(Result<()>),
}

pub struct NodeConfigHandlerContext {
    reader: tokio::sync::mpsc::UnboundedReceiver<Arc<(Arc<Wait<Answer>>, Task)>>,
    config: TonNodeConfig,
}

pub struct NodeConfigHandler {
    runtime_handle: tokio::runtime::Handle,
    sender: tokio::sync::mpsc::UnboundedSender<Arc<(Arc<Wait<Answer>>, Task)>>,
    key_ring: Arc<lockfree::map::Map<String, Arc<dyn KeyOption>>>,
    validator_keys: Arc<ValidatorKeys>,
    #[cfg(feature="workchains,external_db")]
    workchain_id: Option<i32>,
}

impl NodeConfigHandler {
    pub fn create(
        config: TonNodeConfig,
        runtime_handle: tokio::runtime::Handle
    ) -> Result<(Arc<Self>, NodeConfigHandlerContext)> {
        let (sender, reader) = tokio::sync::mpsc::unbounded_channel();
        let config_handler = Arc::new(NodeConfigHandler {
            runtime_handle,
            sender,
            key_ring: Arc::new(lockfree::map::Map::new()),
            validator_keys: Arc::new(ValidatorKeys::new()),
            #[cfg(feature="workchains,external_db")]
            workchain_id: config.workchain,
        });

        Ok((config_handler, NodeConfigHandlerContext{reader, config}))
    }

    pub fn get_validator_status(&self) -> bool {
        self.validator_keys.is_empty()
    }

    pub async fn add_validator_key(
        &self, key_hash: &[u8; 32], elecation_date: ton::int,
    ) -> Result<()> {
        let (wait, mut queue_reader) = Wait::new();
        let pushed_task = Arc::new((wait.clone(), Task::AddValidatorKey(key_hash.clone(), elecation_date)));
        wait.request();
        if let Err(e) = self.sender.send(pushed_task) {
            fail!("Error add_validator_key: {}", e);
        }
        match wait.wait(&mut queue_reader, true).await {
            Some(None) => fail!("Answer was not set!"),
            Some(Some(Answer::Result(result))) => result,
            Some(Some(_)) => fail!("Bad answer (AddValidatorKey)!"),
            None => fail!("Waiting returned an internal error!")
        }
    }

    pub async fn add_validator_bls_key(
        &self,
        validator_key_hash: &[u8; 32],
        validator_bls_key_hash: &[u8; 32]
    ) -> Result<()> {
        let (wait, mut queue_reader) = Wait::new();
        let pushed_task = Arc::new((
            wait.clone(), 
            Task::AddValidatorBlsKey(validator_key_hash.clone(), validator_bls_key_hash.clone())
        ));

        wait.request();
        if let Err(e) = self.sender.send(pushed_task) {
            fail!("Error add_validator_bls_key: {}", e);
        }
        match wait.wait(&mut queue_reader, true).await {
            Some(None) => fail!("Answer was not set!"),
            Some(Some(Answer::Result(result))) => result,
            Some(Some(_)) => fail!("Bad answer (AddValidatorBlsKey)!"),
            None => fail!("Waiting returned an internal error!")
        }
    }

    pub async fn add_validator_adnl_key(
        &self,
        validator_key_hash: &[u8; 32],
        validator_adnl_key_hash: &[u8; 32]
    ) -> Result<()> {
        let (wait, mut queue_reader) = Wait::new();
        let pushed_task = Arc::new((
            wait.clone(), 
            Task::AddValidatorAdnlKey(validator_key_hash.clone(), validator_adnl_key_hash.clone())
        ));

        wait.request();
        if let Err(e) = self.sender.send(pushed_task) {
            fail!("Error add_validator_adnl_key: {}", e);
        }
        match wait.wait(&mut queue_reader, true).await {
            Some(None) => fail!("Answer was not set!"),
            Some(Some(Answer::Result(result))) => result,
            Some(Some(_)) => fail!("Bad answer (AddValidatorAdnlKey)!"),
            None => fail!("Waiting returned an internal error!")
        }
    }

    pub fn store_states_gc_interval(&self, interval: u32) {
        let (wait, _) = Wait::new();
        let pushed_task = Arc::new((wait.clone(), Task::StoreStatesGcInterval(interval)));
        wait.request();
        if let Err(e) = self.sender.send(pushed_task) {
            log::warn!("Problem store states gc interval: {}", e);
        }
    }

// Unused
///// returns validator's public key
//    pub fn get_current_validator_key(&self, vset: &ValidatorSet) -> Option<[u8; 32]> {
//        // search by adnl_id in validator_keys first
//        for id_key in self.validator_keys.values.iter() {
//            if let Some(adnl_id) = id_key.1.validator_adnl_key_id.as_ref() {
//                match UInt256::from_str(adnl_id) {
//                    Ok(adnl_id) => {
//                        let pub_key_opt = vset.list().iter().find_map(|descr| {
//                            if descr.adnl_addr.as_ref() == Some(&adnl_id) {
//                                Some(descr.public_key.key_bytes().clone())
//                            } else {
//                                None
//                            }
//                        });
//                        if let Some(pub_key) = pub_key_opt.as_ref() {
//                            log::info!("get_current_validator_key returns pub_key {}", hex::encode(pub_key));
//                            return pub_key_opt
//                        }
//                    }
//                    Err(err) => log::warn!("adnl_id error: {}", err)
//                }
//            }
//        }
//        // then search by key_id from vset in keyring
//        for descr in vset.list().iter() {
//            let key_id = base64_encode(descr.compute_node_id_short().as_slice());
//            let pub_key_found = self.key_ring.iter().position(|k_v| k_v.0 == key_id).is_some();
//            if pub_key_found {
//                log::info!("get_current_validator_key returns pub_key {}", hex::encode(descr.public_key.key_bytes()));
//                return Some(descr.public_key.key_bytes().clone())
//            }
//        }
//        log::warn!("get_current_validator_key key not found");
//        None
//    }

// Unused
//    pub fn workchain_id(&self) -> Option<i32> {
//        self.workchain_id
//    }

    pub fn get_actual_validator_adnl_ids(&self) -> Result<Vec<Arc<KeyId>>> {
        let adnl_ids = self.validator_keys.get_validator_adnl_ids();
        let mut result = Vec::new();

        for adnl_id in adnl_ids.iter() {
            let id = base64_decode(adnl_id)?;
            result.push(KeyId::from_data(id[..].try_into()?));
        }
        Ok(result)
    }

    pub async fn get_validator_key(&self, key_id: &Arc<KeyId>) -> Option<(Arc<dyn KeyOption>, i32)> {
        match self.validator_keys.get(&base64_encode(key_id.data())) {
            Some(key) => {
                //       let result = if let Some(key) = self.key_ring.get(&key_id) {
                //           Some(key.(val(), key_election_id))
                let result = if let Some(key_opt) = self.get_key_raw(*key_id.data()).await {
                    Some((key_opt, key.election_id))
                } else {
                    None
                };
                result
            },
            None => None,
        }
    }

    pub async fn get_validator_bls_key(&self, key_id: &Arc<KeyId>) -> Option<Arc<dyn KeyOption>> {
        match self.validator_keys.get(&base64_encode(key_id.data())) {
            Some(_key) => self.get_bls_key_raw(*key_id.data()).await,
            None => None,
        }
    }

    async fn get_key_raw(&self, key_hash: [u8; 32]) -> Option<Arc<dyn KeyOption>> {
        let (wait, mut queue_reader) = Wait::new();
        let pushed_task = Arc::new((wait.clone(), Task::GetKey(key_hash)));
        wait.request();
        if let Err(e) = self.sender.send(pushed_task) {
            log::warn!("Error get_key_raw {}", e);
            return None;
        }
        match wait.wait(&mut queue_reader, true).await {
            Some(Some(Answer::GetKey(key))) => key,
            _ => return None
        }
    }

    async fn get_bls_key_raw(&self, key_hash: [u8; 32]) -> Option<Arc<dyn KeyOption>> {
        let (wait, mut queue_reader) = Wait::new();
        let pushed_task = Arc::new((wait.clone(), Task::GetBlsKey(key_hash)));
        wait.request();
        if let Err(e) = self.sender.send(pushed_task) {
            log::warn!("Error get_bls_key_raw {}", e);
            return None;
        }
        match wait.wait(&mut queue_reader, true).await {
            Some(Some(Answer::GetKey(key))) => key,
            _ => return None
        }
    }

    fn generate_and_save(
        key_ring: &Arc<lockfree::map::Map<String, Arc<dyn KeyOption>>>,
        key_type: i32,
        config: &mut TonNodeConfig,
        config_name: &str
    ) -> Result<[u8; 32]> {
        log::info!("start generate key (type: {})", key_type);
        let (key_id, public_key) = config.generate_and_save_keys(key_type)?;
        config.save_to_file(config_name)?;

        let id = base64_encode(&key_id);
        key_ring.insert(id, public_key.clone());
        log::info!("finish generate key (type: {}), key_id: {:?}", key_type, key_id);
        Ok(key_id)
    }

    fn revision_validator_keys(
        validator_keys: &Arc<ValidatorKeys>,
        config: &mut TonNodeConfig
    )-> Result<()> {
        loop {
            match &config.validator_keys {
                Some(config_validator_keys) => {
                    if config_validator_keys.len() > 2 {
                        let oldest_validator_key = NodeConfigHandler::get_oldest_validator_key(&config);
                        if let Some(oldest_key) = oldest_validator_key {
                                config.remove_validator_key(
                                    oldest_key.validator_key_id.clone(),
                                    oldest_key.election_id
                                )?;
                                validator_keys.remove(&oldest_key)?;
                                config.remove_key_from_key_ring(&oldest_key.validator_key_id.clone());
                                if let Some(adnl_key_id) = oldest_key.validator_adnl_key_id {
                                    config.remove_key_from_key_ring(&adnl_key_id);
                                }
                                if let Some(bls_key_id) = oldest_key.validator_bls_key {
                                    config.remove_key_from_key_ring(&bls_key_id);
                                }
                        }
                    } else {
                        break;
                    }
                }, 
                None => break
            }
        }
        Ok(())
    }

    fn add_validator_bls_key_and_save(
        self: Arc<Self>,
        validator_keys: &Arc<ValidatorKeys>,
        config: &mut TonNodeConfig,
        validator_key_hash: &[u8; 32],
        validator_bls_key_hash: &[u8; 32]
    )-> Result<()> {
        let key = config.add_validator_bls_key(&validator_key_hash, validator_bls_key_hash)?;
        if key.validator_adnl_key_id.is_some() && key.validator_bls_key.is_some() {
            validator_keys.add(key)?;
        }

        // check validator keys
        Self::revision_validator_keys(validator_keys, config)?;
        config.save_to_file(&config.file_name)?;
        Ok(())
    }

    fn add_validator_adnl_key_and_save(
        self: Arc<Self>,
        validator_keys: &Arc<ValidatorKeys>,
        config: &mut TonNodeConfig,
        validator_key_hash: &[u8; 32],
        validator_adnl_key_hash: &[u8; 32],
        subscribers: &Vec<Arc<dyn NodeConfigSubscriber>>
    )-> Result<()> {
        let key = config.add_validator_adnl_key(&validator_key_hash, validator_adnl_key_hash)?;
        let election_id = key.election_id.clone();
        //if key.validator_adnl_key_id.is_some() && key.validator_bls_key.is_some() {
            validator_keys.add(key)?;
        //}

        let adnl_key_id = KeyId::from_data(*validator_adnl_key_hash);

        for subscriber in subscribers.iter() {
            let subscriber = subscriber.clone();
            let adnl_key_id = adnl_key_id.clone();
            self.clone().runtime_handle.spawn(async move {
                if let Err(e) = subscriber.event(
                    ConfigEvent::AddValidatorAdnlKey(adnl_key_id, election_id)
                ).await {
                    log::warn!("subscriber error: {:?}", e);
                }
            });
        }

        // check validator keys
        Self::revision_validator_keys(validator_keys, config)?;
        config.save_to_file(&config.file_name)?;
        Ok(())
    }

    fn add_validator_key_and_save(
        validator_keys: Arc<ValidatorKeys>,
        config: &mut TonNodeConfig,
        key_id: &[u8; 32],
        election_id: i32
    )-> Result<()> {
        let key = config.add_validator_key(&key_id, election_id)?;
        validator_keys.add(key)?;
        config.save_to_file(&config.file_name)?;
        Ok(())
    }

    fn get_oldest_validator_key(config: &TonNodeConfig) -> Option<ValidatorKeysJson> {
        let mut oldest_validator_key: Option<ValidatorKeysJson> = None;
        if let Some(validator_keys) = &config.validator_keys {
            for key in validator_keys.iter() {
                if let Some(oldest_val_key) = &oldest_validator_key {
                    if key.election_id < oldest_val_key.election_id {
                        oldest_validator_key = Some(key.clone());
                    }
                } else {
                    oldest_validator_key = Some(key.clone());
                }
            }
        }
        oldest_validator_key
    }

    fn get_key(config: &TonNodeConfig, key_id: [u8; 32]) -> Option<Arc<dyn KeyOption>> {
        if let Some(validator_key_ring) = &config.validator_key_ring {
            if let Some(key_data)  = validator_key_ring.get(&base64_encode(&key_id)) {
                match Ed25519KeyOption::from_private_key_json(&key_data) {
                    Ok(key) => { return Some(key) },
                    _ => return None
                }
            }
        }
        None
    }

    fn get_bls_key(config: &TonNodeConfig, key_id: [u8; 32]) -> Option<Arc<dyn KeyOption>> {
        if let Ok(Some(key_info)) = config.get_validator_key_info(&base64_encode(key_id)) {
            if let Some(validator_key_ring) = &config.validator_key_ring {
                if let Some(bls_key) = &key_info.validator_bls_key {
                    if let Some(key_data) = validator_key_ring.get(bls_key) {
                        match BlsKeyOption::from_private_key_json(&key_data) {
                            Ok(key) => { return Some(key) },
                            _ => return None
                        }
                    }
                }
            }   
        }
        None
    }

    fn load_config(&self, config: &TonNodeConfig, subscribers: &Vec<Arc<dyn NodeConfigSubscriber>>) -> Result<()> {
        // load key ring
        if let Some(key_ring) = &config.validator_key_ring {
            for (key_id, key) in key_ring.iter() {
                if let Err(e) = self.add_key_to_dynamic_key_ring(key_id.to_string(), key) {
                    log::warn!("fail added key from key ring: {}", e);
                }
            }
        }

        // load validator keys
        if let Some(validator_keys) = &config.validator_keys {
            for key in validator_keys.iter() {
                if let Err(e) = self.validator_keys.add(key.clone()) {
                    log::warn!("fail added key to validator keys map: {}", e);
                }
                match &key.validator_adnl_key_id {
                    None => { continue; }
                    Some(validator_adnl_key_id) => {
                        let adnl_key_id = base64_decode(&validator_adnl_key_id)?;
                        let adnl_key_id = KeyId::from_data(adnl_key_id[..].try_into()?);
                        let election_id = key.election_id;
                        let subscribers = subscribers.clone();
                        self.runtime_handle.spawn(async move {
                            for subscriber in subscribers.iter() {
                                if let Err(e) = subscriber.event(
                                    ConfigEvent::AddValidatorAdnlKey(adnl_key_id.clone(), election_id)
                                ).await {
                                    log::warn!("subscriber error: {:?}", e);
                                }
                            }
                        });
                    }
                }
            }
        }
        Ok(())
    }

    fn add_key_to_dynamic_key_ring(&self, key_id: String, key_json: &KeyOptionJson) -> Result<()> {
        let key = match *key_json.type_id() {
            Ed25519KeyOption::KEY_TYPE => Ed25519KeyOption::from_private_key_json(key_json)?,
            BlsKeyOption::KEY_TYPE => BlsKeyOption::from_private_key_json(key_json)?,
            _ => fail!("Unknown key type (key_id: {})", key_id),
        };
        if let Some(key) = self.key_ring.insert(key.id().to_string(), key) {
            log::warn!("Added key was already in key ring collection (id: {})", key.key());
        }
        
        Ok(())
    }

    pub fn start_sheduler(
        self: Arc<Self>,
        config_handler_context: NodeConfigHandlerContext,
        subscribers: Vec<Arc<dyn NodeConfigSubscriber>>
    ) -> Result<()> {
        let name = config_handler_context.config.file_name.clone();
        let mut actual_config = config_handler_context.config;
        let mut reader = config_handler_context.reader;
        let key_ring = self.key_ring.clone();
        let validator_keys = self.validator_keys.clone();
        self.load_config(&actual_config, &subscribers)?;
        
        self.clone().runtime_handle.spawn(async move {
            while let Some(task) = reader.recv().await {
                let answer = match task.1 {
                    Task::Generate(key_type) => {
                        let result = NodeConfigHandler::generate_and_save(&key_ring, key_type, &mut actual_config, &name);
                        Answer::Generate(result)
                    },
                    Task::AddValidatorAdnlKey(key, adnl_key) => {
                        let result = NodeConfigHandler::add_validator_adnl_key_and_save(
                            self.clone(),
                            &validator_keys,
                            &mut actual_config,
                            &key,
                            &adnl_key,
                            &subscribers
                        );
                        Answer::Result(result)
                    },
                    Task::AddValidatorBlsKey(key, bls_key_id) => {
                        let result = NodeConfigHandler::add_validator_bls_key_and_save(
                            self.clone(),
                            &validator_keys,
                            &mut actual_config,
                            &key,
                            &bls_key_id
                        );
                        Answer::Result(result)
                    },
                    Task::AddValidatorKey(key, election_id) => {
                        let result = NodeConfigHandler::add_validator_key_and_save(
                            validator_keys.clone(), &mut actual_config, &key, election_id
                        );
                        Answer::Result(result)
                    },
                    Task::GetKey(key_data) => {
                        let result = NodeConfigHandler::get_key(&actual_config, key_data);
                        Answer::GetKey(result)

                    },
                    Task::GetBlsKey(key_data) => {
                        let result = NodeConfigHandler::get_bls_key(&actual_config, key_data);
                        Answer::GetKey(result)
                    },
                    #[cfg(feature="workchains")]
                    Task::StoreWorkchainId(workchain_id) => {
                        actual_config.workchain = Some(workchain_id);
                        let result = actual_config.save_to_file(&name);
                        Answer::Result(result)
                    },
                    Task::StoreStatesGcInterval(interval) => {
                        if let Some(c) = &mut actual_config.gc {
                            c.cells_gc_config.gc_interval_sec = interval;
                        } else {
                            actual_config.gc = Some(GC {
                                cells_gc_config: CellsGcConfig {
                                    gc_interval_sec: interval,
                                    ..Default::default()
                                },
                                ..Default::default()
                            });
                        }
                        let result = actual_config.save_to_file(&name);
                        Answer::Result(result)
                    }
                };
                task.0.respond(Some(answer));
            }
            reader.close();
        });
        Ok(())
    }
}

#[async_trait::async_trait]
impl KeyRing for NodeConfigHandler {
    async fn generate(&self, key_type: i32) -> Result<[u8; 32]> {
        log::info!("request generate key (key_type: {})", key_type);
        let (wait, mut queue_reader) = Wait::new();
        let pushed_task = Arc::new((wait.clone(), Task::Generate(key_type)));
        wait.request();
        if let Err(e) = self.sender.send(pushed_task) {
            fail!("Error generate: {}", e);
        }
        match wait.wait(&mut queue_reader, true).await {
            Some(None) => fail!("Answer was not set!"),
            Some(Some(Answer::Generate(result))) => result,
            Some(Some(_)) => fail!("Bad answer (Generate)!"),
            None => fail!("Waiting returned an internal error!")
        }
    }

    fn sign_data(&self, key_hash: &[u8; 32], data: &[u8]) -> Result<Vec<u8>> {
        let private = self.find(key_hash)?;
        Ok(private.sign(data)?.to_vec())
    }

    // find private key in KeyRing by public key hash
    fn find(&self, key_id: &[u8; 32]) -> Result<Arc<dyn KeyOption>> {
       let id = base64_encode(key_id);
        match self.key_ring.get(&id) {
            Some(key) => Ok(key.val().clone()),
            None => fail!("key not found for hash: {}", &id)
        }
    }
}

impl TonNodeGlobalConfig {

    /// Constructor from json file
    pub fn from_json_file(json_file: impl AsRef<Path>) -> Result<Self> {
        let ton_node_global_cfg_json = TonNodeGlobalConfigJson::from_json_file(json_file)?;
        Ok(TonNodeGlobalConfig(ton_node_global_cfg_json))
    }
/*
    pub fn from_json(json : &str) -> Result<Self> {
        let ton_node_global_cfg_json = TonNodeGlobalConfigJson::from_json(&json)?;
        Ok(TonNodeGlobalConfig(ton_node_global_cfg_json))
    }
*/

    pub fn zero_state(&self) -> Result<BlockIdExt> {
        self.0.zero_state()
    }

    pub fn init_block(&self) -> Result<Option<BlockIdExt>> {
        self.0.init_block()
    }

    pub fn hardforks(&self) -> Result<Vec<BlockIdExt>> {
        self.0.hardforks()
    }

    pub fn dht_nodes(&self) -> Result<Vec<DhtNodeConfig>> {
        self.0.get_dht_nodes_configs()
    }

// Unused
//    pub fn dht_param_a(&self) -> Result<i32> {
//        self.0.dht.a.ok_or_else(|| error!("Dht param a is not set!"))
//    }

// Unused
//    pub fn dht_param_k(&self) -> Result<i32> {
//        self.0.dht.k.ok_or_else(|| error!("Dht param k is not set!"))
//    }

}

#[derive(Debug, Default, serde::Deserialize)]
#[serde(default)]
pub struct TonNodeGlobalConfigJson {
    #[serde(alias = "@type")]
    type_node : String,
    dht : DhtGlobalConfig,
    validator : Validator,
}

#[derive(Debug, Default, serde::Deserialize)]
#[serde(default)]
struct DhtGlobalConfig {
    #[serde(alias = "@type")]
    type_dht : Option<String>,
    k : Option<i32>,
    a : Option<i32>,
    static_nodes : DhtNodes,
}

#[derive(Debug, Default, serde::Deserialize)]
#[serde(default)]
struct DhtNodes {
    #[serde(alias = "@type")]
    type_dht : Option<String>,
    nodes : Vec<DhtNode>,
}

#[derive(Debug, Default, serde::Deserialize)]
#[serde(default)]
struct DhtNode {
    #[serde(alias = "@type")]
    type_node : Option<String>,
    id : IdDhtNode,
    addr_list : AddressList,
    version : Option <i32>,
    signature : Option<String>,
}

#[derive(Debug, Default, serde::Deserialize)]
#[serde(default)]
struct IdDhtNode {
    #[serde(alias = "@type")]
    type_node : Option<String>,
    key : Option<String>,
}

#[derive(Debug, Default, serde::Deserialize)]
#[serde(default)]
struct AddressList {
    #[serde(alias = "@type")]
    type_node : Option<String>,
    addrs : Vec<Address>,
    version : Option<i32>,
    reinit_date : Option<i32>,
    priority : Option<i32>,
    expire_at : Option<i32>,
}

#[derive(Debug, Default, serde::Deserialize)]
#[serde(default)]
pub struct Address {
    #[serde(alias = "@type")]
    type_node : Option<String>,
    ip : Option<i64>,
    port : Option<u16>,
}

#[derive(Debug, Default, serde::Deserialize)]
#[serde(default)]
struct Validator {
    #[serde(alias = "@type")]
    type_node : Option<String>,
    zero_state : ConfigBlockId,
    init_block : Option<ConfigBlockId>,
    hardforks : Vec<ConfigBlockId>,
}

#[derive(Debug, Default, serde::Deserialize)]
#[serde(default)]
struct ConfigBlockId {
    workchain : Option<i32>,
    shard : Option<i64>,
    seqno : Option<i32>,
    root_hash : Option<String>,
    file_hash : Option<String>,
}

pub const PUB_ED25519 : &str = "pub.ed25519";

impl IdDhtNode {

    pub fn convert_key(&self) -> Result<Arc<dyn KeyOption>> {
        let type_id = self.type_node.as_ref().ok_or_else(|| error!("Type_node is not set!"))?;
       
        if !type_id.eq(PUB_ED25519) {
            fail!("unknown type_node!")
        };

        let key = if let Some(key) = &self.key {
            base64_decode(key)?
        } else {
            fail!("No public key!");
        };

        let pub_key = key[..32].try_into()?;
        Ok(Ed25519KeyOption::from_public_key(pub_key))
    }
}

impl TonNodeGlobalConfigJson {
    
    /// Constructs new configuration from JSON data
    pub fn from_json_file(json_file: impl AsRef<Path>) -> Result<Self> {
        let file = File::open(json_file.as_ref())
            .map_err(|err| error!("cannot open file {:?} : {}", json_file.as_ref(), err))?;
        let reader = BufReader::new(file);
        Ok(serde_json::from_reader(reader)?)
    }
/*
    pub fn from_json(json: &str) -> Result<Self> {
        let json_config: TonNodeGlobalConfigJson = serde_json::from_str(json)?;
        Ok(json_config)
    }
*/

    pub fn get_dht_nodes_configs(&self) -> Result<Vec<DhtNodeConfig>> {
        let mut result = Vec::new();
        for dht_node in self.dht.static_nodes.nodes.iter() {
            let key = dht_node.id.convert_key()?;
            let mut addrs = Vec::new();
            for addr in dht_node.addr_list.addrs.iter() {
                let ip = if let Some(ip) = addr.ip {
                    ip
                } else {
                    continue;
                };
                let port = if let Some(port) = addr.port {
                    port
                } else {
                    continue
                };
                let addr = Udp {
                    ip: ip as i32,
                    port: port as i32
                }.into_boxed();
                addrs.push(addr);
            }
            let version = if let Some(version) = dht_node.addr_list.version {
                version
            } else {
                continue
            };
            let reinit_date = if let Some(reinit_date) = dht_node.addr_list.reinit_date {
                reinit_date
            } else {
                continue
            };
            let priority = if let Some(priority) = dht_node.addr_list.priority {
                priority
            } else {
                continue
            };
            let expire_at = if let Some(expire_at) = dht_node.addr_list.expire_at {
                expire_at
            } else {
                continue
            };           
            let addr_list = AdnlAddressList {
                addrs: addrs.into(),
                version,
                reinit_date,
                priority,
                expire_at
            }; 
            let version = if let Some(version) = dht_node.version {
                version
            } else {
                continue
            };
            let signature = if let Some(signature) = &dht_node.signature {
                signature
            } else {
                continue
            };
            let node = DhtNodeConfig {
                id: Ed25519 {
                    key: UInt256::with_array(key
                        .pub_key()?
                        .try_into()?
                    )
                }.into_boxed(),
                addr_list,
                version,
                signature: base64_decode(signature)?.into()
            };
            result.push(node)//convert_to_dht_node_cfg()?);
        }
        Ok(result)
    }

    fn parse_block_id(&self, block_id: &ConfigBlockId) -> Result<BlockIdExt> {
        let workchain_id = block_id
            .workchain
            .ok_or_else(|| error!("Unknown workchain id (of zero_state)!"))?;

        let seqno = block_id
            .seqno
            .ok_or_else(|| error!("Unknown workchain seqno (of zero_state)!"))?;

        let shard = block_id
            .shard
            .ok_or_else(|| error!("Unknown workchain shard (of zero_state)!"))?;

        let root_hash = block_id
            .root_hash
            .as_ref()
            .ok_or_else(|| error!("Unknown workchain root_hash (of zero_state)!"))?
            .parse()?;

        let file_hash = block_id
            .file_hash
            .as_ref()
            .ok_or_else(|| error!("Unknown workchain file_hash (of zero_state)!"))?
            .parse()?;

        Ok(BlockIdExt {
            shard_id: ShardIdent::with_tagged_prefix(workchain_id, shard as u64)?,
            seq_no: seqno as u32,
            root_hash,
            file_hash,
        })
    }

    pub fn zero_state(&self) -> Result<BlockIdExt> {
        self.parse_block_id(&self.validator.zero_state)
            .map_err(|err| error!("zero state parse error: {}", err))
    }

    pub fn init_block(&self) -> Result<Option<BlockIdExt>> {
        match self.validator.init_block {
            Some(ref init_block) => {
                match self.parse_block_id(&init_block) {
                    Ok(block_id) => Ok(Some(block_id)),
                    Err(err) => fail!("init block parse error: {}", err)
                }
            }
            None => return Ok(None)
        }
    }

    fn hardforks(&self) -> Result<Vec<BlockIdExt>> {
        log::info!("hardforks count {}", self.validator.hardforks.len());
        self.validator
            .hardforks
            .iter()
            .try_fold(Vec::new(), |mut vec, block_id| {
                match self.parse_block_id(block_id) {
                    Ok(block_id) => {
                        vec.push(block_id);
                        Ok(vec)
                    }
                    Err(err) => fail!("hardforks parse error: {}", err),
                }
            })
    }
}

pub struct ValidatorManagerConfig {
    pub update_interval: Duration,
    pub unsafe_resync_catchains: HashSet<u32>,
    /// Maps catchain_seqno to block_seqno and unsafe rotation id
    pub unsafe_catchain_rotates: HashMap<u32, (u32, u32)>,
    pub no_countdown_for_zerostate: bool,
    pub smft_disabled: bool,
}

#[derive(serde::Deserialize, serde::Serialize)]
struct UnsafeCatchainRotation {
    catchain_seqno: u32,
    block_seqno: u32,
    unsafe_rotation_id: u32
}

#[derive(serde::Deserialize, serde::Serialize)]
struct ValidatorManagerConfigImpl {
    unsafe_resync_catchains: Vec<u32>,
    unsafe_catchain_rotates: Vec<UnsafeCatchainRotation>
}

impl Display for ValidatorManagerConfig {
    fn fmt(&self, f: &mut Formatter<'_>) -> std::fmt::Result {
        write!(f, "validation countdown mode: {}; update interval: {} ms; resync: [{}]; rotates: [{}]",
            if self.no_countdown_for_zerostate { "except-zerostate" } else { "always" },
            self.update_interval.as_millis(),
            self.unsafe_resync_catchains.iter().map(|n| format!("{} ", n)).collect::<String>(),
            self.unsafe_catchain_rotates.iter().map(
                |(cc, (blk, uid))| format!("({},{})=>{} ",cc,blk,uid)
            ).collect::<String>()
        )
    }
}

impl ValidatorManagerConfig {
    pub fn read_configs(config_files: Vec<String>, validation_countdown_mode: Option<String>, smft_disabled: bool) -> ValidatorManagerConfig {
        log::debug!(target: "validator", "Reading validator manager config files: {}",
            config_files.iter().map(|x| format!("{}; ",x)).collect::<String>());

        let mut validator_config = ValidatorManagerConfig::default();
        match validation_countdown_mode {
            Some(x) if x == "always" => validator_config.no_countdown_for_zerostate = false,
            Some(x) if x == "except-zerostate" => validator_config.no_countdown_for_zerostate = true,
            Some(x) => log::error!(
                "Incorrect option: validation_countdown_mode must be either 'always' or 'except-zerostate', '{}' found",
                x
            ),
            None => ()
        }

        validator_config.smft_disabled = smft_disabled;

        'iterate_configs: for one_config in config_files.into_iter() {
            if let Ok(config_file) = std::fs::File::open(one_config.clone()) {
                let reader = std::io::BufReader::new(config_file);
                let config: ValidatorManagerConfigImpl = match serde_json::from_reader(reader) {
                    Err(e) => {
                        log::warn!("Not ValidatorManagerConfig, but expected to be: {}, error: {}",
                            one_config, e
                        );
                        continue 'iterate_configs
                    },
                    Ok(cfg) => cfg
                };

                for resync in config.unsafe_resync_catchains.into_iter() {
                    validator_config.unsafe_resync_catchains.insert(resync);
                }

                for rotate in config.unsafe_catchain_rotates.into_iter() {
                    validator_config.unsafe_catchain_rotates.insert(
                        rotate.catchain_seqno,
                        (rotate.block_seqno, rotate.unsafe_rotation_id)
                    );
                }
            }
        }

        log::info!(target: "validator", "Validator manager config has been read: {}", validator_config);

        validator_config
    }

    pub fn check_unsafe_catchain_rotation(&self, block_seqno_opt: Option<u32>, catchain_seqno: u32) -> Option<u32> {
        if let Some(blk) = block_seqno_opt {
            match self.unsafe_catchain_rotates.get(&catchain_seqno) {
                Some((required_block_seqno, rotation_id)) if *required_block_seqno <= blk => Some(*rotation_id),
                _ => None
            }
        }
        else {
            None
        }
    }
}

impl Default for ValidatorManagerConfig {
    fn default() -> Self {
        return ValidatorManagerConfig {
            update_interval: Duration::from_secs(3),
            unsafe_resync_catchains: HashSet::new(),
            unsafe_catchain_rotates: HashMap::new(),
            no_countdown_for_zerostate: false,
            smft_disabled: false,
        }
    }
}


struct ValidatorKeys {
    values: lockfree::map::Map<i32, ValidatorKeysJson>, // election_id, keys_info
    index: lockfree::map::Map<i32, i32>,                // current_election_id, next_election_id
    first: AtomicI32
}

impl ValidatorKeys {
    fn new() -> Self {
        ValidatorKeys {
            values: lockfree::map::Map::new(),
            index: lockfree::map::Map::new(),
            first: AtomicI32::new(0)
        }
    }

    fn is_empty(&self) -> bool {
        self.first.load(atomic::Ordering::Relaxed) > 0
    }

    fn add(&self, key: ValidatorKeysJson) -> Result<()> {
        // inserted in sorted order
        let mut first = false;

        add_unbound_object_to_map_with_update(
            &self.values, 
            key.election_id, 
            |_| {
                if self.first.compare_exchange(
                    0, key.election_id, atomic::Ordering::Relaxed, atomic::Ordering::Relaxed
                ).is_ok() {
                    first = true;
                }
                Ok(Some(key.clone()))
            }
        )?;

        if first {
            return Ok(());
        }

        let mut current = self.first.load(atomic::Ordering::Relaxed);
        if current > key.election_id {
            add_unbound_object_to_map_with_update(
                &self.index, 
                key.election_id, 
                |_| {
                    if let Err(prev) = self.first.fetch_update(
                        atomic::Ordering::Relaxed, 
                        atomic::Ordering::Relaxed, 
                        |x| {
                            if x > key.election_id {
                                Some(key.election_id)
                            } else {
                                None
                            }
                        }
                    ) {
                        let old = self.index.insert(prev, key.election_id).ok_or_else(
                            || error!("validator keys collections was broken!")
                        )?;
                        Ok(Some(*old.val()))
                    } else {
                        Ok(Some(current))
                    }
                }
            )?;
            return Ok(());
        } else if current == key.election_id {
            return Ok(())
        }

        loop {
            if let Some(item) = &self.index.get(&current) {
                if item.val() > &key.election_id {
                    add_unbound_object_to_map_with_update(
                        &self.index, 
                        *item.key(), 
                        |_| {
                            self.index.insert(key.election_id, *item.val());
                            Ok(Some(key.election_id))
                        }
                    )?;
                    break;
                } else if item.val() == &key.election_id {
                    break;
                } else {
                    current = *item.val();
                }
            } else {
                self.index.insert(current, key.election_id);
                break;
            };
        }

        Ok(())
    }

    fn remove(&self, key: &ValidatorKeysJson) -> Result<bool> {
        let mut current = self.first.load(atomic::Ordering::Relaxed);

        if current == key.election_id {
            if let Some(item) = &self.index.get(&current) {
                self.first.store(*item.val(), atomic::Ordering::Relaxed);
            } else {
                self.first.store(0, atomic::Ordering::Relaxed);
            }
            return Ok(true);
        }

        while let Some(item) = &self.index.get(&current) {
            if item.val() == &key.election_id {
                if let Some(removed_item) = &self.index.get(&item.val()) {
                    self.index.insert(*item.key(), *removed_item.val());
                } else {
                    // remove last element
                    self.index.remove(item.key());
                }
                return Ok(true)
            } else {
                current = *item.val();
            }
        }
        Ok(false)
    }

    fn get(&self, id_key: &str) -> Option<ValidatorKeysJson> {
        let mut current = self.first.load(atomic::Ordering::Relaxed);
        loop {
            if let Some(result) = self.get_try(id_key, current) {
                return Some(result)
            }
            match self.index.get(&current) {
                Some(next) => current = *next.val(),
                None => return None
            }
        }
    }

    fn get_try(&self, id_key: &str, index: i32) -> Option<ValidatorKeysJson> {
        let mut result = None;
        if let Some(key) = self.values.get(&index) {
            if &key.val().validator_key_id == id_key {
                result = Some(key.val().clone());
            } else if let Some(adnl_key) = &key.val().validator_adnl_key_id {
                if adnl_key == id_key {
                    result = Some(key.val().clone());
                }
            }
        }
        result
    }

    fn get_validator_adnl_ids(&self) -> Vec<String> {
        let mut adnl_ids = Vec::new();
        let mut current = self.first.load(atomic::Ordering::Relaxed);
        loop {
            if let Some(validator_info) = self.values.get(&current) {
                if let Some(adnl_key) = &validator_info.val().validator_adnl_key_id {
                    adnl_ids.push(adnl_key.clone());
                } else {
                    adnl_ids.push(validator_info.val().validator_key_id.clone());
                }
            }
            match self.index.get(&current) {
                Some(next) => current = *next.val(),
                None => return adnl_ids
            }
        }
    }
}<|MERGE_RESOLUTION|>--- conflicted
+++ resolved
@@ -22,14 +22,9 @@
 };
 use storage::shardstate_db_async::CellsDbConfig;
 use std::{
-<<<<<<< HEAD
-    collections::{HashMap, HashSet}, convert::TryInto, fs::{read_dir, File}, fmt::{Display, Formatter},
-    io::BufReader, path::Path, sync::{Arc, atomic::{self, AtomicI32}}, time::{Duration}
-=======
-    collections::{HashMap, HashSet}, convert::TryInto, fs::File, fmt::{Display, Formatter},
+    collections::{HashMap, HashSet}, convert::TryInto, fs::{File, read_dir}, fmt::{Display, Formatter},
     io::BufReader, path::{Path, PathBuf}, sync::{Arc, atomic::{self, AtomicI32}}, 
-    time::{Duration}
->>>>>>> 76f6e59d
+    time::Duration
 };
 use ton_api::{
     IntoBoxed, 
