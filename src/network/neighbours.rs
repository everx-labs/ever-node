/*
* Copyright (C) 2019-2023 EverX. All Rights Reserved.
*
* Licensed under the SOFTWARE EVALUATION License (the "License"); you may not use
* this file except in compliance with the License.
*
* Unless required by applicable law or agreed to in writing, software
* distributed under the License is distributed on an "AS IS" BASIS,
* WITHOUT WARRANTIES OR CONDITIONS OF ANY KIND, either express or implied.
* See the License for the specific TON DEV software governing permissions and
* limitations under the License.
*/

use crate::network::node_network::NodeNetwork;

use adnl::{common::{Query, TaggedTlObject, Wait}, node::{AdnlNode, AddressCache}};
use dht::DhtNode;
use overlay::{OverlayShortId, OverlayNode};
<<<<<<< HEAD
use rand::{Rng};
use tokio_util::sync::CancellationToken;
=======
use rand::Rng;
>>>>>>> cb1958cc
use std::{
    cmp::min,
    sync::{Arc, atomic::{AtomicBool, AtomicU32, AtomicI32, AtomicU64, AtomicI64, Ordering}},
    time::{Duration, Instant},
    future::Future,
};
use ton_api::ton::{TLObject, rpc::ton_node::GetCapabilities, ton_node::Capabilities};
#[cfg(feature = "telemetry")]
use ton_api::tag_from_boxed_type;
use ton_types::{error, fail, KeyId, KeyOption, Result};

#[derive(Debug)]
pub struct Neighbour {
    id : Arc<KeyId>,
    last_ping: AtomicU64,
    proto_version: AtomicI32,
    capabilities: AtomicI64,
    roundtrip_adnl: AtomicU64,
    roundtrip_rldp: AtomicU64,
    all_attempts: AtomicU64,
    fail_attempts: AtomicU64,
    fines_points: AtomicU32,
    active_check: AtomicBool,
    unreliability: AtomicI32
}

pub struct Neighbours {
    peers: NeighboursCache,
    all_peers: lockfree::set::Set<Arc<KeyId>>,
    overlay_id: Arc<OverlayShortId>,
    overlay: Arc<OverlayNode>,
    dht: Arc<DhtNode>,
    fail_attempts: AtomicU64,
    all_attempts: AtomicU64,
    start: Instant,
<<<<<<< HEAD
    cancellation_token: CancellationToken,
=======
    cancellation_token: Arc<tokio_util::sync::CancellationToken>,
>>>>>>> cb1958cc
    #[cfg(feature = "telemetry")]
    tag_get_capabilities: u32
}

const CAPABILITY_COMPATIBLE: i64 = 0x01;
const VERSION_COMPATIBLE: i32 = 2;

pub const PROTOCOL_CAPABILITIES: i64 = CAPABILITY_COMPATIBLE;
pub const PROTOCOL_VERSION: i32 = VERSION_COMPATIBLE;
pub const STOP_UNRELIABILITY: i32 = 5;
pub const FAIL_UNRELIABILITY: i32 = 10;

const FINES_POINTS_COUNT: u32 = 100;

impl Neighbour {

    pub fn new(id : Arc<KeyId>, default_rldp_roundtrip: u32) ->  Self {
        Self {
            id: id,
            last_ping: AtomicU64::new(0),
            proto_version: AtomicI32::new(0),
            capabilities: AtomicI64::new(0),
            roundtrip_adnl: AtomicU64::new(0),
            roundtrip_rldp: AtomicU64::new(default_rldp_roundtrip as u64),
            all_attempts: AtomicU64::new(0),
            fail_attempts: AtomicU64::new(0),
            fines_points: AtomicU32::new(0),
            active_check: AtomicBool::new(false),
            //roundtrip_relax_at: 0,
            //roundtrip_weight: 0.0,
            unreliability: AtomicI32::new(0),
        }
    }

    pub fn update_proto_version(&self, q: &Capabilities) {
        self.proto_version.store(q.version().clone(), Ordering::Relaxed);
        self.capabilities.store(q.capabilities().clone(), Ordering::Relaxed);
    }

    pub fn id(&self) -> &Arc<KeyId> {
        &self.id
    }
    
    pub fn query_success(&self, roundtrip: u64, is_rldp: bool) {
        loop {
            let old_un = self.unreliability.load(Ordering::Relaxed);
            if old_un > 0 { 
                let new_un = old_un - 1;
                if self.unreliability.compare_exchange(
                    old_un, 
                    new_un, 
                    Ordering::Relaxed,
                    Ordering::Relaxed
                ).is_err() {
                    continue;
                } else {
   //                 log::trace!("query_success (key_id {}) new value: {}", self.id, new_un);
                }
            }
            break;
        } 
        if is_rldp {
            self.update_roundtrip_rldp(roundtrip)
        } else {
            self.update_roundtrip_adnl(roundtrip)
        }
    }

    pub fn query_failed(&self, roundtrip: u64, is_rldp: bool) {
        let _un = self.unreliability.fetch_add(1, Ordering::Relaxed) + 1;
        let labels = [("neighbour", self.id.to_string())];
        metrics::increment_counter!("neighbours_failed", &labels);
//        log::trace!("query_failed (key_id {}, overlay: ) new value: {}", self.id, un);
        if is_rldp {
            self.update_roundtrip_rldp(roundtrip)
        } else {
            self.update_roundtrip_adnl(roundtrip)
        }
    }
    
// Unused
//    pub fn capabilities(&self) -> i64 {
//        self.capabilities.load(Ordering::Relaxed)
//    }
    
    pub fn roundtrip_adnl(&self) -> Option<u64> {
        Self::roundtrip(&self.roundtrip_adnl)
    }

    pub fn roundtrip_rldp(&self) -> Option<u64> {
        Self::roundtrip(&self.roundtrip_rldp)
    }

    pub fn update_roundtrip_adnl(&self, roundtrip: u64) {
        Self::set_roundtrip(&self.roundtrip_adnl, roundtrip)
    }

    pub fn update_roundtrip_rldp(&self, roundtrip: u64) {
        Self::set_roundtrip(&self.roundtrip_rldp, roundtrip)
    }
     
    fn last_ping(&self) -> u64 {
        self.last_ping.load(Ordering::Relaxed)
    }

    fn roundtrip(storage: &AtomicU64) -> Option<u64> {
        let roundtrip = storage.load(Ordering::Relaxed);
        if roundtrip == 0 {
            None
        } else {
            Some(roundtrip)
        }
    }

    fn set_last_ping(&self, elapsed: u64) {
        self.last_ping.store(elapsed, Ordering::Relaxed)
    }

    fn set_roundtrip(storage: &AtomicU64, roundtrip: u64) {
        let roundtrip_old = storage.load(Ordering::Relaxed);
        let roundtrip = if roundtrip_old > 0 {
            (roundtrip_old + roundtrip) / 2
        } else {
            roundtrip
        };
    //    log::trace!("roundtrip new value: {}", roundtrip);
        storage.store(roundtrip, Ordering::Relaxed);
    }

}

pub const MAX_NEIGHBOURS: usize = 16;

impl Neighbours {
<<<<<<< HEAD
=======

>>>>>>> cb1958cc
    const DEFAULT_RLDP_ROUNDTRIP_MS: u32 = 2000;
    const MAX_PINGS: usize = 6;
    const TIMEOUT_PING_MAX_MS: u64 = 1000;
    const TIMEOUT_RELOAD_MAX_SEC: u64 = 30;
    const TIMEOUT_RELOAD_MIN_SEC: u64 = 10;
<<<<<<< HEAD
=======

    const TIMEOUT_PING_MAX: Duration = Duration::from_millis(Self::TIMEOUT_PING_MAX_MS);
    const TIMEOUT_PING_MIN: Duration = Duration::from_millis(10);
    const TIMEOUT_RANDOM_PEERS: Duration = Duration::from_millis(1000);
>>>>>>> cb1958cc

    pub fn new(
        start_peers: &Vec<Arc<KeyId>>,
        dht: &Arc<DhtNode>,
        overlay: &Arc<OverlayNode>,
        overlay_id: Arc<OverlayShortId>,
        default_rldp_roundtrip: &Option<u32>,
        cancellation_token: Arc<tokio_util::sync::CancellationToken>
    ) -> Result<Self> {
        let default_rldp_roundtrip = default_rldp_roundtrip.unwrap_or(
            Self::DEFAULT_RLDP_ROUNDTRIP_MS
        );
        let ret = Neighbours {
            peers: NeighboursCache::new(start_peers, default_rldp_roundtrip)?,
            all_peers: lockfree::set::Set::new(),
            overlay: overlay.clone(),
            dht: dht.clone(),
            overlay_id,
            fail_attempts: AtomicU64::new(0),
            all_attempts: AtomicU64::new(0),
            start: Instant::now(),
<<<<<<< HEAD
            cancellation_token: CancellationToken::new(),
=======
            cancellation_token,
>>>>>>> cb1958cc
            #[cfg(feature = "telemetry")]
            tag_get_capabilities: tag_from_boxed_type::<GetCapabilities>()
        };
        Ok(ret)
    }

    pub fn count(&self) -> usize {
        self.peers.count()
    }

    pub fn add(&self, peer: Arc<KeyId>) -> Result<bool> {
        if self.count() >= MAX_NEIGHBOURS {
            return Ok(false);
        }
        self.peers.insert_ex(peer, false)
    }

    pub fn contains(&self, peer: &Arc<KeyId>) -> bool {
        self.peers.contains(peer)
    }

    pub fn contains_overlay_peer(&self, id: &Arc<KeyId>) -> bool {
        self.all_peers.contains(id)
    }

    pub fn add_overlay_peer(&self, id: Arc<KeyId>) -> bool {
        self.all_peers.insert(id).is_ok()
    }

    pub fn remove_overlay_peer(&self, id: &Arc<KeyId>) {
        self.all_peers.remove(id);
    }

    pub fn got_neighbours(&self, peers: AddressCache) -> Result<()> {
        log::trace!("got_neighbours");
        let mut ex = false;
        let mut rng = rand::thread_rng();
        let mut is_delete_peer = false;

        let (mut iter, mut current) = peers.first();
        while let Some(elem) = current {
            if self.contains(&elem) {
                current = peers.next(&mut iter);
                continue;
            }
            let count = self.peers.count();

            if count == MAX_NEIGHBOURS {
                let mut a: Option<Arc<KeyId>> = None;
                let mut b: Option<Arc<KeyId>> = None;
                let mut cnt: u32 = 0;
                let mut u:i32 = 0;

                for current in self.peers.get_iter() {
                    let un = current.unreliability.load(Ordering::Relaxed);
                    if un > u {
                        u = un;
                        a = Some(current.id.clone());
                    }
                    if cnt == 0 || rng.gen_range(0, cnt) == 0 {
                        b = Some(current.id.clone());
                    } 
                    cnt += 1;
                }
                let mut deleted_peer = b;

                if u > STOP_UNRELIABILITY {
                    deleted_peer = a;
                    is_delete_peer = true;
                } else {
                   ex = true;
                }
                let deleted_peer = deleted_peer.ok_or_else(|| error!("Internal error: deleted peer is not set!"))?;
                self.peers.replace(&deleted_peer, elem.clone())?;

                if is_delete_peer {
                    self.overlay.delete_public_peer(&deleted_peer, &self.overlay_id)?;
                    self.remove_overlay_peer(&deleted_peer);
                    is_delete_peer = false;
                }
            } else {
                self.peers.insert(elem.clone())?;
            }

            if ex {
                break;
            }
            current = peers.next(&mut iter);
        }

        log::trace!("/got_neighbours");
        Ok(())
    }

    pub fn start_reload(self: Arc<Self>) {
<<<<<<< HEAD
        self.spawn_background_task(|neighbours| async move {
            loop {
                let sleep_time = rand::thread_rng().gen_range(
                    Self::TIMEOUT_RELOAD_MIN_SEC, 
                    Self::TIMEOUT_RELOAD_MAX_SEC
                );
                tokio::time::sleep(Duration::from_secs(sleep_time)).await;
                if let Err(e) = neighbours.reload_neighbours(&neighbours.overlay_id).await {
                    log::warn!("reload neighbours err: {:?}", e);
                }
            }
        });
    }

    pub fn start_ping(self: Arc<Self>) {
        self.spawn_background_task(|neighbours| async move {
            neighbours.ping_neighbours().await;
        });
=======
        NodeNetwork::spawn_background_task(
            self.cancellation_token.clone(),
            async move {
                loop {
                    let sleep_time = rand::thread_rng().gen_range(
                        Self::TIMEOUT_RELOAD_MIN_SEC,
                        Self::TIMEOUT_RELOAD_MAX_SEC
                    );
                    tokio::time::sleep(Duration::from_secs(sleep_time)).await;
                    if let Err(e) = self.reload_neighbours(&self.overlay_id).await {
                        log::warn!("reload neighbours err: {:?}", e);
                    }
                }
            }
        )
    }

    pub fn start_ping(self: Arc<Self>) {
        NodeNetwork::spawn_background_task(
            self.cancellation_token.clone(),
            async move {
                self.ping_neighbours().await;
            }
        )
>>>>>>> cb1958cc
    }

    pub async fn reload_neighbours(&self, overlay_id: &Arc<OverlayShortId>) -> Result<()> {
        log::trace!("start reload_neighbours (overlay: {})", overlay_id);
        let neighbours_cache = AddressCache::with_limit((MAX_NEIGHBOURS * 2 + 1) as u32);
        self.overlay.get_cached_random_peers(&neighbours_cache, overlay_id, (MAX_NEIGHBOURS * 2) as u32)?;
        self.got_neighbours(neighbours_cache)?;
        log::trace!("finish reload_neighbours (overlay: {})", overlay_id);
        Ok(())
    }

    pub fn start_rnd_peers_process(self: Arc<Self>) {
<<<<<<< HEAD
        self.spawn_background_task(
            |neighbours| async move {
                //let receiver = neighbours.overlay.clone();
                //let id = neighbours.overlay_id.clone();
                log::trace!("wait random peers...");
                loop {
                    //let this = neighbours.clone();
                    tokio::time::sleep(Duration::from_millis(Self::TIMEOUT_RANDOM_PEERS_MS)).await;
                    for peer in neighbours.peers.get_iter() {
                        match neighbours.overlay.get_random_peers(
                            &peer.id(),
                            &neighbours.overlay_id, 
=======
        NodeNetwork::spawn_background_task(
            self.cancellation_token.clone(),
            async move {
                log::trace!("Wait random peers in overlay {}...", self.overlay_id);
                loop {
                    for peer in self.peers.get_iter() {
                        match self.overlay.get_random_peers(
                            &peer.id(),
                            &self.overlay_id,
>>>>>>> cb1958cc
                            None
                        ).await {
                            Ok(Some(peers)) => {
                                let mut new_peers = Vec::new();
                                for peer in peers.iter() {
<<<<<<< HEAD
                                    match Ed25519KeyOption::from_public_key_tl(&peer.id) {
                                        Ok(key) => if !neighbours.contains_overlay_peer(key.id()) {
=======
                                    let result: Result<Arc<dyn KeyOption>> = (&peer.id).try_into();
                                    match result {
                                        Ok(key) => if !self.contains_overlay_peer(key.id()) {
>>>>>>> cb1958cc
                                            new_peers.push(key.id().clone());
                                        },
                                        Err(e) => log::warn!("Bad peer key: {}", e)
                                    }
                                }
                                if !new_peers.is_empty() {
                                    neighbours.clone().add_new_peers(new_peers);
                                }
                            },
                            Err(e) => log::warn!(
                                "Get random peers in overlay {} error: {}", 
                                self.overlay_id, e
                            ),
                            _ => {},
                        }
                    }
                    tokio::time::sleep(Self::TIMEOUT_RANDOM_PEERS).await;
                }
            }
        )
    }

    pub async fn stop(&self) {
        self.cancellation_token.cancel();
    }

    fn add_new_peers(self: Arc<Self>, peers: Vec<Arc<KeyId>>) {
        let this = self.clone();
        tokio::spawn(async move {
            for peer in peers.iter() {
                log::trace!("add_new_peers: searching IP for peer {}...", peer);
                match DhtNode::find_address(&this.dht, peer).await {
                    Ok(Some((ip, _))) => {
                        log::info!("add_new_peers: peer {}, IP {}", peer, ip);
                        if !this.add_overlay_peer(peer.clone()) {
                            log::debug!("add_new_peers already present");
                        }
                    }
                    Ok(None) => log::warn!("add_new_peers: peer {}, IP not found", peer),
                    Err(e) => log::warn!("add_new_peers: peer {}, IP search error {}", peer, e)
                }
            }
        });
    }

    pub fn choose_neighbour(&self) -> Result<Option<Arc<Neighbour>>> {
        let count = self.peers.count();
        if count == 0 {
            return Ok(None)
        }

        let mut rng = rand::thread_rng();
        let mut best: Option<Arc<Neighbour>> = None; 
        let mut sum = 0;
        let node_stat = self.fail_attempts.load(Ordering::Relaxed) as f64 / 
            self.all_attempts.load(Ordering::Relaxed) as f64;

        log::trace!("Select neighbour for overlay {}", self.overlay_id);
        for neighbour in self.peers.get_iter() {
            let mut unr = neighbour.unreliability.load(Ordering::Relaxed);
            let version = neighbour.proto_version.load(Ordering::Relaxed);
            let capabilities = neighbour.capabilities.load(Ordering::Relaxed);
            let roundtrip_rldp = neighbour.roundtrip_rldp.load(Ordering::Relaxed);
            let roundtrip_adnl = neighbour.roundtrip_adnl.load(Ordering::Relaxed);
            let peer_stat = neighbour.fail_attempts.load(Ordering::Relaxed) as f64 /
                neighbour.all_attempts.load(Ordering::Relaxed) as f64;
            let fines_points = neighbour.fines_points.load(Ordering::Relaxed);

            if count == 1 {
                return Ok(Some(neighbour.clone()))
            }
            if version < PROTOCOL_VERSION {
                unr += 4;
            } else if (version == PROTOCOL_VERSION) && (capabilities < PROTOCOL_CAPABILITIES) {
                unr += 2;
            }
            let labels = [("neighbour", neighbour.id().to_string())];
            metrics::gauge!("neighbour_unr", unr as f64, &labels);
            log::trace!(
                "Neighbour {}, unr {}, rt ADNL {}, rt RLDP {} (all stat: {:.4}, peer stat: {:.4}/{}))",
                neighbour.id(), unr,
                roundtrip_adnl,
                roundtrip_rldp,
                node_stat,
                peer_stat,
                fines_points
            );
            if unr <= FAIL_UNRELIABILITY {
                if node_stat + (node_stat * 0.2 as f64) < peer_stat {
                    if fines_points > 0 {
                        let _ = neighbour.fines_points.fetch_update(
                            Ordering::Relaxed, 
                            Ordering::Relaxed, 
                            |x| if x > 0 {
                                Some(x - 1) 
                            } else {
                                None 
                            }
                        );
                        continue;
                    }
                    neighbour.active_check.store(true, Ordering::Relaxed);
                }

                let w = (1 << (FAIL_UNRELIABILITY - unr)) as i64;
                sum += w;

                if rng.gen_range(0, sum) < w {
                    best = Some(neighbour.clone());
                }
            }
        }

        if let Some(best) = &best {
            log::trace!("Selected neighbour {}", best.id);
        } else {
            log::trace!("Selected neighbour None");
        }
        Ok(best)
    }

    pub fn update_neighbour_stats(
        &self,
        peer: &Arc<KeyId>,
        roundtrip: u64,
        success: bool,
        is_rldp: bool,
        is_register: bool
    ) -> Result<()> {
        log::trace!("update_neighbour_stats");
        let it = &self.peers.get(peer);
        if let Some(neighbour) = it {
            if success {
                neighbour.query_success(roundtrip, is_rldp);
            } else {
                neighbour.query_failed(roundtrip, is_rldp);
            }
            if is_register {
                neighbour.all_attempts.fetch_add(1, Ordering::Relaxed);
                self.all_attempts.fetch_add(1, Ordering::Relaxed);
                if !success {
                    neighbour.fail_attempts.fetch_add(1, Ordering::Relaxed);
                    self.fail_attempts.fetch_add(1, Ordering::Relaxed);
                }
                if neighbour.active_check.load(Ordering::Relaxed) {
                    if !success {
                        neighbour.fines_points.fetch_add(FINES_POINTS_COUNT, Ordering::Relaxed);
                    }
                    neighbour.active_check.store(false, Ordering::Relaxed);
                }
            };
        }
        log::trace!("/update_neighbour_stats");
        Ok(())
    }

    pub fn got_neighbour_capabilities(
        &self, 
        peer: &Arc<KeyId>, 
        _roundtrip: u64, 
        capabilities: &Capabilities
    ) -> Result<()> {
        if let Some(it) = &self.peers.get(peer) {
  //          log::trace!("got_neighbour_capabilities: capabilities: {:?}", capabilities);
  //          log::trace!("got_neighbour_capabilities: roundtrip: {} ms", roundtrip);
            it.update_proto_version(capabilities);
  //      } else {
  //          log::trace!("got_neighbour_capabilities: self.identificators not contains peer");
        }
        Ok(())
    }

    async fn ping_neighbours(self: &Arc<Self>) {
        let (wait, mut queue_reader) = Wait::new();
        loop {
            let peers = self.peers.count();
            let max_count = min(peers, Self::MAX_PINGS);
            if max_count == 0 {
                log::trace!("No peers in overlay {}", self.overlay_id);
<<<<<<< HEAD
                tokio::time::sleep(Duration::from_millis(Self::TIMEOUT_PING_MAX_MS)).await;
=======
                tokio::time::sleep(Self::TIMEOUT_PING_MAX).await;
>>>>>>> cb1958cc
                continue
            }
            log::trace!("neighbours: overlay {} count {}", self.overlay_id, peers);
            let peer = match self.peers.next_for_ping(&self.start) {
                Ok(Some(peer)) => peer,
                Ok(None) => {
                    log::trace!("next_for_ping: None");
<<<<<<< HEAD
                    tokio::time::sleep(Duration::from_millis(Self::TIMEOUT_PING_MIN_MS)).await;
=======
                    tokio::time::sleep(Self::TIMEOUT_PING_MIN).await;
>>>>>>> cb1958cc
                    continue
                },
                Err(e) => {
                    log::trace!("next_for_ping: {}", e);
<<<<<<< HEAD
                    tokio::time::sleep(Duration::from_millis(Self::TIMEOUT_PING_MAX_MS)).await;
=======
                    tokio::time::sleep(Self::TIMEOUT_PING_MAX).await;
>>>>>>> cb1958cc
                    continue
                }
            };
            let last = self.start.elapsed().as_millis() as u64 - peer.last_ping();
            if last < Self::TIMEOUT_PING_MAX_MS {
                tokio::time::sleep(
                    Duration::from_millis(Self::TIMEOUT_PING_MAX_MS - last)
                ).await;
            } else {
<<<<<<< HEAD
                tokio::time::sleep(Duration::from_millis(Self::TIMEOUT_PING_MIN_MS)).await;
=======
                tokio::time::sleep(Self::TIMEOUT_PING_MIN).await;
>>>>>>> cb1958cc
            }
            let self_cloned = self.clone();
            let wait_cloned = wait.clone();
            let mut count = wait.request();
            tokio::spawn(
                async move {
                    if let Err(e) = self_cloned.update_capabilities(peer).await {
                        log::warn!("{}", e)
                    }
<<<<<<< HEAD
                    wait_cloned.respond(Some(())); 
                }
            );

            while count >= max_count {
                wait.wait(&mut queue_reader, false).await;
                count -= 1;     
=======
                    wait_cloned.respond(Some(()));
                }
            );
            while count >= max_count {
                wait.wait(&mut queue_reader, false).await;
                count -= 1;
>>>>>>> cb1958cc
            }
        }
    }

    async fn update_capabilities(self: Arc<Self>, peer: Arc<Neighbour>) -> Result<()> {
        let now = Instant::now();
        peer.set_last_ping(self.start.elapsed().as_millis() as u64); 
        let query = TaggedTlObject {
            object: TLObject::new(GetCapabilities),
            #[cfg(feature = "telemetry")]
            tag: self.tag_get_capabilities
        };
        let timeout = Some(AdnlNode::calc_timeout(peer.roundtrip_adnl()));
        match self.overlay.query(&peer.id, &query, &self.overlay_id, timeout).await {
            Ok(Some(answer)) => {
                let caps: Capabilities = Query::parse(answer, &query.object)?;
                log::trace!("Got capabilities from {} {}: {:?}", peer.id, self.overlay_id, caps);
                let roundtrip = now.elapsed().as_millis() as u64;
                self.update_neighbour_stats(&peer.id, roundtrip, true, false, false)?;
                self.got_neighbour_capabilities(&peer.id, roundtrip, &caps)?;
                Ok(())
            },
            _ => {
                fail!("Capabilities were not received from {} {}", peer.id, self.overlay_id)
            }
        }
    }

    fn spawn_background_task<P, F>(self: &Arc<Self>, p: P) 
    where 
        P: FnOnce(Arc<Self>) -> F + Send + 'static,
        F: Future<Output = ()> + Send + Sync + 'static
    {
        let cancellation_token = self.cancellation_token.clone();
        let neighbours = self.clone();
        tokio::spawn(async move {
            tokio::pin!(
                let cancelled = cancellation_token.cancelled();
                let fut = p(neighbours);
            );

            tokio::select! {
                _ = fut => {},
                _ = cancelled => {},
            }
        });
    }
}

#[derive(Clone)]
pub struct NeighboursCache {
    cache: Arc<NeighboursCacheCore>
}

impl NeighboursCache {
    pub fn new(start_peers: &Vec<Arc<KeyId>>, default_rldp_roundtrip: u32) -> Result<Self> {
        let cache = NeighboursCacheCore::new(start_peers, default_rldp_roundtrip)?;
        Ok(NeighboursCache {cache: Arc::new(cache)})
    }
    pub fn contains(&self, peer: &Arc<KeyId>) -> bool {
        self.cache.contains(peer)
    }
    pub fn insert(&self, peer: Arc<KeyId>) -> Result<bool> {
        self.cache.insert(peer)
    }
    pub fn count(&self) -> usize {
        self.cache.count()
    }
    pub fn get(&self, peer: &Arc<KeyId>) -> Option<Arc<Neighbour>> {
        self.cache.get(peer)
    }
    pub fn next_for_ping(&self, start: &Instant) -> Result<Option<Arc<Neighbour>>> {
        self.cache.next_for_ping(start)
    }
    pub fn replace(&self, old: &Arc<KeyId>, new: Arc<KeyId>) -> Result<bool> {
        self.cache.replace(old, new)
    }
    fn insert_ex(&self, peer: Arc<KeyId>, silent_insert: bool) -> Result<bool> {
        self.cache.insert_ex(peer, silent_insert)
    }
    pub fn get_iter(&self) -> NeighboursCacheIterator {
        NeighboursCacheIterator::new(self.cache.clone())
    }
}

struct NeighboursCacheCore {
    count: AtomicU32, 
    next: AtomicU32,
    indices: lockfree::map::Map<u32, Arc<KeyId>>,
    values: lockfree::map::Map<Arc<KeyId>, Arc<Neighbour>>,
    default_rldp_roundtrip: u32
}

impl NeighboursCacheCore {
    pub fn new(start_peers: &Vec<Arc<KeyId>>, default_rldp_roundtrip: u32) -> Result<Self> {
        let instance = NeighboursCacheCore {
            count: AtomicU32::new(0),
            next: AtomicU32::new(0),
            indices: lockfree::map::Map::new(),
            values: lockfree::map::Map::new(),
            default_rldp_roundtrip
        };

        let mut index = 0;
        for peer in start_peers.iter() {
            if index < MAX_NEIGHBOURS {
                instance.insert(peer.clone())?;
                index = index + 1;
            }
        }

        Ok(instance)
    }

    pub fn contains(&self, peer: &Arc<KeyId>) -> bool {
        self.values.get(peer).is_some()
    }

    pub fn insert(&self, peer: Arc<KeyId>) -> Result<bool> {
        let status = self.insert_ex(peer, false)?;
        Ok(status)
    }

    pub fn count(&self) -> usize {
        self.count.load(Ordering::Relaxed) as usize
    }

    pub fn get(&self, peer: &Arc<KeyId>) -> Option<Arc<Neighbour>> {
        let result = if let Some (result) = &self.values.get(peer) {
            Some(result.val().clone())
        } else {
            None
        };

        result
    }

    pub fn next_for_ping(&self, start: &Instant) -> Result<Option<Arc<Neighbour>>> {
        let mut next = self.next.load(Ordering::Relaxed);
        let count = self.count.load(Ordering::Relaxed);
        let started_from = next;
        let mut ret: Option<Arc<Neighbour>> = None;
        loop {
            let key_id = if let Some(key_id) = self.indices.get(&next) {
                key_id
            } else {
                fail!("Neighbour index is not found!");
            };
            if let Some(neighbour) = self.values.get(key_id.val()) {
                next = if next >= count - 1 {
                    0   // ping cyclically
                } else {
                    next + 1
                };
                self.next.store(next, Ordering::Relaxed);
                let neighbour = neighbour.val();
                if start.elapsed().as_millis() as u64 - neighbour.last_ping() < 1000 {
                    // Pinged recently
                    if next == started_from {
                        break
                    } else {
                        if let Some(ret) = &mut ret {
                            if neighbour.last_ping() >= ret.last_ping() {
                                continue
                            }
                        }
                    }
                }
                ret.replace(neighbour.clone());
            } else {
                // Value has been updated. Repeat step
                continue
            }
            break
        }
        Ok(ret)
    }

    fn insert_ex(&self, peer: Arc<KeyId>, silent_insert: bool) -> Result<bool> {
        let count = self.count.load(Ordering::Relaxed);
        if !silent_insert && (count >= MAX_NEIGHBOURS as u32) {
            fail!("NeighboursCache overflow!");
        }

        let mut is_overflow = false;
        let mut index = 0;
        let insertion = self.values.insert_with(peer.clone(), |_key, prev_gen_val, updated_pair |
            if updated_pair.is_some() {
                lockfree::map::Preview::Discard
            } else if prev_gen_val.is_some() {
                lockfree::map::Preview::Keep
            } else {
                if !silent_insert {
                    index = self.count.fetch_add(1, Ordering::Relaxed);
                    if index >= MAX_NEIGHBOURS as u32 {
                        self.count.fetch_sub(1, Ordering::Relaxed);
                        is_overflow = true;
                    }
                }

                if is_overflow {
                    lockfree::map::Preview::Discard
                } else {
                    lockfree::map::Preview::New(Arc::new(Neighbour::new(peer.clone(), self.default_rldp_roundtrip)))
                }
            }
        );

        if is_overflow {
            failure::bail!("NeighboursCache overflow!");
        }

        let status = match insertion {
            lockfree::map::Insertion::Created => true,
            lockfree::map::Insertion::Failed(_) => false,
            lockfree::map::Insertion::Updated(_) => {
                failure::bail!("neighbours: unreachable Insertion::Updated")
            },
        };

        if status && !silent_insert {
            self.indices.insert(index, peer);
        }

        Ok(status)
    }

    pub fn replace(&self, old: &Arc<KeyId>, new: Arc<KeyId>) -> Result<bool> {
        log::info!("started replace (old: {}, new: {})", &old, &new);
        let index = if let Some(index) = self.get_index(old) {
            index
        } else {
            failure::bail!("replaced neighbour not found!")
        };
        log::info!("replace func use index: {} (old: {}, new: {})", &index, &old, &new);
        let status_insert = self.insert_ex(new.clone(), true)?;

        if status_insert {
            self.indices.insert(index, new);
            self.values.remove(old);
        }
        log::info!("finish replace (old: {})", &old);
        Ok(status_insert)
    }

    fn get_index(&self, peer: &Arc<KeyId>) -> Option<u32> {
        for index in self.indices.iter() {
            if index.1.cmp(peer) == std::cmp::Ordering::Equal {
                return Some(index.0.clone())
            }
        }
        None
    }
}

pub struct NeighboursCacheIterator {
    current: i32,
    parent: Arc<NeighboursCacheCore>
}

impl NeighboursCacheIterator {
    fn new(parent: Arc<NeighboursCacheCore>) -> Self {
        NeighboursCacheIterator {
            current: -1,
            parent: parent,
        }
    }
}

impl Iterator for NeighboursCacheIterator {
    type Item = Arc<Neighbour>;

    fn next(&mut self) -> Option<Self::Item> {
        let mut result = None;

        let current = self.current + 1;
        for _ in 0..5 {
            let key_id = if let Some(key_id) = &self.parent.indices.get(&(current as u32)) {
                key_id.val().clone()
            } else {
                return None;
            };

            if let Some(neighbour) = &self.parent.values.get(&key_id) {
                self.current = current;
                result = Some(neighbour.val().clone());
                break;
            } else {
                // Value has been updated. Repeat step
                continue;
            }
        }

        result
    }
}<|MERGE_RESOLUTION|>--- conflicted
+++ resolved
@@ -16,12 +16,7 @@
 use adnl::{common::{Query, TaggedTlObject, Wait}, node::{AdnlNode, AddressCache}};
 use dht::DhtNode;
 use overlay::{OverlayShortId, OverlayNode};
-<<<<<<< HEAD
-use rand::{Rng};
-use tokio_util::sync::CancellationToken;
-=======
 use rand::Rng;
->>>>>>> cb1958cc
 use std::{
     cmp::min,
     sync::{Arc, atomic::{AtomicBool, AtomicU32, AtomicI32, AtomicU64, AtomicI64, Ordering}},
@@ -57,11 +52,7 @@
     fail_attempts: AtomicU64,
     all_attempts: AtomicU64,
     start: Instant,
-<<<<<<< HEAD
-    cancellation_token: CancellationToken,
-=======
     cancellation_token: Arc<tokio_util::sync::CancellationToken>,
->>>>>>> cb1958cc
     #[cfg(feature = "telemetry")]
     tag_get_capabilities: u32
 }
@@ -196,22 +187,16 @@
 pub const MAX_NEIGHBOURS: usize = 16;
 
 impl Neighbours {
-<<<<<<< HEAD
-=======
-
->>>>>>> cb1958cc
+
     const DEFAULT_RLDP_ROUNDTRIP_MS: u32 = 2000;
     const MAX_PINGS: usize = 6;
     const TIMEOUT_PING_MAX_MS: u64 = 1000;
     const TIMEOUT_RELOAD_MAX_SEC: u64 = 30;
     const TIMEOUT_RELOAD_MIN_SEC: u64 = 10;
-<<<<<<< HEAD
-=======
 
     const TIMEOUT_PING_MAX: Duration = Duration::from_millis(Self::TIMEOUT_PING_MAX_MS);
     const TIMEOUT_PING_MIN: Duration = Duration::from_millis(10);
     const TIMEOUT_RANDOM_PEERS: Duration = Duration::from_millis(1000);
->>>>>>> cb1958cc
 
     pub fn new(
         start_peers: &Vec<Arc<KeyId>>,
@@ -233,11 +218,7 @@
             fail_attempts: AtomicU64::new(0),
             all_attempts: AtomicU64::new(0),
             start: Instant::now(),
-<<<<<<< HEAD
-            cancellation_token: CancellationToken::new(),
-=======
             cancellation_token,
->>>>>>> cb1958cc
             #[cfg(feature = "telemetry")]
             tag_get_capabilities: tag_from_boxed_type::<GetCapabilities>()
         };
@@ -333,27 +314,7 @@
     }
 
     pub fn start_reload(self: Arc<Self>) {
-<<<<<<< HEAD
-        self.spawn_background_task(|neighbours| async move {
-            loop {
-                let sleep_time = rand::thread_rng().gen_range(
-                    Self::TIMEOUT_RELOAD_MIN_SEC, 
-                    Self::TIMEOUT_RELOAD_MAX_SEC
-                );
-                tokio::time::sleep(Duration::from_secs(sleep_time)).await;
-                if let Err(e) = neighbours.reload_neighbours(&neighbours.overlay_id).await {
-                    log::warn!("reload neighbours err: {:?}", e);
-                }
-            }
-        });
-    }
-
-    pub fn start_ping(self: Arc<Self>) {
-        self.spawn_background_task(|neighbours| async move {
-            neighbours.ping_neighbours().await;
-        });
-=======
-        NodeNetwork::spawn_background_task(
+      NodeNetwork::spawn_background_task(
             self.cancellation_token.clone(),
             async move {
                 loop {
@@ -377,7 +338,6 @@
                 self.ping_neighbours().await;
             }
         )
->>>>>>> cb1958cc
     }
 
     pub async fn reload_neighbours(&self, overlay_id: &Arc<OverlayShortId>) -> Result<()> {
@@ -390,20 +350,6 @@
     }
 
     pub fn start_rnd_peers_process(self: Arc<Self>) {
-<<<<<<< HEAD
-        self.spawn_background_task(
-            |neighbours| async move {
-                //let receiver = neighbours.overlay.clone();
-                //let id = neighbours.overlay_id.clone();
-                log::trace!("wait random peers...");
-                loop {
-                    //let this = neighbours.clone();
-                    tokio::time::sleep(Duration::from_millis(Self::TIMEOUT_RANDOM_PEERS_MS)).await;
-                    for peer in neighbours.peers.get_iter() {
-                        match neighbours.overlay.get_random_peers(
-                            &peer.id(),
-                            &neighbours.overlay_id, 
-=======
         NodeNetwork::spawn_background_task(
             self.cancellation_token.clone(),
             async move {
@@ -413,20 +359,14 @@
                         match self.overlay.get_random_peers(
                             &peer.id(),
                             &self.overlay_id,
->>>>>>> cb1958cc
                             None
                         ).await {
                             Ok(Some(peers)) => {
                                 let mut new_peers = Vec::new();
                                 for peer in peers.iter() {
-<<<<<<< HEAD
-                                    match Ed25519KeyOption::from_public_key_tl(&peer.id) {
-                                        Ok(key) => if !neighbours.contains_overlay_peer(key.id()) {
-=======
                                     let result: Result<Arc<dyn KeyOption>> = (&peer.id).try_into();
                                     match result {
                                         Ok(key) => if !self.contains_overlay_peer(key.id()) {
->>>>>>> cb1958cc
                                             new_peers.push(key.id().clone());
                                         },
                                         Err(e) => log::warn!("Bad peer key: {}", e)
@@ -606,11 +546,7 @@
             let max_count = min(peers, Self::MAX_PINGS);
             if max_count == 0 {
                 log::trace!("No peers in overlay {}", self.overlay_id);
-<<<<<<< HEAD
-                tokio::time::sleep(Duration::from_millis(Self::TIMEOUT_PING_MAX_MS)).await;
-=======
                 tokio::time::sleep(Self::TIMEOUT_PING_MAX).await;
->>>>>>> cb1958cc
                 continue
             }
             log::trace!("neighbours: overlay {} count {}", self.overlay_id, peers);
@@ -618,20 +554,12 @@
                 Ok(Some(peer)) => peer,
                 Ok(None) => {
                     log::trace!("next_for_ping: None");
-<<<<<<< HEAD
-                    tokio::time::sleep(Duration::from_millis(Self::TIMEOUT_PING_MIN_MS)).await;
-=======
                     tokio::time::sleep(Self::TIMEOUT_PING_MIN).await;
->>>>>>> cb1958cc
                     continue
                 },
                 Err(e) => {
                     log::trace!("next_for_ping: {}", e);
-<<<<<<< HEAD
-                    tokio::time::sleep(Duration::from_millis(Self::TIMEOUT_PING_MAX_MS)).await;
-=======
                     tokio::time::sleep(Self::TIMEOUT_PING_MAX).await;
->>>>>>> cb1958cc
                     continue
                 }
             };
@@ -641,11 +569,7 @@
                     Duration::from_millis(Self::TIMEOUT_PING_MAX_MS - last)
                 ).await;
             } else {
-<<<<<<< HEAD
-                tokio::time::sleep(Duration::from_millis(Self::TIMEOUT_PING_MIN_MS)).await;
-=======
                 tokio::time::sleep(Self::TIMEOUT_PING_MIN).await;
->>>>>>> cb1958cc
             }
             let self_cloned = self.clone();
             let wait_cloned = wait.clone();
@@ -655,22 +579,12 @@
                     if let Err(e) = self_cloned.update_capabilities(peer).await {
                         log::warn!("{}", e)
                     }
-<<<<<<< HEAD
-                    wait_cloned.respond(Some(())); 
-                }
-            );
-
-            while count >= max_count {
-                wait.wait(&mut queue_reader, false).await;
-                count -= 1;     
-=======
                     wait_cloned.respond(Some(()));
                 }
             );
             while count >= max_count {
                 wait.wait(&mut queue_reader, false).await;
                 count -= 1;
->>>>>>> cb1958cc
             }
         }
     }
