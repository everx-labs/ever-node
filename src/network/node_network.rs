--- conflicted
+++ resolved
@@ -34,35 +34,22 @@
     common::{add_counted_object_to_map, CountedObject, Counter, TaggedByteSlice}, 
     node::AdnlNode
 };
-<<<<<<< HEAD
+use adnl::{DhtIterator, DhtNode};
+use adnl::{
+    BroadcastSendInfo, OverlayId, OverlayShortId, OverlayNode, QueriesConsumer, 
+    PrivateOverlayShortId, OverlayUtils, RldpNode
+};
 use catchain::{
     CatchainNode, CatchainOverlay, CatchainOverlayListenerPtr, CatchainOverlayLogReplayListenerPtr
 };
-use dht::{DhtIterator, DhtNode};
-use overlay::{
-    BroadcastSendInfo, OverlayId, OverlayNode, OverlayShortId, OverlayUtils, PrivateOverlayShortId, QueriesConsumer
-};
-use rldp::RldpNode;
-use ton_block::BlockIdExt;
-=======
-use adnl::{DhtIterator, DhtNode};
-use adnl::{
-    BroadcastSendInfo, OverlayId, OverlayShortId, OverlayNode, QueriesConsumer, 
-    PrivateOverlayShortId
-};
-use adnl::RldpNode;
-use catchain::{
-    CatchainNode, CatchainOverlay, CatchainOverlayListenerPtr, CatchainOverlayLogReplayListenerPtr
-};
->>>>>>> 76f6e59d
 use std::{
     convert::TryInto, hash::Hash, 
     sync::{Arc, atomic::{AtomicI32, AtomicU64, AtomicBool, Ordering}}, 
     time::{Duration, SystemTime}
 };
-use ever_block::{error, fail, KeyId, KeyOption, Result, UInt256};
+use ever_block::{error, fail, KeyId, KeyOption, Result, UInt256, BlockIdExt};
 use ton_api::{
-    IntoBoxed, serialize_boxed, ton::ton_node::broadcast::ConnectivityCheckBroadcast
+    IntoBoxed, serialize_boxed, ton::ton_node::broadcast::ConnectivityCheckBroadcast,
 };
 #[cfg(feature = "telemetry")]
 use ton_api::tag_from_bare_type;
@@ -405,11 +392,7 @@
                     if neighbours.contains_overlay_peer(peer_key.id()) {
                         continue;
                     }
-<<<<<<< HEAD
                     if let Some((ip, _)) = DhtNode::find_address_in_network(dht, peer_key.id(), network_id).await? {
-=======
-                    if let Some((ip, _)) = DhtNode::find_address_in_network(dht, peer_key.id(), None).await? {
->>>>>>> 76f6e59d
                         overlay.add_public_peer(&ip, peer, overlay_id)?;
                         if neighbours.add_overlay_peer(peer_key.id().clone()) {
                             log::trace!("add_overlay_peers: add overlay peer {:?}, address: {}", peer, ip);
@@ -467,11 +450,7 @@
                 &self.network_context.dht, 
                 overlay_id, 
                 iter,
-<<<<<<< HEAD
                 network_id,
-=======
-                None
->>>>>>> 76f6e59d
             ) => nodes,
             _ = token.cancelled() => fail!("Overlay {} node search cancelled", overlay_id)
         }?;
@@ -548,32 +527,21 @@
                 loop {
                     let mut iter = None;
                     loop {
-<<<<<<< HEAD
                         match dht.get_known_peer_of_network(&mut iter, network_id) {
                             Err(e) => {
                                 log::warn!(
                                     "get_known_peer_of_network {} result: {:?}",
                                     network_id.unwrap_or_default(), e
                                 );
-=======
-                        match dht.get_known_peer_of_network(&mut iter, None) {
-                            Err(e) => {
-                                log::warn!("get_known_peer_of_network result: {:?}", e);
->>>>>>> 76f6e59d
                                 break;
                             }
                             Ok(None) => break,
                             Ok(Some(id)) => {
-<<<<<<< HEAD
                                 if let Err(e) = dht.find_dht_nodes_in_network(&id, network_id).await {
                                     log::warn!(
                                         "find_dht_nodes_in_network {} result: {:?}",
                                         network_id.unwrap_or_default(), e
                                     )
-=======
-                                if let Err(e) = dht.find_dht_nodes_in_network(&id, None).await {
-                                    log::warn!("find_dht_nodes result: {:?}", e)
->>>>>>> 76f6e59d
                                 }
                             }
                         }
