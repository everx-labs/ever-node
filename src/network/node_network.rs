--- conflicted
+++ resolved
@@ -45,19 +45,6 @@
 };
 use rldp::RldpNode;
 use std::{
-<<<<<<< HEAD
-    hash::Hash, 
-    sync::{Arc, atomic::{AtomicI32, AtomicU64, AtomicBool, Ordering}}, 
-    time::{Duration, SystemTime},
-    convert::TryInto,
-    future::Future,
-};
-use tokio_util::sync::CancellationToken;
-use ton_types::{Result, fail, error, UInt256};
-use ton_block::BlockIdExt;
-use ton_api::{IntoBoxed, serialize_boxed, tag_from_bare_type};
-use ton_api::ton::{bytes, ton_node::broadcast::ConnectivityCheckBroadcast};
-=======
     convert::TryInto, future::Future, hash::Hash, 
     sync::{Arc, atomic::{AtomicI32, AtomicU64, AtomicBool, Ordering}}, 
     time::{Duration, SystemTime}
@@ -69,7 +56,6 @@
 };
 #[cfg(feature = "telemetry")]
 use ton_api::tag_from_bare_type;
->>>>>>> cb1958cc
 
 type Cache<K, T> = lockfree::map::Map<K, T>;
 
@@ -97,11 +83,7 @@
     config_handler: Arc<NodeConfigHandler>,
     connectivity_check_config: ConnectivityCheckBroadcastConfig,
     default_rldp_roundtrip: Option<u32>,
-<<<<<<< HEAD
-    cancellation_token: CancellationToken,
-=======
     cancellation_token: Arc<tokio_util::sync::CancellationToken>,
->>>>>>> cb1958cc
     #[cfg(feature = "telemetry")]
     tag_connectivity_check_broadcast: u32
 }
@@ -189,10 +171,6 @@
             dht.add_peer(peer)?;
         }
 
-<<<<<<< HEAD
-        let cancellation_token = CancellationToken::new();
-=======
->>>>>>> cb1958cc
         let masterchain_overlay_short_id = overlay.calc_overlay_short_id(
             masterchain_zero_state_id.shard().workchain_id(),
             masterchain_zero_state_id.shard().shard_prefix_with_tag() as i64,
@@ -320,20 +298,6 @@
         }
     }
 
-<<<<<<< HEAD
-    fn spawn_background_task<F>(cancellation_token: CancellationToken, task: F) 
-    where
-        F: Future<Output = ()> + Send + Sync + 'static
-    {
-        let cancellation_token = cancellation_token;
-        tokio::spawn(async move {
-            tokio::pin!(let cancelled = cancellation_token.cancelled(););
-            tokio::select! {
-                _ = cancelled => {},
-                _ = task => {},
-            }
-        });
-=======
     pub(in crate::network) fn spawn_background_task<F>(
         cancellation_token: Arc<tokio_util::sync::CancellationToken>, 
         task: F
@@ -348,18 +312,13 @@
                 }
             }
         );                                                                         
->>>>>>> cb1958cc
     }
 
     fn periodic_store_ip_addr(
         dht: Arc<DhtNode>,
         node_key: Arc<dyn KeyOption>,
         validator_keys: Option<Arc<lockfree::set::Set<Arc<KeyId>>>>,
-<<<<<<< HEAD
-        cancellation_token: CancellationToken,
-=======
         cancellation_token: Arc<tokio_util::sync::CancellationToken>
->>>>>>> cb1958cc
     ) {
         Self::spawn_background_task(
             cancellation_token,
@@ -368,13 +327,7 @@
                     if let Err(e) = DhtNode::store_ip_address(&dht, &node_key).await {
                         log::warn!("store ip address ERROR: {}", e)
                     }
-<<<<<<< HEAD
-
                     tokio::time::sleep(Self::TIMEOUT_STORE_IP_ADDRESS).await;
-
-=======
-                    tokio::time::sleep(Self::TIMEOUT_STORE_IP_ADDRESS).await;
->>>>>>> cb1958cc
                     if let Some(actual_validator_adnl_keys) = validator_keys.as_ref() {
                         if actual_validator_adnl_keys.get(node_key.id()).is_none() {
                             log::info!("store ip address finished (for key {}).", node_key.id());
@@ -390,11 +343,7 @@
         dht: Arc<DhtNode>, 
         overlay_id: OverlayId,
         overlay_node: ton_api::ton::overlay::node::Node,
-<<<<<<< HEAD
-        cancellation_token: CancellationToken,
-=======
         cancellation_token: Arc<tokio_util::sync::CancellationToken>
->>>>>>> cb1958cc
     ) {
         Self::spawn_background_task(
             cancellation_token,
@@ -402,10 +351,6 @@
                 loop {
                     let res = DhtNode::store_overlay_node(&dht, &overlay_id, &overlay_node).await;
                     log::info!("overlay_store status: {:?}", res);
-<<<<<<< HEAD
-
-=======
->>>>>>> cb1958cc
                     tokio::time::sleep(Self::TIMEOUT_STORE_OVERLAY_NODE).await;
                 }
             }
@@ -417,28 +362,12 @@
         dht: Arc<DhtNode>,
         overlay: Arc<OverlayNode>,
         overlay_id: Arc<OverlayShortId>,
-<<<<<<< HEAD
-        cancellation_token: CancellationToken,
-=======
         cancellation_token: Arc<tokio_util::sync::CancellationToken>
->>>>>>> cb1958cc
     ) {
         Self::spawn_background_task(
             cancellation_token,
             async move {
                 loop {
-<<<<<<< HEAD
-                    if let Err(e) = Self::add_overlay_peers(
-                        &neighbours, 
-                        &dht, 
-                        &overlay, 
-                        &overlay_id
-                    ).await {
-                        log::warn!("add_overlay_peers: {}", e)
-                    }
-
-                    tokio::time::sleep(Self::TIMEOUT_FIND_OVERLAY_PEERS).await;
-=======
                     let got_peers =
                       Self::add_overlay_peers(&neighbours, &dht, &overlay, &overlay_id).await.
                         unwrap_or_else(|e| { log::warn!("add_overlay_peers: {}", e); false } );
@@ -449,7 +378,6 @@
                         // No peers in queue, sleep to wait
                         tokio::time::sleep(Self::TIMEOUT_FIND_OVERLAY_PEERS).await;
                     }
->>>>>>> cb1958cc
                 }
             }
         )
@@ -590,18 +518,12 @@
         Ok(())
     }
 
-<<<<<<< HEAD
-    fn find_dht_nodes(dht: Arc<DhtNode>, cancellation_token: CancellationToken) {
-        Self::spawn_background_task(
-            cancellation_token, 
-=======
     fn find_dht_nodes(
         dht: Arc<DhtNode>, 
         cancellation_token: Arc<tokio_util::sync::CancellationToken>
     ) {
         Self::spawn_background_task(
             cancellation_token,
->>>>>>> cb1958cc
             async move {
                 loop {
                     let mut iter = None;
@@ -610,10 +532,6 @@
                             log::warn!("find_dht_nodes result: {:?}", e)
                         }
                     }
-<<<<<<< HEAD
-
-=======
->>>>>>> cb1958cc
                     tokio::time::sleep(Self::TIMEOUT_FIND_DHT_NODES).await;
                 }
             }
@@ -626,20 +544,6 @@
             self.cancellation_token.clone(),
             async move {
                 let mut iter = None;
-<<<<<<< HEAD
-                    loop {
-                        log::trace!("find overlay nodes by dht...");
-                        if let Err(e) = self.update_peers(&client_overlay, &mut iter).await {
-                            log::warn!("Error find overlay nodes by dht: {}", e);
-                        }
-
-                        if client_overlay.peers().count() >= neighbours::MAX_NEIGHBOURS {
-                            log::trace!("finish find overlay nodes.");
-                            break;
-                        } 
-
-                        tokio::time::sleep(Self::TIMEOUT_UPDATE_PEERS).await;
-=======
                 loop {
                     log::trace!("find overlay nodes by dht...");
                     if let Err(e) = self.update_peers(&client_overlay, &mut iter).await {
@@ -648,16 +552,11 @@
                     if client_overlay.peers().count() >= neighbours::MAX_NEIGHBOURS {
                         log::trace!("finish find overlay nodes.");
                         break;
->>>>>>> cb1958cc
                     }
                     tokio::time::sleep(Self::TIMEOUT_UPDATE_PEERS).await;
                 }
-<<<<<<< HEAD
-        );
-=======
             }
         )
->>>>>>> cb1958cc
     }
 
     async fn get_overlay_worker(
@@ -756,11 +655,7 @@
         let breaker = Arc::new(AtomicBool::new(false));
         let breaker_ = breaker.clone();
         let callback = callback.clone();
-<<<<<<< HEAD
-        
-=======
-
->>>>>>> cb1958cc
+
         Self::spawn_background_task(
             self.cancellation_token.clone(),
             async move {
@@ -774,13 +669,8 @@
                         current_validators,
                         Some(callback.clone()),
                     ).await {
-<<<<<<< HEAD
-                        Ok(lost_validators) => {
-                            current_validators = lost_validators;
-=======
                         Ok(missing_validators) => {
                             current_validators = missing_validators;
->>>>>>> cb1958cc
                         },
                         Err(e) => {
                             log::warn!("{:?}", e);
@@ -789,8 +679,6 @@
                     }
                     if current_validators.is_empty() {
                         log::info!("search_validator_keys: finished.");
-<<<<<<< HEAD
-=======
                         break;
                     } else {
                         log::info!(
@@ -799,17 +687,10 @@
                         );
                     }                                    
                     if breaker.load(Ordering::Relaxed) {
->>>>>>> cb1958cc
                         break;
                     } else {
                         log::info!("search_validator_keys: numbers lost validator keys: {}", current_validators.len());
                     }
-<<<<<<< HEAD
-                    if breaker.load(Ordering::Relaxed) {
-                        break;
-                    }
-=======
->>>>>>> cb1958cc
                     tokio::time::sleep(Self::TIMEOUT_SEARCH_VALIDATOR_KEYS).await;
                 }
             }
@@ -842,13 +723,8 @@
                         current_validators,
                         None,
                     ).await {
-<<<<<<< HEAD
-                        Ok(lost_validators) => {
-                            current_validators = lost_validators;
-=======
                         Ok(missing_validators) => {
                             current_validators = missing_validators;
->>>>>>> cb1958cc
                         },
                         Err(e) => {
                             log::warn!("{:?}", e);
@@ -859,31 +735,19 @@
                         log::info!("search_validator_keys: finished.");
                         break;
                     } else {
-<<<<<<< HEAD
-                        log::info!("search_validator_keys: numbers lost validator keys: {}", current_validators.len());
-                    }
-
-                    tokio::time::sleep(Self::TIMEOUT_SEARCH_VALIDATOR_KEYS).await;
-
-=======
                         log::info!(
                             "search_validator_keys: {} missing validator keys", 
                             current_validators.len()
                         );
                     }
                     tokio::time::sleep(Self::TIMEOUT_SEARCH_VALIDATOR_KEYS).await;
->>>>>>> cb1958cc
                     if validators_contexts.get(&validator_list_id).is_none() {
                         break;
                     }
                 }
             }
-<<<<<<< HEAD
-        );
-=======
         )
 
->>>>>>> cb1958cc
     }
 
     async fn search_validator_keys_round<'a>(
