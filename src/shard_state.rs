/*
* Copyright (C) 2019-2024 EverX. All Rights Reserved.
*
* Licensed under the SOFTWARE EVALUATION License (the "License"); you may not use
* this file except in compliance with the License.
*
* Unless required by applicable law or agreed to in writing, software
* distributed under the License is distributed on an "AS IS" BASIS,
* WITHOUT WARRANTIES OR CONDITIONS OF ANY KIND, either express or implied.
* See the License for the specific EVERX DEV software governing permissions and
* limitations under the License.
*/

use crate::{engine_traits::EngineAlloc, error::NodeError};
#[cfg(feature = "telemetry")]
use crate::engine_traits::EngineTelemetry;

use adnl::{declare_counted, common::{CountedObject, Counter}};
#[cfg(feature = "telemetry")]
use std::sync::atomic::Ordering;
<<<<<<< HEAD
use std::{io::Write, sync::Arc, collections::HashMap};
use ton_block::{
    BlockIdExt, ShardAccount, ShardIdent, ShardStateUnsplit, ShardStateSplit, ValidatorSet, 
    CatchainConfig, Serializable, Deserializable, ConfigParams, McShardRecord, 
=======
use std::{io::Write, sync::Arc};
use ever_block::{
    BlockIdExt, ShardAccount, ShardIdent, ShardStateUnsplit, ShardStateSplit, 
    Serializable, Deserializable, ConfigParams, McShardRecord, 
>>>>>>> 76f6e59d
    McStateExtra, ShardDescr, ShardHashes, HashmapAugType, InRefValue, BinTree, 
    BinTreeType, WorkchainDescr, OutMsgQueue, ProcessedInfo, MerkleProof, ConnectedNwDescr,
};
use ever_block::{
    AccountId, Cell, SliceData, error, fail, Result, UInt256, BocWriter, BocReader, read_single_root_boc,
};

//    #[derive(Debug, Default, Clone, Eq, PartialEq)]
// It is a wrapper around various shard state's representations and properties.
declare_counted!(
    pub struct ShardStateStuff {
        block_id: BlockIdExt,
        shard_state: Option<ShardStateUnsplit>,
        out_msg_queue: Option<ShardStateUnsplit>,
        out_msg_queue_for: i32,
        shard_state_extra: Option<McStateExtra>,
        root: Cell
    }
);

impl ShardStateStuff {

    pub fn from_state_root_cell(
        block_id: BlockIdExt, 
        root: Cell,
        #[cfg(feature = "telemetry")]
        telemetry: &EngineTelemetry,
        allocated: &EngineAlloc
    ) -> Result<Arc<Self>> {
        Self::from_root_cell(
            block_id, root, false, 0,
            #[cfg(feature = "telemetry")]
            telemetry,
            allocated
        )
    }

    pub fn from_out_msg_queue_root_cell(
        block_id: BlockIdExt, 
        root: Cell,
        out_msg_queue_for: i32,
        #[cfg(feature = "telemetry")]
        telemetry: &EngineTelemetry,
        allocated: &EngineAlloc
    ) -> Result<Arc<Self>> {
        Self::from_root_cell(
            block_id, root, true, out_msg_queue_for,
            #[cfg(feature = "telemetry")]
            telemetry,
            allocated
        )
    }

    fn from_root_cell(
        block_id: BlockIdExt, 
        root: Cell,
        is_out_msg_queue: bool,
        out_msg_queue_for: i32,
        #[cfg(feature = "telemetry")]
        telemetry: &EngineTelemetry,
        allocated: &EngineAlloc
    ) -> Result<Arc<Self>> {

        let shard_state = if is_out_msg_queue {
            MerkleProof::construct_from_cell(root.clone())?.virtualize()?
        } else { 
            ShardStateUnsplit::construct_from_cell(root.clone())?
        };
        if shard_state.shard() != block_id.shard() {
            fail!(NodeError::InvalidData("State's shard block_id is not equal to given one".to_string()))
        }
        if shard_state.shard().shard_prefix_with_tag() != block_id.shard().shard_prefix_with_tag() {
            fail!(
                NodeError::InvalidData("State's shard id is not equal to given one".to_string())
            )
        } else if shard_state.seq_no() != block_id.seq_no {
            fail!(
                NodeError::InvalidData("State's seqno is not equal to given one".to_string())
            )
        }
        let (ss, queue) = if is_out_msg_queue {
            (None, Some(shard_state))
        } else {
            (Some(shard_state), None)
        };
        Self::with_params(
            block_id,
            ss,
            queue,
            out_msg_queue_for,
            root,
            #[cfg(feature = "telemetry")]
            telemetry,
            allocated
        )
    }

    pub fn from_state(
        block_id: BlockIdExt, 
        shard_state: ShardStateUnsplit,
        #[cfg(feature = "telemetry")]
        telemetry: &EngineTelemetry,
        allocated: &EngineAlloc
    ) -> Result<Arc<Self>> {
        let root = shard_state.serialize()?;
        Self::with_params(
            block_id,
            Some(shard_state),
            None,
            0,
            root,
            #[cfg(feature = "telemetry")]
            telemetry,
            allocated
        )
    }

    pub fn deserialize_zerostate(
        block_id: BlockIdExt, 
        bytes: &[u8],
        #[cfg(feature = "telemetry")]
        telemetry: &EngineTelemetry,
        allocated: &EngineAlloc
    ) -> Result<Arc<Self>> {
        if block_id.seq_no() != 0 {
            fail!("Given block id has non-zero seq number");
        }        
        let file_hash = UInt256::calc_file_hash(&bytes);
        if file_hash != block_id.file_hash {
            fail!("Wrong zero state's {} file hash", block_id);
        }
        let root = read_single_root_boc(bytes)?;
        if &root.repr_hash() != block_id.root_hash() {
            fail!("Wrong zero state's {} root hash", block_id);
        }
        Self::from_state_root_cell(
            block_id, root, 
            #[cfg(feature = "telemetry")]
            telemetry,
            allocated
        )
    }

    pub fn deserialize_state_inmem(
        block_id: BlockIdExt, 
        bytes: Arc<Vec<u8>>,
        #[cfg(feature = "telemetry")]
        telemetry: &EngineTelemetry,
        allocated: &EngineAlloc,
        abort: &dyn Fn() -> bool,
    ) -> Result<Arc<Self>> {
        if block_id.seq_no() == 0 {
            fail!("Use `deserialize_zerostate` method for zerostate");
        }
        let root = BocReader::new().set_abort(abort).read_inmem(bytes)?.withdraw_single_root()?;
        Self::from_state_root_cell(
            block_id, 
            root,
            #[cfg(feature = "telemetry")]
            telemetry,
            allocated
        )
    }

    // is used in tests
    #[allow(dead_code)]
    pub fn deserialize_state(
        block_id: BlockIdExt, 
        bytes: &[u8],
        #[cfg(feature = "telemetry")]
        telemetry: &EngineTelemetry,
        allocated: &EngineAlloc
    ) -> Result<Arc<Self>> {
        if block_id.seq_no() == 0 {
            fail!("Use `deserialize_zerostate` method for zerostate");
        }
        let root = read_single_root_boc(bytes)?;
        Self::from_state_root_cell(
            block_id, root, 
            #[cfg(feature = "telemetry")]
            telemetry,
            allocated
        )
    }

    fn with_params(
        block_id: BlockIdExt,
        shard_state: Option<ShardStateUnsplit>,
        out_msg_queue: Option<ShardStateUnsplit>,
        out_msg_queue_for: i32,
        root: Cell,  
        #[cfg(feature = "telemetry")]
        telemetry: &EngineTelemetry,
        allocated: &EngineAlloc
    ) -> Result<Arc<Self>> {
        let shard_state_extra = if let Some(ss) = shard_state.as_ref() {
            ss.read_custom()?
        } else {
            None
        };
        let ret = Self {
            block_id,
            shard_state_extra,
            shard_state,
            out_msg_queue,
            out_msg_queue_for,
            root,
            counter: allocated.shard_states.clone().into()
        };
        #[cfg(feature = "telemetry")]
        telemetry.shard_states.update(allocated.shard_states.load(Ordering::Relaxed));
        Ok(Arc::new(ret))
    }

    pub fn construct_split_root(left: Cell, right: Cell) -> Result<Cell> {
        let ss_split = ShardStateSplit { left, right };
        ss_split.serialize()
    }

    pub fn state(&self) -> Result<&ShardStateUnsplit> {
        self.shard_state.as_ref().ok_or_else(|| {
            error!("the state {} is not full, it contains only out msg queue for WC {}", 
                self.block_id, self.out_msg_queue_for)
        })
    }

    pub fn state_or_queue(&self) -> Result<&ShardStateUnsplit> {
        if let Some(state) = self.shard_state.as_ref() {
            Ok(state)
        } else if let Some(qu) = self.out_msg_queue.as_ref() {
            Ok(qu)
        } else {
            fail!("INTERNAL ERROR: Both state and out_msg_queue are None in {}", self.block_id());
        }
    }

    pub fn queue_for_wc(&self, workchain_id: i32) -> Result<OutMsgQueue> {
        self
            .state_or_queue()?
            .read_out_msg_queue_info()?
            .out_queue()
            .queue_for_wc_with_prefix(workchain_id)
    }

    // is not used
    // pub fn _is_out_msg_queue(&self) -> Option<i32> {
    //     if self.is_full_state() {
    //         None
    //     } else {
    //         Some(self.out_msg_queue_for)
    //     }
    // }

    // is not used
    // pub fn is_full_state(&self) -> bool {
    //     self.shard_state.is_some()
    // }

    pub fn proc_info(&self) -> Result<ProcessedInfo> {
        Ok(self
            .state_or_queue()?
            .read_out_msg_queue_info()?
            .proc_info().clone()
        )
    }

    pub fn gen_lt(&self) -> Result<u64> {
       Ok(self.state_or_queue()?.gen_lt())
    }

    pub fn shard_account(&self, address: &AccountId) -> Result<Option<ShardAccount>> {
        self.state()?.read_accounts()?.account(address)
    }
// Unused
//    pub fn withdraw_state(self) -> ShardStateUnsplit { 
//        self.shard_state 
//    }
    pub fn shard_state_extra(&self) -> Result<&McStateExtra> {
        self.shard_state_extra
            .as_ref()
            .ok_or_else(|| error!("Masterchain state of {} must contain McStateExtra", self.block_id()))
    }
    pub fn shards(&self) -> Result<&ShardHashes> { Ok(self.shard_state_extra()?.shards()) }

    pub fn shard_hashes(&self) -> Result<ShardHashesStuff> {
        Ok(ShardHashesStuff::from(self.shard_state_extra()?.shards().clone()))
    }

    pub fn root_cell(&self) -> &Cell { &self.root }

    pub fn shard(&self) -> &ShardIdent { &self.block_id.shard() }

    pub fn top_blocks(&self, workchain_id: i32) -> Result<Vec<BlockIdExt>> {
        self.shard_hashes()?.top_blocks(&[workchain_id])
    }

    pub fn top_blocks_all(&self) -> Result<Vec<BlockIdExt>> {
        self.shard_hashes()?.top_blocks_all()
    }

    pub fn mesh_top_blocks(&self) -> Result<HashMap<i32, BlockIdExt>> {
        let mut tbs = HashMap::new();
        self.shard_state_extra()?
            .mesh
            .iterate_with_keys(|id: i32, descr: ConnectedNwDescr| {
                let block = BlockIdExt {
                    shard_id: ShardIdent::masterchain(),
                    seq_no: descr.seq_no,
                    root_hash: descr.root_hash,
                    file_hash: descr.file_hash
                };
                tbs.insert(id, block);
                Ok(true)
            })?;
        Ok(tbs)
    }

// Unused
//    pub fn set_shard(&mut self, shard: ShardIdent) { 
//        self.block_id.shard_id = shard; 
//    }

// Unused
//    pub fn id(&self) -> BlockIdExt { 
//        convert_block_id_ext_blk2api(&self.block_id) 
//    }

    pub fn block_id(&self) -> &BlockIdExt { &self.block_id }

    pub fn seq_no(&self) -> u32 {
        self.block_id.seq_no()
    }

    pub fn write_to<T: Write>(&self, dst: &mut T) -> Result<()> {
        BocWriter::with_root(self.root_cell())?.write(dst)?;
        Ok(())
    }

// Unused
//    pub fn serialize(&self) -> Result<Vec<u8>> {
//        let mut bytes = Cursor::new(Vec::<u8>::new());
//        self.write_to(&mut bytes)?;
//        Ok(bytes.into_inner())
//    }

// Unused
//    pub fn serialize_with_abort(&self, abort: &dyn Fn() -> bool) -> Result<Vec<u8>> {
//        let mut bytes = Vec::<u8>::new();
//        let boc = BagOfCells::with_params(vec!(&self.root), vec!(), abort)?;
//        boc.write_to_with_abort(
//            &mut bytes,
//            BocSerialiseMode::Generic{
//                index: true,
//                crc: false,
//                cache_bits: false,
//                flags: 0 
//            },
//            None,
//            None,
//            abort
//        )?;
//        Ok(bytes)
//    }

    pub fn config_params(&self) -> Result<&ConfigParams> {
        Ok(&self.shard_state_extra()?.config)
    }

   pub fn has_prev_block(&self, block_id: &BlockIdExt) -> Result<bool> {
       Ok(self.shard_state_extra()?
           .prev_blocks.get(&block_id.seq_no())?
           .map(|id| &id.blk_ref().root_hash == block_id.root_hash() && &id.blk_ref().file_hash == block_id.file_hash())
           .unwrap_or_default())
   }

// Unused
//    pub fn prev_key_block_id(&self) -> BlockIdExt {
//        if let Some(seq_no) = self.block_id().seq_no().checked_sub(1) {
//            if let Ok(extra) = self.shard_state_extra() {
//                if let Ok(Some(id)) = extra.prev_blocks.get_prev_key_block(seq_no) {
//                    return id.master_block_id().1
//                }
//            }
//        }
//        log::error!("prev_key_block_id error for shard_state {}", self.block_id());
//        BlockIdExt::with_params(ShardIdent::masterchain(), 0, UInt256::default(), UInt256::default())
//    }

    pub fn find_block_id(&self, mc_seq_no: u32) -> Result<BlockIdExt> {
        match self.seq_no().cmp(&mc_seq_no) {
            std::cmp::Ordering::Equal => Ok(self.block_id().clone()),
            std::cmp::Ordering::Greater => {
                let (_end_lt, block_id, _key_block) = self.shard_state_extra()?
                    .prev_blocks.get(&mc_seq_no)?
                    .ok_or_else(|| error!("no master block id for {}", mc_seq_no))?
                    .master_block_id();
                Ok(block_id)
            }
            std::cmp::Ordering::Less => fail!("cannot get block id for future block, because {} < {}", self.seq_no(), mc_seq_no)
        }
    }

    pub fn workchains(&self) -> Result<Vec<(i32, WorkchainDescr)>> {
        let mut vec = Vec::new();
        self.config_params()?.workchains()?.iterate_with_keys(|workchain_id, descr| {
            vec.push((workchain_id, descr));
            Ok(true)
        })?;
        Ok(vec)
    }

// Unused
//    pub fn find_account(&self, account_id: &UInt256) -> Result<Option<Account>> {
//        self
//            .state()?
//            .read_accounts()?
//            .get(account_id)?
//            .map(|shard_acc| shard_acc.read_account())
//            .transpose()
//    }

}

#[cfg(test)]
impl ShardStateStuff {
    pub fn read_from_file(
        id: BlockIdExt, 
        filename: impl AsRef<std::path::Path>,
        #[cfg(feature = "telemetry")]
        telemetry: &Arc<EngineTelemetry>,
        allocated: &Arc<EngineAlloc>
    ) -> Result<Arc<Self>> {
        let mut bytes = std::fs::read(filename)?;
        match id.seq_no() {
            0 => Self::deserialize_zerostate(
                id, 
                &mut bytes,
                #[cfg(feature = "telemetry")]
                telemetry,
                allocated
            ),
            _ => Self::deserialize_state_inmem(
                id, 
                Arc::new(bytes),
                #[cfg(feature = "telemetry")]
                telemetry,
                allocated,
                &|| false
            )
        }
    }
}

#[derive(Clone, Debug, Default)]
pub struct ShardHashesStuff {
    shards: ShardHashes
}

impl ShardHashesStuff {
    pub fn top_blocks(&self, workchains: &[i32]) -> Result<Vec<BlockIdExt>> {
        let mut top_blocks = Vec::new();
        for workchain_id in workchains {
            if let Some(InRefValue(bintree)) = self.shards.get(workchain_id)? {
                bintree.iterate(|prefix, shard_descr| {
                    let shard_ident = ShardIdent::with_prefix_slice(*workchain_id, prefix)?;
                    let block_id = BlockIdExt::with_params(
                        shard_ident, shard_descr.seq_no, shard_descr.root_hash, shard_descr.file_hash);
                    top_blocks.push(block_id);
                    Ok(true)
                })?;
            }
        }
        Ok(top_blocks)
    }

    pub fn top_blocks_all(&self) -> Result<Vec<BlockIdExt>> {
        let mut top_blocks = Vec::new();
        self.shards.iterate_shards(|ident: ShardIdent, descr: ShardDescr| {
            let block_id = BlockIdExt::with_params(
                ident, descr.seq_no, descr.root_hash, descr.file_hash);
            top_blocks.push(block_id);
            Ok(true)
        })?;
        Ok(top_blocks)
    }

    fn get_shards(bintree: &BinTree<ShardDescr>, _shard: &ShardIdent, workchain_id: i32, vec: &mut Vec<McShardRecord>) -> Result<bool> {
        bintree.iterate(|prefix, shard_descr| {
            let shard_ident = ShardIdent::with_prefix_slice(workchain_id, prefix)?;
            // turn off hypercube routing
            // if shard.is_neighbor_for(&shard_ident) {}
            vec.push(McShardRecord::from_shard_descr(shard_ident, shard_descr));
            Ok(true)
        })
    }

    pub fn neighbours_for(&self, shard: &ShardIdent) -> Result<Vec<McShardRecord>> {
        let mut vec = Vec::new();
        self.shards.iterate_with_keys(|workchain_id: i32, InRefValue(bintree)| {
            Self::get_shards(&bintree, shard, workchain_id, &mut vec)?;
            Ok(true)
        })?;
        Ok(vec)
    }

    pub fn is_empty(&self) -> bool {
        self.shards.is_empty()
    }
}

impl AsRef<ShardHashes> for ShardHashesStuff {
    fn as_ref(&self) -> &ShardHashes {
        &self.shards
    }
}

impl From<ShardHashes> for ShardHashesStuff {
    fn from(shards: ShardHashes) -> Self {
        Self{ shards }
    }
}

impl Deserializable for ShardHashesStuff {
    fn construct_from(slice: &mut SliceData) -> Result<Self> {
        let shards = ShardHashes::construct_from(slice)?;
        Ok(Self { shards })
    }
}

#[cfg(test)]
#[path = "tests/test_shard_state.rs"]
mod tests;<|MERGE_RESOLUTION|>--- conflicted
+++ resolved
@@ -18,17 +18,10 @@
 use adnl::{declare_counted, common::{CountedObject, Counter}};
 #[cfg(feature = "telemetry")]
 use std::sync::atomic::Ordering;
-<<<<<<< HEAD
 use std::{io::Write, sync::Arc, collections::HashMap};
-use ton_block::{
-    BlockIdExt, ShardAccount, ShardIdent, ShardStateUnsplit, ShardStateSplit, ValidatorSet, 
-    CatchainConfig, Serializable, Deserializable, ConfigParams, McShardRecord, 
-=======
-use std::{io::Write, sync::Arc};
 use ever_block::{
     BlockIdExt, ShardAccount, ShardIdent, ShardStateUnsplit, ShardStateSplit, 
     Serializable, Deserializable, ConfigParams, McShardRecord, 
->>>>>>> 76f6e59d
     McStateExtra, ShardDescr, ShardHashes, HashmapAugType, InRefValue, BinTree, 
     BinTreeType, WorkchainDescr, OutMsgQueue, ProcessedInfo, MerkleProof, ConnectedNwDescr,
 };
