/*
* Copyright (C) 2019-2024 EverX. All Rights Reserved.
*
* Licensed under the SOFTWARE EVALUATION License (the "License"); you may not use
* this file except in compliance with the License.
*
* Unless required by applicable law or agreed to in writing, software
* distributed under the License is distributed on an "AS IS" BASIS,
* WITHOUT WARRANTIES OR CONDITIONS OF ANY KIND, either express or implied.
* See the License for the specific EVERX DEV software governing permissions and
* limitations under the License.
*/

use crate::{
<<<<<<< HEAD
    block::{BlockStuff, BlockIdExtExtention, BlockKind}, block_proof::BlockProofStuff, boot,
=======
    block::{BlockStuff, BlockIdExtExtention}, block_proof::BlockProofStuff, boot,
    config::{
        CollatorConfig, CollatorTestBundlesGeneralConfig, KafkaConsumerConfig,
        TonNodeConfig, ValidatorManagerConfig
    },
>>>>>>> 76f6e59d
    engine_traits::{
        ExternalDb, EngineAlloc, EngineOperations,
        OverlayOperations, PrivateOverlayOperations, Server,
    },
    ext_messages::{MessagesPool, EXT_MESSAGES_TRACE_TARGET, RempMessagesPool},
    full_node::{
        apply_block::{self, apply_block},
        shard_client::{
            process_block_broadcast, start_masterchain_client, start_shards_client,
            SHARD_BROADCAST_WINDOW, apply_proof_chain,
        },
        counters::TpsCounter,
        remp_client::RempClient, mesh_client::MeshClient,
    },
    internal_db::{
        InternalDb, InternalDbConfig, 
        INITIAL_MC_BLOCK, LAST_APPLIED_MC_BLOCK, PSS_KEEPER_MC_BLOCK, ARCHIVES_GC_BLOCK
    },
    network::{
        control::{ControlServer, DataSource, StatusReporter},
        full_node_client::FullNodeOverlayClient, full_node_service::FullNodeOverlayService,
        node_network::NodeNetwork
    },
    shard_blocks::{
        ShardBlocksPool, resend_top_shard_blocks_worker, save_top_shard_blocks_worker, 
        ShardBlockProcessingResult
    },
    shard_state::ShardStateStuff,
    shard_states_keeper::ShardStatesKeeper,
    types::awaiters_pool::AwaitersPool,
    validator::{
        candidate_db::{CandidateDb, CandidateDbPool},
        remp_service::RempService,
        validator_manager::{start_validator_manager, ValidationStatus},
    }
};
#[cfg(feature = "external_db")]
use crate::external_db::{kafka_consumer::KafkaConsumer, start_external_db_worker};
#[cfg(not(feature = "external_db"))]
use crate::internal_db::EXTERNAL_DB_BLOCK;
#[cfg(feature = "slashing")]
use crate::validator::{
    slashing::{ValidatedBlockStat, ValidatedBlockStatNode},
    validator_utils::calc_subset_for_workchain_standard,
};
#[cfg(feature = "telemetry")]
use crate::{
    engine_traits::EngineTelemetry, full_node::telemetry::{FullNodeTelemetry, RempClientTelemetry},
    network::telemetry::{FullNodeNetworkTelemetry, FullNodeNetworkTelemetryKind},
    validator::telemetry::{CollatorValidatorTelemetry, RempCoreTelemetry},
};

use adnl::QueriesConsumer;
#[cfg(feature = "telemetry")]
use adnl::telemetry::{Metric, MetricBuilder, TelemetryItem, TelemetryPrinter};
use catchain::SessionId;
use ever_block::{
    error, fail, BASE_WORKCHAIN_ID, BlockIdExt, GlobalCapabilities, KeyId, MASTERCHAIN_ID, 
    OutMsgQueue, Result, SHARD_FULL, ShardIdent, UInt256
};
#[cfg(feature = "slashing")]
use ever_block::{CryptoSignaturePair, Deserializable, HashmapType};
#[cfg(feature = "telemetry")]
use ever_block::Cell;
use std::{
    ops::Deref, sync::{Arc, atomic::{AtomicBool, AtomicU8, AtomicU32, Ordering, AtomicU64, AtomicI32}},
    time::{Duration, SystemTime}, collections::{HashMap, HashSet}, path::Path
};
#[cfg(feature = "telemetry")]
use std::fmt::Write;
use storage::{StorageAlloc, block_handle_db::BlockHandle};
#[cfg(feature = "telemetry")]
use storage::{StorageTelemetry, types::StorageCell};
use ton_api::ton::ton_node::{
    Broadcast, 
    broadcast::{
        BlockBroadcast, QueueUpdateBroadcast, ExternalMessageBroadcast, NewShardBlockBroadcast,
        MeshUpdateBroadcast
    }
};

#[cfg(feature = "slashing")]
//maximum number of validated block stats entries in engine's queue
const MAX_VALIDATED_BLOCK_STATS_ENTRIES_COUNT: usize = 10000; 

#[cfg(test)]
#[path = "tests/test_engine.rs"]
mod tests;

pub struct Engine {
    db: Arc<InternalDb>,
    ext_db: Vec<Arc<dyn ExternalDb>>,
    candidate_db: CandidateDbPool,
    overlay_operations: Arc<dyn OverlayOperations>,
    shard_states_awaiters: AwaitersPool<BlockIdExt, Arc<ShardStateStuff>>,
    block_applying_awaiters: AwaitersPool<BlockIdExt, ()>,
    next_block_applying_awaiters: AwaitersPool<BlockIdExt, BlockIdExt>,
    download_block_awaiters: AwaitersPool<BlockIdExt, (BlockStuff, BlockProofStuff)>,
    download_queue_update_awaiters: AwaitersPool<BlockIdExt, BlockStuff>,
    download_mesh_kit_awaiters: AwaitersPool<BlockIdExt, (BlockStuff, BlockProofStuff)>,
    download_latest_mesh_kit_awaiters: AwaitersPool<i32, (BlockStuff, BlockProofStuff)>,
    external_messages: Arc<MessagesPool>,
    servers: lockfree::queue::Queue<Server>,
    stopper: Arc<Stopper>,

    remp_client: Option<Arc<RempClient>>,
    remp_service: Option<Arc<RempService>>,
    remp_messages: Option<Arc<RempMessagesPool>>,

    zero_state_id: BlockIdExt,
    init_mc_block_id: BlockIdExt,
    hardforks: Vec<BlockIdExt>,
    flags: EngineFlags,
    pub network: Arc<NodeNetwork>,
    archives_life_time: Option<u32>,
    // enable_shard_state_persistent_gc: bool,
    shard_blocks: ShardBlocksPool,
    last_known_mc_block_seqno: AtomicU32,
    last_known_keyblock_seqno: AtomicU32,
    will_validate: AtomicBool,
    sync_status: AtomicU32,
    remp_capability: AtomicBool,
    network_global_id: AtomicI32,

    smft_capability: AtomicBool,

    test_bundles_config: CollatorTestBundlesGeneralConfig,
    collator_config: CollatorConfig,
 
    shard_states_keeper: Arc<ShardStatesKeeper>,
    processed_workchain: Option<i32>,

    // None - queue calculating is in progress
    split_queues_cache: lockfree::map::Map<BlockIdExt, Option<(OutMsgQueue, OutMsgQueue, HashSet<UInt256>)>>,
    validation_status: Arc<AtomicU8>,
    last_validation_time: lockfree::map::Map<ShardIdent, u64>,
    last_collation_time: lockfree::map::Map<ShardIdent, u64>,
    #[cfg(feature = "slashing")]
    validated_block_stats_sender: crossbeam_channel::Sender<ValidatedBlockStat>,
    #[cfg(feature = "slashing")]
    validated_block_stats_receiver: crossbeam_channel::Receiver<ValidatedBlockStat>,

    #[cfg(feature = "telemetry")]
    full_node_telemetry: FullNodeTelemetry,
    #[cfg(feature = "telemetry")]
    remp_core_telemetry: Arc<RempCoreTelemetry>,
    #[cfg(feature = "telemetry")]
    collator_telemetry: CollatorValidatorTelemetry,
    #[cfg(feature = "telemetry")]
    validator_telemetry: CollatorValidatorTelemetry,
    #[cfg(feature = "telemetry")]
    full_node_service_telemetry: FullNodeNetworkTelemetry,
    #[cfg(feature = "telemetry")]
    engine_telemetry: Arc<EngineTelemetry>,
    engine_allocated: Arc<EngineAlloc>,
    #[cfg(feature = "telemetry")]
    telemetry_printer: TelemetryPrinter,
    #[cfg(feature = "telemetry")]
    remp_client_telemetry: RempClientTelemetry,

    tps_counter: TpsCounter,

<<<<<<< HEAD
    pub out_queues_cache: std::sync::Mutex<std::collections::HashMap<ShardIdent, ton_block::OutMsgQueue>>,

    mesh_client: tokio::sync::OnceCell<Arc<MeshClient>>,
=======
    pub out_queues_cache: std::sync::Mutex<std::collections::HashMap<ShardIdent, OutMsgQueue>>,
>>>>>>> 76f6e59d
}

struct DownloadContext<'a, T> {
    engine: &'a Engine,
    client: Arc<dyn FullNodeOverlayClient>,
    downloader: Arc<dyn Downloader<Item = T>>,
    id: &'a BlockIdExt,
    limit: Option<u32>,
    log_error_limit: u32,
    name: &'a str,
    timeout: Option<(u64, u64, u64)>, // (current, multiplier*10, max)
}

impl <T> DownloadContext<'_, T> {

    async fn download(&mut self) -> Result<T> {
        let mut attempt = 1;
        loop {
            if self.engine.check_stop() {
                fail!("{} id: {}, stop flag was set", self.name, self.id);
            }
            match self.downloader.try_download(self).await {
                Err(e) => self.log(format!("{}", e).as_str(), attempt),
                Ok(ret) => break Ok(ret)
            }
            attempt += 1;
            if let Some(limit) = &self.limit {
                if &attempt > limit {
                    fail!("Downloader: out of attempts");
                }
            }
            if let Some((current, mult, max)) = &mut self.timeout {
                *current = (*max).min(*current * *mult / 10);
                futures_timer::Delay::new(Duration::from_millis(*current)).await;
            } else {
                tokio::task::yield_now().await;
            }
        }
    }

    fn log(&self, msg: &str, attempt: u32) {
       log::log!(
           if attempt > self.log_error_limit {
               log::Level::Warn
           } else {
               log::Level::Debug
           },
           "{} (attempt {}): id: {}, {}",
           self.name, attempt, self.id, msg
       )
    }

}

#[async_trait::async_trait]
trait Downloader: Send + Sync {
    type Item;
    async fn try_download(
        &self, 
        context: &DownloadContext<'_, Self::Item>,
    ) -> Result<Self::Item>;
}

struct BlockDownloader;

#[async_trait::async_trait]
impl Downloader for BlockDownloader {
    type Item = (BlockStuff, BlockProofStuff);
    async fn try_download(
        &self, 
        context: &DownloadContext<'_, Self::Item>,
    ) -> Result<Self::Item> {
        if let Some(handle) = context.engine.db.load_block_handle(context.id)? {
            let mut is_link = false;
            if handle.has_data() && handle.has_proof_or_link(&mut is_link) {
                let block = match context.engine.db.load_block_data(&handle).await {
                    Err(e) => if !handle.has_data() {
                        None
                    } else {
                        return Err(e)
                    },
                    Ok(block) => Some(block)
                };
                let proof = if block.is_none() {
                    None
                } else {
                    match context.engine.db.load_block_proof(&handle, is_link).await {
                        Err(e) => if is_link && !handle.has_proof_link() {
                            None
                        } else if !is_link && !handle.has_proof() {
                            None
                        } else {
                            return Err(e)
                        },
                        Ok(proof) => Some(proof)
                    }
                };
                if let Some(block) = block {
                    if let Some(proof) = proof {
                        return Ok((block, proof))
                    }
                }
            }
        }
        #[cfg(feature = "telemetry")]
        context.engine.full_node_telemetry.new_downloading_block_attempt(context.id);
        let ret = context.client.download_block_full(context.id).await;
        #[cfg(feature = "telemetry")]
        if ret.is_ok() { 
            context.engine.full_node_telemetry.new_downloaded_block(context.id);
        }
        ret
    }
}

struct QueueUpdateDownloader {
    update_for_wc: i32,
}

#[async_trait::async_trait]
impl Downloader for QueueUpdateDownloader {
    type Item = BlockStuff;
    async fn try_download(
        &self, 
        context: &DownloadContext<'_, Self::Item>,
    ) -> Result<Self::Item> {
        if let Some(handle) = context.engine.db.load_block_handle(context.id)? {
            if handle.has_data() && handle.is_queue_update() {
                match context.engine.db.load_block_data(&handle).await {
                    Ok(block) => return Ok(block),
                    Err(e) if handle.has_data() => return Err(e),
                    _ => ()
                }
            }
        }
        #[cfg(feature = "telemetry")]
        context.engine.full_node_telemetry.new_downloading_block_attempt(context.id);
        let ret = context.client.download_out_msg_queue_update(context.id, self.update_for_wc).await;
        #[cfg(feature = "telemetry")]
        if ret.is_ok() {
            context.engine.full_node_telemetry.new_downloaded_block(context.id);
        }
        let update = ret?;

        Ok(update)
    }
}

struct BlockProofDownloader {
    is_link: bool,
    key_block: bool  
}

#[async_trait::async_trait]
impl Downloader for BlockProofDownloader {
    type Item = BlockProofStuff;
    async fn try_download(
        &self, 
        context: &DownloadContext<'_, Self::Item>,
    ) -> Result<Self::Item> {
        if let Some(handle) = context.engine.db.load_block_handle(context.id)? {
            let mut is_link = false;
            if handle.has_proof_or_link(&mut is_link) {
                return Ok(context.engine.db.load_block_proof(&handle, is_link).await?);
            }
        }
        context.client.download_block_proof(
            context.id, 
            self.is_link, 
            self.key_block, 
        ).await        
    }
}              

struct NextBlockDownloader;

#[async_trait::async_trait]
impl Downloader for NextBlockDownloader {
    type Item = (BlockStuff, BlockProofStuff);
    async fn try_download(
        &self, 
        context: &DownloadContext<'_, Self::Item>,
    ) -> Result<Self::Item> {
        if let Some(prev_handle) = context.engine.db.load_block_handle(context.id)? {
            if prev_handle.has_next1() {
                let next_id = context.engine.db.load_block_next1(context.id)?;
                if let Some(next_handle) = context.engine.db.load_block_handle(&next_id)? {
                    let mut is_link = false;
                    if next_handle.has_data() && next_handle.has_proof_or_link(&mut is_link) {
                        return Ok((
                            context.engine.db.load_block_data(&next_handle).await?,
                            context.engine.db.load_block_proof(&next_handle, is_link).await?
                        ));
                    }
                }
            }
        }
        context.client.download_next_block_full(context.id).await
    }    
}  

struct ZeroStateDownloader;

#[async_trait::async_trait]
impl Downloader for ZeroStateDownloader {
    type Item = (Arc<ShardStateStuff>, Vec<u8>);
    async fn try_download(
        &self, 
        context: &DownloadContext<'_, Self::Item>,
    ) -> Result<Self::Item> {
        if let Some(handle) = context.engine.db.load_block_handle(context.id)? {
            if handle.has_state() {
                let zs = context.engine.db.load_shard_state_dynamic(context.id)?;
                let mut data = vec!();
                zs.write_to(&mut data)?;
                return Ok((zs, data));
            }
        }
        context.client.download_zero_state(context.id).await
    }
}

struct MeshKitDownloader {
    network_id: i32
}
 
#[async_trait::async_trait]
impl Downloader for MeshKitDownloader {
    type Item = (BlockStuff, BlockProofStuff);
    async fn try_download(
        &self, 
        context: &DownloadContext<'_, Self::Item>,
    ) -> Result<Self::Item> {
        context.client.download_mesh_kit(
            self.network_id,
            context.id,
            context.engine.network_global_id()
        ).await
    }
}

struct LatestMeshKitDownloader {
    network_id: i32
}
 
#[async_trait::async_trait]
impl Downloader for LatestMeshKitDownloader {
    type Item = (BlockStuff, BlockProofStuff);
    async fn try_download(
        &self, 
        context: &DownloadContext<'_, Self::Item>,
    ) -> Result<Self::Item> {
        context.client.download_latest_mesh_kit(
            self.network_id,
            context.engine.network_global_id()
        ).await
    }
}

struct NextMeshUpdateDownloader {
    network_id: i32
}
 
#[async_trait::async_trait]
impl Downloader for NextMeshUpdateDownloader {
    type Item = (BlockStuff, BlockProofStuff);
    async fn try_download(
        &self, 
        context: &DownloadContext<'_, Self::Item>,
    ) -> Result<Self::Item> {
        // if let Some(handle) = context.engine.db.load_block_handle(context.id)? {
        //     TODO
        // }
        context.client.download_next_mesh_update(
            self.network_id,
            context.id,
            context.engine.network_global_id()
        ).await
    }
}

pub struct Stopper {
    stop: Arc<AtomicU32>,
    token: tokio_util::sync::CancellationToken
}

impl Stopper {

    pub fn new() -> Self {
        Stopper {
            stop: Arc::new(AtomicU32::new(0)),
            token: tokio_util::sync::CancellationToken::new()
        }
    }

    pub fn set_stop(&self) {
        let stop = self.stop.fetch_or(Engine::MASK_STOP, Ordering::Relaxed);
        Self::log_stop_status(stop);
        self.token.cancel();
    }

    pub async fn wait_stop(self: Arc<Self>) {
        loop {
            tokio::time::sleep(Duration::from_millis(Engine::TIMEOUT_STOP_MS)).await;
            let stop = self.stop.load(Ordering::Relaxed) & !Engine::MASK_STOP;
            Self::log_stop_status(stop);
            if (self.stop.load(Ordering::Relaxed) & !Engine::MASK_STOP) == 0 {
                break
            }
        }
    }

    pub fn log_stop_status(bitmap: u32) {
        let mut ss = String::new();
        if bitmap & Engine::MASK_SERVICE_BOOT != 0 {
            ss.push_str("boot, ");
        }
        if bitmap & Engine::MASK_SERVICE_DB_RESTORE != 0 {
            ss.push_str("DB restore, ");
        }
        #[cfg(feature = "external_db")]
        if bitmap & Engine::MASK_SERVICE_KAFKA_CONSUMER != 0 {
            ss.push_str("kafka consumer, ");
        }
        if bitmap & Engine::MASK_SERVICE_MASTERCHAIN_BROADCAST_LISTENER != 0 {
            ss.push_str("masterchain broadcasts listener, ");
        }
        if bitmap & Engine::MASK_SERVICE_MASTERCHAIN_CLIENT != 0 {
            ss.push_str("masterchain client, ");
        }
        if bitmap & Engine::MASK_SERVICE_PSS_KEEPER != 0 {
            ss.push_str("persistent states storer, ");
        }
        if bitmap & Engine::MASK_SERVICE_SS_CACHE_KEEPER != 0 {
            ss.push_str("states cache cleaner, ");
        }
        if bitmap & Engine::MASK_SERVICE_SHARDCHAIN_BROADCAST_LISTENER != 0 {
            ss.push_str("shardchains broadcasts listener, ");
        }
        if bitmap & Engine::MASK_SERVICE_SHARDCHAIN_CLIENT != 0 {
            ss.push_str("shardchains client, ");
        }
        if bitmap & Engine::MASK_SERVICE_SHARDSTATE_GC != 0 {
            ss.push_str("shard states GC, ");
        }
        if bitmap & Engine::MASK_SERVICE_TOP_SHARDBLOCKS_SENDER != 0 {
            ss.push_str("top shard blocks sender, ");
        }
        if bitmap & Engine::MASK_SERVICE_VALIDATOR_MANAGER != 0 {
            ss.push_str("validator manager, ");
        }
        if bitmap & Engine::MASK_SERVICE_ARCHIVES_GC != 0 {
            ss.push_str("archives gc, ");
        }
        #[cfg(feature = "external_db")]
        if bitmap & Engine::MASK_SERVICE_EXTERNAL_DB != 0 {
            ss.push_str("external db, ");
        }
        log::warn!("These services are still stopping ({:04x}): {}", bitmap, ss);
    }

    pub fn acquire_stop(&self, mask: u32) {
        self.stop.fetch_or(mask, Ordering::Relaxed);
    }

    pub fn check_stop(&self) -> bool {
        (self.stop.load(Ordering::Relaxed) & Engine::MASK_STOP) != 0 
    }

    pub fn release_stop(&self, mask: u32) {
        self.stop.fetch_and(!mask, Ordering::Relaxed);
    }

    pub fn token(&self) -> tokio_util::sync::CancellationToken {
        self.token.clone()
    }

}

impl Engine {

    // Masks for services
    #[cfg(feature = "external_db")]
    pub const MASK_SERVICE_KAFKA_CONSUMER: u32                 = 0x0001;
    pub const MASK_SERVICE_MASTERCHAIN_BROADCAST_LISTENER: u32 = 0x0002;
    pub const MASK_SERVICE_MASTERCHAIN_CLIENT: u32             = 0x0004;
    pub const MASK_SERVICE_PSS_KEEPER: u32                     = 0x0008;
    pub const MASK_SERVICE_SHARDCHAIN_BROADCAST_LISTENER: u32  = 0x0010;
    pub const MASK_SERVICE_SHARDCHAIN_CLIENT: u32              = 0x0020;
    pub const MASK_SERVICE_SHARDSTATE_GC: u32                  = 0x0040;
    pub const MASK_SERVICE_TOP_SHARDBLOCKS_SENDER: u32         = 0x0080;
    pub const MASK_SERVICE_VALIDATOR_MANAGER: u32              = 0x0100;
    pub const MASK_SERVICE_BOOT: u32                           = 0x0200;
    pub const MASK_SERVICE_DB_RESTORE: u32                     = 0x0400;
    pub const MASK_SERVICE_ARCHIVES_GC: u32                    = 0x0800;
    pub const MASK_SERVICE_SS_CACHE_KEEPER: u32                = 0x1000;
    #[cfg(feature = "external_db")]
    pub const MASK_SERVICE_EXTERNAL_DB: u32                    = 0x2000;

    // Sync status
    pub const SYNC_STATUS_START_BOOT: u32           = 0x0001;
    pub const SYNC_STATUS_LOAD_MASTER_STATE: u32    = 0x0002;
    pub const SYNC_STATUS_LOAD_SHARD_STATES: u32    = 0x0003;
    pub const SYNC_STATUS_FINISH_BOOT: u32          = 0x0004;
    pub const SYNC_STATUS_SYNC_BLOCKS: u32          = 0x0005;
    pub const SYNC_STATUS_FINISH_SYNC: u32          = 0x0006;
    pub const SYNC_STATUS_CHECKING_DB: u32          = 0x0007;
    pub const SYNC_STATUS_DB_BROKEN: u32            = 0x0008;
    
    const MASK_STOP: u32 = 0x80000000; 
    const TIMEOUT_STOP_MS: u64 = 1000; 
    #[cfg(feature = "telemetry")]
    const TIMEOUT_TELEMETRY_SEC: u64 = 30;

    pub async fn new(
        general_config: TonNodeConfig, 
        ext_db: Vec<Arc<dyn ExternalDb>>, 
        flags: EngineFlags,
        stopper: Arc<Stopper>
    ) -> Result<Arc<Self>> {

        struct DbStatusReporter {
            is_broken: AtomicBool
        } 

        impl StatusReporter for DbStatusReporter {
            fn get_report(&self) -> u32 {
                if self.is_broken.load(Ordering::Relaxed) {
                    Engine::SYNC_STATUS_DB_BROKEN
                } else {
                    Engine::SYNC_STATUS_CHECKING_DB
                }
            } 
        }

        async fn open_db(
            db_config: InternalDbConfig,
            restore_db_enabled: bool,
            force_check_db: bool,
            is_broken: Option<&AtomicBool>,
            stopper: &Arc<Stopper>,
            #[cfg(feature = "telemetry")]
            telemetry: Arc<EngineTelemetry>,
            allocated: Arc<EngineAlloc>
        ) -> Result<Arc<InternalDb>> {
            let check_stop = || {
                if stopper.check_stop() {
                    fail!("DB restore was stopped")
                }
                Ok(())
            };                                 
            let db = Arc::new(InternalDb::with_update(
                db_config,
                restore_db_enabled,
                force_check_db,
                true,
                &check_stop,
                is_broken,
                #[cfg(feature = "telemetry")]
                telemetry,
                allocated,
            ).await?);
            Ok(db)
        }

        log::info!("Creating engine...");

        #[cfg(feature = "telemetry")] 
        let (metrics, engine_telemetry) = Self::create_telemetry();
        let storage_allocated = Arc::new(StorageAlloc::default());
        let engine_allocated = Arc::new(
            EngineAlloc {
                storage: storage_allocated,
                awaiters: Arc::new(AtomicU64::new(0)),
                catchain_clients: Arc::new(AtomicU64::new(0)),
                overlay_clients: Arc::new(AtomicU64::new(0)),
                peer_stats: Arc::new(AtomicU64::new(0)),
                shard_states: Arc::new(AtomicU64::new(0)),
                top_blocks: Arc::new(AtomicU64::new(0)),
                validator_peers: Arc::new(AtomicU64::new(0)),
                validator_sets: Arc::new(AtomicU64::new(0))
            }
        );

        let archives_life_time = general_config.gc_archives_life_time_hours();
        let remp_config = general_config.remp_config().clone();
        let cells_lifetime_sec = general_config.cells_gc_config().cells_lifetime_sec;
        let enable_shard_state_persistent_gc = general_config.enable_shard_state_persistent_gc();
        let skip_saving_persistent_states = general_config.skip_saving_persistent_states();
        let states_cache_mode = general_config.states_cache_mode();
        let restore_db = general_config.restore_db();
        let processed_workchain = general_config.workchain();

        let cells_db_config = general_config.cells_db_config().clone();
        let db_config = InternalDbConfig { 
            db_directory: general_config.internal_db_path().to_string(), 
            cells_gc_interval_sec: general_config.cells_gc_config().gc_interval_sec,
            cells_db_config: cells_db_config.clone(),
        };
        let control_config = general_config.control_server()?;
        let collator_config = general_config.collator_config().clone();
        let boot_from_zerostate = general_config.boot_from_zerostate();
        let global_config = general_config.load_global_config()?;
        let test_bundles_config = general_config.test_bundles_config().clone();
        let external_messages_maximum_queue_length = collator_config.external_messages_maximum_queue_length;

        let network = NodeNetwork::new(
            general_config,
            stopper.token.clone(),
            #[cfg(feature = "telemetry")]
            engine_telemetry.clone(),
            engine_allocated.clone()
        ).await?;
        network.start().await?;

        let (status_reporter, status_server) = if let Some(control_config) = control_config {
            log::info!("Invoking DB status control server");
            let status_reporter = Arc::new(
                DbStatusReporter {
                    is_broken: AtomicBool::new(false)
                }
            );
            let status_server = ControlServer::with_params(
                control_config,
                DataSource::Status(status_reporter.clone()),
                network.config_handler(),
                network.config_handler(),
                Some(&network)
            ).await?;
            (Some(status_reporter), Some(status_server))
        } else {
            (None, None)
        };

        stopper.acquire_stop(Self::MASK_SERVICE_DB_RESTORE);
        let db = open_db(
            db_config, 
            restore_db,
            flags.force_check_db,
            if let Some(status_reporter) = status_reporter.as_ref() {
                Some(&status_reporter.is_broken)
            } else {
                None
            },
            &stopper,
            #[cfg(feature = "telemetry")]
            engine_telemetry.clone(),
            engine_allocated.clone()
        ).await;
        if let Some(status_server) = status_server {
            log::info!("Stopping DB status control server...");
            status_server.shutdown().await;
            log::info!("Stopped DB status control server");
        }
        stopper.release_stop(Self::MASK_SERVICE_DB_RESTORE);
        let db = db?;

        let zero_state_id = global_config.zero_state().expect("check zero state settings");
        let mut init_mc_block_id = match global_config.init_block()? {
            Some(init_mc_block_id) if !boot_from_zerostate => {
                log::info!("zero state substitued by init block {}", init_mc_block_id);
                init_mc_block_id
            }
            _ => zero_state_id.clone()
        };
        let mut hardforks = global_config.hardforks()?;
        hardforks.sort_by(|a, b| a.seq_no.cmp(&b.seq_no));
        if !boot_from_zerostate {
            if let Some(block_id) = hardforks.last() {
                if block_id.seq_no > init_mc_block_id.seq_no {
                    fail!("global config contains init_block and hardforks sections so int_block {} \
                        must be after last hard_fork {}", init_mc_block_id.seq_no, block_id.seq_no)
                }
            }
            if let Ok(Some(block_id)) = db.load_full_node_state(INITIAL_MC_BLOCK) {
                if block_id.seq_no > init_mc_block_id.seq_no {
                    init_mc_block_id = block_id.deref().clone()
                }
            }
        }

        log::info!("load_all_top_shard_blocks");
        let shard_blocks = match db.load_all_top_shard_blocks() {
            Ok(tsbs) => tsbs,
            Err(e) => {
                log::error!("Can't load top shard blocks from db (continue without ones): {:?}", e);
                HashMap::default()
            }
        };
        log::info!("load_node_state");
        let last_mc_seqno = db
            .load_full_node_state(LAST_APPLIED_MC_BLOCK)?
            .map(|id| id.seq_no as u32)
            .unwrap_or_default();
        let (shard_blocks_pool, shard_blocks_receiver) = ShardBlocksPool::new(
            shard_blocks, 
            last_mc_seqno, 
            false,
            #[cfg(feature = "telemetry")]
            &engine_telemetry,
            &engine_allocated
        )?;

        let shard_states_keeper = ShardStatesKeeper::new(
            db.clone(),
            enable_shard_state_persistent_gc,
            skip_saving_persistent_states,
            states_cache_mode,
            cells_lifetime_sec,
            stopper.clone(),
            cells_db_config.states_db_queue_len + 10,
            #[cfg(feature = "telemetry")]
            engine_telemetry.clone(),
            engine_allocated.clone()
        )?;

        let remp_client = if remp_config.is_client_enabled() {
            let remp_client = Arc::new(RempClient::new(network.public_overlay_key()?.id().data().into()));
            network.remp().set_receipts_subscriber(remp_client.clone())?;
            Some(remp_client)
        } else {
            None
        };
        #[cfg(feature = "telemetry")]
        let remp_core_telemetry = Arc::new(RempCoreTelemetry::new(Self::TIMEOUT_TELEMETRY_SEC));
        let (remp_service, remp_messages) = if remp_config.is_service_enabled() {
            let remp_service = Arc::new(RempService::new());
            network.remp().set_messages_subscriber(remp_service.clone())?;
            #[cfg(feature = "telemetry")]
            network.remp().set_telemetry(remp_core_telemetry.clone())?;
            network.remp().start()?;
            (Some(remp_service), Some(Arc::new(RempMessagesPool::new())))
        } else {
            (None, None)
        };

        log::info!("Engine is created.");

        #[cfg(feature = "slashing")]
        let (validated_block_stats_sender, validated_block_stats_receiver) = 
            crossbeam_channel::bounded(MAX_VALIDATED_BLOCK_STATS_ENTRIES_COUNT);
        let now = now_duration().as_secs() as u32;
        let candidate_db = CandidateDbPool::with_path(db.db_root_dir()?);
        let engine = Arc::new(Engine {
            db,
            ext_db,
            candidate_db,
            overlay_operations: network.clone() as Arc<dyn OverlayOperations>,
            shard_states_awaiters: AwaitersPool::new(
                "shard_states_awaiters",
                #[cfg(feature = "telemetry")]
                engine_telemetry.clone(),
                engine_allocated.clone()
            ),
            block_applying_awaiters: AwaitersPool::new(
                "block_applying_awaiters",
                #[cfg(feature = "telemetry")]
                engine_telemetry.clone(),
                engine_allocated.clone()
            ),
            next_block_applying_awaiters: AwaitersPool::new(
                "next_block_applying_awaiters",
                #[cfg(feature = "telemetry")]
                engine_telemetry.clone(),
                engine_allocated.clone()
            ),
            download_block_awaiters: AwaitersPool::new(
                "download_block_awaiters",
                #[cfg(feature = "telemetry")]
                engine_telemetry.clone(),
                engine_allocated.clone()
            ),
            download_queue_update_awaiters: AwaitersPool::new(
                "download_queue_update_awaiters",
                #[cfg(feature = "telemetry")]
                engine_telemetry.clone(),
                engine_allocated.clone()
            ),
<<<<<<< HEAD
            download_mesh_kit_awaiters: AwaitersPool::new(
                "download_mesh_kit_awaiters",
                #[cfg(feature = "telemetry")]
                engine_telemetry.clone(),
                engine_allocated.clone()
            ),
            download_latest_mesh_kit_awaiters: AwaitersPool::new(
                "download_latest_mesh_kit_awaiters",
                #[cfg(feature = "telemetry")]
                engine_telemetry.clone(),
                engine_allocated.clone()
            ),
            external_messages: Arc::new(MessagesPool::new(now, external_messages_maximum_queue_length)),
=======
            external_messages: Arc::new(
                MessagesPool::new(now, external_messages_maximum_queue_length)
            ),
>>>>>>> 76f6e59d
            servers: lockfree::queue::Queue::new(),
            remp_client,
            remp_service,
            remp_messages,
            stopper,
            zero_state_id,
            init_mc_block_id,
            hardforks,
            flags,
            archives_life_time,
            network,
            shard_blocks: shard_blocks_pool,
            last_known_mc_block_seqno: AtomicU32::new(0),
            last_known_keyblock_seqno: AtomicU32::new(0),
            will_validate: AtomicBool::new(false),
            sync_status: AtomicU32::new(0),
            remp_capability: AtomicBool::new(false),
<<<<<<< HEAD
            network_global_id: AtomicI32::new(0),
=======
            smft_capability: AtomicBool::new(false),
>>>>>>> 76f6e59d
            test_bundles_config,
            collator_config,
            shard_states_keeper: shard_states_keeper.clone(),
            processed_workchain,
            split_queues_cache: lockfree::map::Map::new(),
            validation_status: Arc::new(AtomicU8::new(0)),
            last_validation_time: lockfree::map::Map::new(),
            last_collation_time: lockfree::map::Map::new(),
            #[cfg(feature = "slashing")]
            validated_block_stats_sender,
            #[cfg(feature = "slashing")]
            validated_block_stats_receiver,
            #[cfg(feature = "telemetry")]
            full_node_telemetry: FullNodeTelemetry::new(),
            #[cfg(feature = "telemetry")]
            remp_core_telemetry,
            #[cfg(feature = "telemetry")]
            collator_telemetry: CollatorValidatorTelemetry::default(),
            #[cfg(feature = "telemetry")]
            validator_telemetry: CollatorValidatorTelemetry::default(),
            #[cfg(feature = "telemetry")]
            full_node_service_telemetry: 
                FullNodeNetworkTelemetry::new(FullNodeNetworkTelemetryKind::Service),
            #[cfg(feature = "telemetry")]
            engine_telemetry,
            #[cfg(feature = "telemetry")]
            remp_client_telemetry: RempClientTelemetry::default(),
            engine_allocated,
            #[cfg(feature = "telemetry")]
            telemetry_printer: TelemetryPrinter::with_params(
                Self::TIMEOUT_TELEMETRY_SEC,
                metrics
            ),
            tps_counter: TpsCounter::new(),

            out_queues_cache: std::sync::Mutex::new(std::collections::HashMap::new()),

            mesh_client: tokio::sync::OnceCell::new()
        });

        if let Some(rs) = engine.remp_service() {
            rs.set_engine(engine.clone())?;
        }

        engine.acquire_stop(Self::MASK_SERVICE_SHARDSTATE_GC);
        save_top_shard_blocks_worker(engine.clone(), shard_blocks_receiver);
        Ok(engine)
    }

    pub fn set_sync_status(&self, status: u32) {
        log::info!("sync status now is: {}", status);
        self.sync_status.store(status, Ordering::Relaxed);
    }

    pub fn get_sync_status(&self) -> u32 {
        self.sync_status.load(Ordering::Relaxed)
    }

    pub async fn wait_stop(self: Arc<Self>) {

        // set stop flag
        self.stopper.set_stop();
        self.network.delete_overlays().await;

        // stop servers
        while let Some(server) = self.servers.pop() {
            match server {
                Server::ControlServer(server) => {
                    log::info!("Stopping control server...");
                    server.shutdown().await;
                    log::info!("Stopped control server");
                },
                #[cfg(feature = "external_db")]
                Server::KafkaConsumer(trigger) => {
                    log::info!("Stopping kafka consumer...");
                    drop(trigger);
                    log::info!("Stopped kafka consumer...");
                }
            }
        }

        // stop states GC
        let engine = self.clone();
        tokio::spawn(
            async move {
                 engine.db.stop_states_db().await;
                 engine.stopper.release_stop(Self::MASK_SERVICE_SHARDSTATE_GC);
            }
        );

        // wait while all node's services will stop
        self.stopper.clone().wait_stop().await;
        self.network.stop_adnl().await;

    }

    pub fn stopper(&self) -> &Stopper {
        &self.stopper
    }

    pub fn register_server(&self, server: Server) {
        self.servers.push(server)
    }

    pub fn db(&self) -> &Arc<InternalDb> { &self.db }

    pub fn overlay_operations(&self) -> &Arc<dyn OverlayOperations> { &self.overlay_operations }

    pub fn validator_network(&self) -> Arc<dyn PrivateOverlayOperations> { self.network.clone() }

    pub fn network(&self) -> &NodeNetwork { &self.network }

    pub fn ext_db(&self) -> &Vec<Arc<dyn ExternalDb>> { &self.ext_db }

    pub fn zero_state_id(&self) -> &BlockIdExt { &self.zero_state_id }

    pub fn init_mc_block_id(&self) -> &BlockIdExt {&self.init_mc_block_id}

    pub fn flags(&self) -> &EngineFlags { &self.flags }

    pub fn hardforks(&self) -> &[BlockIdExt] { &self.hardforks }

    pub fn shard_states_keeper(&self) -> Arc<ShardStatesKeeper> { self.shard_states_keeper.clone() }

    pub async fn get_masterchain_overlay(&self) -> Result<Arc<dyn FullNodeOverlayClient>> {
<<<<<<< HEAD
        self.get_full_node_overlay(0, ton_block::MASTERCHAIN_ID, ton_block::SHARD_FULL).await
=======
        self.get_full_node_overlay(MASTERCHAIN_ID, SHARD_FULL).await
>>>>>>> 76f6e59d
    }

    pub async fn get_full_node_overlay(
        &self,
        mesh_nw_id: i32,
        workchain: i32,
        shard: u64
    ) -> Result<Arc<dyn FullNodeOverlayClient>> {

        let nw_id = if mesh_nw_id != 0 && mesh_nw_id != self.network_global_id() {
            Some(mesh_nw_id)
        } else {
            None
        };

        let id = self.overlay_operations.calc_overlay_id(nw_id, workchain, shard)?;
        if let Some(overlay) = self.overlay_operations.get_overlay(&id.0).await {
            Ok(overlay)
        } else {
            log::debug!(
                "Overlay for network {mesh_nw_id} wc {workchain} was not found. Attempt to add foreign overlay."
            );
            self.overlay_operations.clone().add_overlay(nw_id, id.clone(), false).await?;
            self.overlay_operations.get_overlay(&id.0).await
                .ok_or_else(|| error!(
                    "INTERNAL ERROR: overlay for network {mesh_nw_id} wc {workchain} \
                    was not found after calling add_overlay"
                ))
        }
    }

    pub async fn add_full_node_overlay(
        &self,
        workchain: i32,
        shard: u64,
        foreign: bool
    ) -> Result<()> {
        let id = self.overlay_operations.calc_overlay_id(None, workchain, shard)?;
        self.overlay_operations.clone().add_overlay(None, id, !foreign).await
    }

    pub fn calc_overlay_id(&self, workchain: i32, shard: u64) -> Result<(Arc<adnl::OverlayShortId>, adnl::OverlayId)> {
        self.overlay_operations.calc_overlay_id(workchain, shard)
    }

    pub fn shard_states_awaiters(&self) -> &AwaitersPool<BlockIdExt, Arc<ShardStateStuff>> {
        &self.shard_states_awaiters
    }

    pub fn block_applying_awaiters(&self) -> &AwaitersPool<BlockIdExt, ()> {
        &self.block_applying_awaiters
    }

    pub fn next_block_applying_awaiters(&self) -> &AwaitersPool<BlockIdExt, BlockIdExt> {
        &self.next_block_applying_awaiters
    }

    pub fn download_block_awaiters(&self) -> &AwaitersPool<BlockIdExt, (BlockStuff, BlockProofStuff)> {
        &self.download_block_awaiters
    }

    pub fn download_queue_update_awaiters(&self) -> &AwaitersPool<BlockIdExt, BlockStuff> {
        &self.download_queue_update_awaiters
    }

    pub fn download_mesh_kit_awaiters(&self) -> &AwaitersPool<BlockIdExt, (BlockStuff, BlockProofStuff)> {
        &self.download_mesh_kit_awaiters
    }

    pub fn download_latest_mesh_kit_awaiters(&self) -> &AwaitersPool<i32, (BlockStuff, BlockProofStuff)> {
        &self.download_latest_mesh_kit_awaiters
    }

    pub fn external_messages(&self) -> &Arc<MessagesPool> {
        &self.external_messages
    }

    pub fn shard_blocks(&self) -> &ShardBlocksPool {
        &self.shard_blocks
    }

    pub fn set_will_validate(&self, will_validate: bool) {
        self.will_validate.store(will_validate, Ordering::SeqCst);
    }

    pub fn will_validate(&self) -> bool {
        self.will_validate.load(Ordering::SeqCst)
    }

    pub fn update_last_known_mc_block_seqno(&self, seqno: u32) -> bool {
        self.last_known_mc_block_seqno.fetch_max(seqno, Ordering::SeqCst) < seqno
    }

    pub fn update_last_known_keyblock_seqno(&self, seqno: u32) -> bool {
        self.last_known_keyblock_seqno.fetch_max(seqno, Ordering::SeqCst) < seqno
    }

    pub fn test_bundles_config(&self) -> &CollatorTestBundlesGeneralConfig {
        &self.test_bundles_config
    }

    pub fn collator_config(&self) -> &CollatorConfig {
        &self.collator_config
    }

    #[cfg(feature = "telemetry")]
    pub fn full_node_telemetry(&self) -> &FullNodeTelemetry {
        &self.full_node_telemetry
    }

    #[cfg(feature = "telemetry")]
    pub fn remp_core_telemetry(&self) -> &RempCoreTelemetry {
        &self.remp_core_telemetry
    }

    #[cfg(feature = "telemetry")]
    pub fn collator_telemetry(&self) -> &CollatorValidatorTelemetry {
        &self.collator_telemetry
    }

    #[cfg(feature = "telemetry")]
    pub fn validator_telemetry(&self) -> &CollatorValidatorTelemetry {
        &self.validator_telemetry
    }

    #[cfg(feature = "telemetry")]
    pub fn full_node_service_telemetry(&self) -> &FullNodeNetworkTelemetry {
        &self.full_node_service_telemetry
    }

    #[cfg(feature = "telemetry")]
    pub fn engine_telemetry(&self) -> &Arc<EngineTelemetry> {
        &self.engine_telemetry
    }

    #[cfg(feature = "telemetry")]
    pub fn remp_client_telemetry(&self) -> &RempClientTelemetry {
        &self.remp_client_telemetry
    }

    pub fn engine_allocated(&self) -> &Arc<EngineAlloc> {
        &self.engine_allocated
    }

    pub fn validation_status(&self) -> ValidationStatus {
        ValidationStatus::from_u8(self.validation_status.load(Ordering::Relaxed))
    }

    pub fn set_validation_status(&self, status: ValidationStatus) {
        self.validation_status.store(status as u8, Ordering::Relaxed)
    }

    pub fn last_validation_time(&self) -> &lockfree::map::Map<ShardIdent, u64> {
        &self.last_validation_time
    }

    pub fn set_last_validation_time(&self, shard: ShardIdent, time: u64) {
        self.last_validation_time.insert(shard, time);
    }

    pub fn remove_last_validation_time(&self, shard: &ShardIdent) {
        self.last_validation_time.remove(shard);
    }

    pub fn last_collation_time(&self) -> &lockfree::map::Map<ShardIdent, u64> {
        &self.last_collation_time
    }

    pub fn set_last_collation_time(&self, shard: ShardIdent, time: u64) {
        self.last_collation_time.insert(shard, time);
    }

    pub fn remove_last_collation_time(&self, shard: &ShardIdent) {
        self.last_collation_time.remove(shard);
    }

    pub fn tps_counter(&self) -> &TpsCounter {
        &self.tps_counter
    }

    pub fn remp_service(&self) -> Option<&RempService> {
        self.remp_service.as_ref().map(|arc| arc.deref())
    }

    pub fn remp_client(&self) -> Option<&Arc<RempClient>> {
        self.remp_client.as_ref()
    }

    pub fn remp_messages(&self) -> Result<&RempMessagesPool> {
        let rm = self.remp_messages.as_ref().ok_or_else(|| error!("Remp messages pool was not inited."))?.deref();
        Ok(rm)
    }

    pub fn remp_capability(&self) -> bool {
        self.remp_capability.load(Ordering::Relaxed)
    }

    pub fn network_global_id(&self) -> i32 {
        self.network_global_id.load(Ordering::Relaxed)
    }

    pub fn set_remp_capability(&self, value: bool) {
        self.remp_capability.store(value, Ordering::Relaxed);
    }

    pub fn get_candidate_table(&self, session_id: &SessionId) -> Result<Arc<CandidateDb>> {
        self.candidate_db.get_db(session_id)
    }

    pub fn destroy_candidate_table(&self, session_id: &SessionId) -> Result<bool> {
        self.candidate_db.destroy_db(session_id)
    }

    pub fn smft_capability(&self) -> bool {
        self.smft_capability.load(Ordering::Relaxed)
    }

    pub fn set_smft_capability(&self, value: bool) {
        self.smft_capability.store(value, Ordering::Relaxed);
    }

    pub fn split_queues_cache(&self) -> 
        &lockfree::map::Map<BlockIdExt, Option<(OutMsgQueue, OutMsgQueue, HashSet<UInt256>)>> 
    {
        &self.split_queues_cache
    }

    pub fn processed_workchain(&self) -> Option<i32> {
        self.processed_workchain
    }

    pub async fn download_and_apply_block_worker(
        self: Arc<Self>, 
        id: &BlockIdExt, 
        mc_seq_no: u32, 
        pre_apply: bool,
        recursion_depth: u32
    ) -> Result<()> {

        if recursion_depth > apply_block::MAX_RECURSION_DEPTH {
            fail!("Download and apply block {} - too deep recursion ({} >= {})",
                id, recursion_depth, apply_block::MAX_RECURSION_DEPTH);
        }

        loop {

            if let Some(handle) = self.load_block_handle(id)? {
                if handle.is_applied() || pre_apply && handle.has_state() {
                    log::trace!(
                        "download_and_apply_block_worker(pre_apply: {}): block is already applied {}",
                        pre_apply,
                        handle.id()
                    );
                    return Ok(());
                }
                let mut is_link = false;
                if handle.has_data() && (handle.is_queue_update() || handle.has_proof_or_link(&mut is_link)) {
                    while !((pre_apply && handle.has_state()) || handle.is_applied()) {
                        let s = self.clone();
                        let res = self.block_applying_awaiters().do_or_wait(
                            handle.id(),
                            None,
                            async {
                                let block = s.load_block(&handle).await?;
                                s.apply_block_worker(&handle, &block, mc_seq_no, pre_apply, recursion_depth).await?;
                                Ok(())
                            }
                        ).await;
                        if res.is_err() {
                            if !handle.has_data() {
                                break
                            }
                            res?;
                        }
                    }
                    if handle.has_data() {
                        return Ok(());
                    }
                }
            } 

            let now = std::time::Instant::now();
            log::trace!(
                "Start downloading block for {}apply... {}",
                if pre_apply { "pre-" } else { "" },
                id
            );
            // for pre-apply only 10 attempts, for apply - infinity
            let (attempts, timeout) = if pre_apply { 
                (Some(10), Some((50, 15, 500)))
            } else { 
                (None, None)
            };

            let (foreign_block, own_wc) = self.is_foreign_wc(id.shard().workchain_id()).await?;

            if foreign_block {
                if let Some(queue_update) = self.download_queue_update_awaiters().do_or_wait(
                    id,
                    None,
                    self.download_queue_update_worker(id, own_wc, attempts, timeout)
                ).await? {

                    let downloading_time = now.elapsed().as_millis();

                    let now = std::time::Instant::now();
                    
                    // Check queue update like block proof
                    BlockProofStuff::check_queue_update(&queue_update)?;

                    let handle = self.store_block(&queue_update).await?;
                    let handle = if let Some(handle) = handle.to_non_created() {
                        handle
                    } else {
                        continue
                    };
                    log::trace!(
                        "Downloaded queue update for {}apply {} TIME download: {}ms, check & save: {}", 
                        if pre_apply { "pre-" } else { "" }, 
                        queue_update.id(),
                        downloading_time, 
                        now.elapsed().as_millis(),
                    );
                    self.apply_block(&handle, &queue_update, mc_seq_no, pre_apply).await?;
                    return Ok(())
                }
            } else {

                if let Some((block, proof)) = self.download_block_awaiters().do_or_wait(
                    id,
                    None,
                    self.download_block_worker(id, attempts, timeout)
                ).await? {
                    let downloading_time = now.elapsed().as_millis();

                    let now = std::time::Instant::now();
                    proof.check_proof(self.deref()).await?;
                    let handle = self.store_block(&block).await?;
                    let handle = if let Some(handle) = handle.to_non_created() {
                        handle
                    } else {
                        continue
                    };
                    let handle = self.store_block_proof(0, id, Some(handle), &proof).await?;
                    let handle = handle.to_non_created().ok_or_else(
                        || error!("INTERNAL ERROR: bad result for store block {} proof", id)
                        )?;
                    log::trace!(
                        "Downloaded block for {}apply {} TIME download: {}ms, check & save: {}", 
                        if pre_apply { "pre-" } else { "" }, 
                        block.id(),
                        downloading_time, 
                        now.elapsed().as_millis(),
                    );
                    self.apply_block(&handle, &block, mc_seq_no, pre_apply).await?;
                    return Ok(())
                }
            }
        }
    }

    pub async fn apply_hardfork_block(
        self: Arc<Self>,
        handle: &Arc<BlockHandle>,
        block: &BlockStuff,
    ) -> Result<()> {
        if !block.id().is_masterchain() {
            fail!("we apply only masterchain hardfork blocks, but {}", block.id())
        }
        if !block.is_key_block()? {
            fail!("we apply only keyblock hardfork {}", block.id())
        }

        /*let (prev_block_id, _) = block.construct_prev_id()?;  // TODO remove check?
        let prev_state = self.load_state(&prev_block_id).await?;
        let (old_set, _) = prev_state.read_cur_validator_set_and_cc_conf()?;
        let (new_set, _) = block.read_cur_validator_set_and_cc_conf()?;
        for old in old_set.list() {
            if new_set.list().iter().position(|new| new.public_key == old.public_key).is_some() {
                fail!("old and new validator sets contain at least one common node with id {}",
                    hex::encode(old.public_key.key_bytes()))
            }
        }*/

        if handle.is_applied() {
            log::trace!("apply_hardfork_block: block is already applied {}", handle.id());
            return Ok(())
        }

        log::debug!("Start applying block... {}", block.id());

        apply_block(
            handle,
            block,
            block.id().seq_no,
            &(self.clone() as Arc<dyn EngineOperations>),
            false,
            0
        ).await?;

        log::debug!("After applying block... {}", block.id());
        let gen_utime = block.gen_utime()?;
        let ago = std::time::SystemTime::now()
            .duration_since(std::time::UNIX_EPOCH)?.as_secs() as i32 - gen_utime as i32;
        self.save_last_applied_mc_block_id(block.id())?;
        metrics::gauge!("last_applied_mc_block", block.id().seq_no() as f64);
        metrics::gauge!("timediff", ago as f64);
        self.shard_blocks().update_shard_blocks(&self.load_state(block.id()).await?).await?;

        let first_time_applied = self.set_applied(handle, block.id().seq_no).await?;

        if let Err(e) = self.mc_block_post_apply(block, gen_utime, first_time_applied).await {
            log::error!("Error after apply block {}: {}", block.id(), e);
        }

        log::info!(
            "Applied block {}, {} seconds old",
            block.id(),
            ago
        );

        log::info!("Start generating persistent state... {}", block.id());
        self.shard_states_keeper.save_persistent_state(&self, handle.clone()).await?;
        log::info!("Persistent state for block {} is generated", block.id());

        Ok(())
    }

    pub async fn apply_block_worker(
        self: Arc<Self>,
        handle: &Arc<BlockHandle>,
        block: &BlockStuff,
        mc_seq_no: u32,
        pre_apply: bool,
        recursion_depth: u32
    ) -> Result<()> {
        if handle.is_applied() || pre_apply && handle.has_state() {
            log::trace!(
                "apply_block_worker(pre_apply: {}): block is already applied {}",
                pre_apply,
                handle.id()
            );
            return Ok(());
        }

        if recursion_depth > apply_block::MAX_RECURSION_DEPTH {
            fail!("Apply block {} - too deep recursion ({} >= {})",
                handle.id(), recursion_depth, apply_block::MAX_RECURSION_DEPTH);
        }

        let op_name = if pre_apply { "pre-applying" } else { "applying" };
        let block_name = match block.kind() {
            BlockKind::Block => "block".to_owned(),
            BlockKind::QueueUpdate { queue_update_for, empty } if !empty => 
                format!("queue update for {}", queue_update_for),
            BlockKind::QueueUpdate { queue_update_for, empty } if empty => 
                format!("empty queue update for {}", queue_update_for),
            BlockKind::MeshUpdate { network_id: u32 } => format!("mesh update from {}", u32),
            kind => fail!("INTERNAL ERROR: unexpected block kind: {:?}", kind)
        };

        let id = block.id();
        log::debug!("Start {op_name} {block_name} {id}");

        let mut is_link = false;
        match block.kind() {
            BlockKind::Block => {
                if !handle.has_data() || !handle.has_proof_or_link(&mut is_link) {
                    fail!("Block must have proof and data saved before applying");
                }
            },
            BlockKind::QueueUpdate { empty, .. } => {
                if !handle.has_data() && !empty {
                    fail!("Queue update must have data saved before applying");
                }
            },
            _ => ()
        }

        apply_block(handle, block, mc_seq_no, &(self.clone() as Arc<dyn EngineOperations>),
            pre_apply, recursion_depth).await?;

        let gen_utime = block.gen_utime()?;
        let ago = std::time::SystemTime::now()
            .duration_since(std::time::UNIX_EPOCH)?.as_secs() as i32 - gen_utime as i32;
        if !block.is_mesh() && block.id().shard().is_masterchain() {
            if !pre_apply {
                self.shard_blocks()
                    .update_shard_blocks(&self.load_state(block.id()).await?)
                    .await?;

                let first_time_applied = self.set_applied(handle, block.id().seq_no()).await?;

                if first_time_applied {
                    if let Err(e) = self.save_last_applied_mc_block_id(block.id()) {
                        log::error!("Can't save last applied mc block {}: {}", block.id(), e);
                    }
                }
                metrics::gauge!("last_applied_mc_block", block.id().seq_no() as f64);
                metrics::gauge!("timediff", ago as f64);

                if let Err(e) = self.mc_block_post_apply(block, gen_utime, first_time_applied).await {
                    log::error!("Error after apply block {}: {}", block.id(), e);
                }
            }

            let op_name = if pre_apply { "Pre-applied" } else { "Applied" };
            log::info!("{op_name} {block_name} {id}, {ago} seconds old");
        } else {
            if !pre_apply {
                let first_time_applied = self.set_applied(handle, mc_seq_no).await?;
                if first_time_applied {
                    if block.is_usual_block() {
                        self.tps_counter.submit_transactions(gen_utime as u64, block.calculate_tr_count()?);
                    }
                    if let BlockKind::MeshUpdate { network_id } = block.kind() {
                        self.save_last_mesh_mc_block_id(network_id, id)?;
                    }
                }
            }

            let op_name = if pre_apply { "Pre-applied" } else { "Applied" };
            log::info!("{op_name} {block_name} {id} ref_mc_block: {mc_seq_no}, {ago} seconds old");
        }
        Ok(())
    }

    async fn mc_block_post_apply(
        &self,
        block: &BlockStuff,
        gen_utime: u32,
        first_time_applied: bool
    ) -> Result<()> {

        if first_time_applied {
            self.tps_counter.submit_transactions(gen_utime as u64, block.calculate_tr_count()?);
        }

        if block.is_key_block()? {
            self.remp_capability.store(
                block.get_config_params()?.has_capability(GlobalCapabilities::CapRemp),
                Ordering::Relaxed
            );
            self.smft_capability.store(
                block.get_config_params()?.has_capability(GlobalCapabilities::CapSmft),
                Ordering::Relaxed
            );
            // While the node boots start key block is not processed by this function.
            // So see process_full_state_in_ext_db for the same code
        }

        let (prev_id, prev2_id_opt) = block.construct_prev_id()?;
        if prev2_id_opt.is_some() {
            fail!("UNEXPECTED error: master block refers two previous blocks");
        }
        let id = block.id().clone();
        self.next_block_applying_awaiters.do_or_wait(&prev_id, None, async move { Ok(id) }).await?;

        let mut total = 0;
        let mut removed = 0;
        for guard in &self.split_queues_cache {
            total += 1;
            if self.shard_states_keeper.allow_state_gc(guard.key())? {
                self.split_queues_cache.remove(guard.key());
                removed += 1;
            }
        }
        log::debug!("Split queues cache GC: total {total}, removed {removed}");

        Ok(())
    }

    #[cfg(feature = "telemetry")]
    fn log_workers_stats(&self) -> Result<()> {
        // Node workers stats:
        //                  seqno      diff    gen utime  diff    root hash                                        file hash   
        // mc client        14000000      0    1682084115    1    000000000000000000000000000000000000000000000000 000000000000000000000000000000000000000000000000
        // "{:<17} {:>10} {:>7} {:>10} {:>7} {:<64} {:<64}"

        let now = self.now();
        let mut report = String::default();
        writeln!(&mut report,
            "Node workers stats:\n{:<17} {:>10} {:>7} {:>10} {:>7} {:<64} {:<64}", 
            "", "seqno", "diff", "gen utime", "diff", "root hash", "file hash"
        )?;
        let mut mc_seqno = None;

        let mut log_worker_stat = |
            result: Result<Option<Arc<BlockIdExt>>>,
            name: &str 
        | -> Result<()> {
            write!(report, "{:<17} ", name)?;
            match result {
                Ok(Some(block_id)) => {
                    // seqno
                    write!(report, "{:>10} ", block_id.seq_no())?;
                    // seqno diff
                    if let Some(mc_seqno) = mc_seqno.as_ref() {
                        let diff = *mc_seqno - block_id.seq_no();
                        write!(report, "{:>7} ", diff)?;
                    } else {
                        write!(report, "{:>7} ", "")?;
                        mc_seqno = Some(block_id.seq_no());
                    }
                    // timestamp, timediff
                    match self.load_block_handle(&block_id) {
                        Ok(Some(handle)) => {
                            let utime = handle.gen_utime().unwrap_or_default();
                            write!(report, "{:>10} {:>7} ", utime, now - utime)?
                        }
                        Ok(None) => write!(report, "handle is none     ")?,
                        Err(_) => write!(report, "can't load handle  ")?,
                    };
                    // hashes
                    write!(report, "{:<64x} {:<64x}", block_id.root_hash(), block_id.file_hash())?
                }
                Ok(None) => write!(report, "none")?,
                Err(e) => write!(report, "can't load id: {}", e)?,
            };
            report.push('\n');
            Ok(())
        };

        log_worker_stat(self.load_last_applied_mc_block_id(), "mc client")?;
        log_worker_stat(self.load_shard_client_mc_block_id(), "shard client")?;
        log_worker_stat(self.load_pss_keeper_mc_block_id(), "pss keeper")?;
        log_worker_stat(self.load_archives_gc_mc_block_id(), "archives gc")?;
        log_worker_stat(self.load_last_rotation_block_id(), "last rotation")?;
        #[cfg(feature = "external_db")]
        log_worker_stat(self.load_external_db_mc_block_id(), "external db")?;
        log::info!("{}", report);
        Ok(())
    }

    async fn listen_broadcasts(self: Arc<Self>, shard_ident: ShardIdent, mask: u32) -> Result<()> {
        log::debug!("Started listening overlay for shard {}", shard_ident);
        let client = self.get_full_node_overlay(
            0,
            shard_ident.workchain_id(),
            shard_ident.shard_prefix_with_tag()
        ).await?;
        tokio::spawn(async move {
            self.acquire_stop(mask);
            loop {
                if self.check_stop() {
                    break
                }
                match client.wait_broadcast().await {
                    Err(e) => log::error!("Error while wait_broadcast for shard {}: {}", shard_ident, e),
                    Ok(None) => {
                        log::warn!("wait_broadcast finished.");
                        break;
                    },
                    Ok(Some((broadcast, src))) => {
                        match broadcast {
                            Broadcast::TonNode_BlockBroadcast(broadcast) => {
                                self.clone().process_block_broadcast(broadcast, src);
                            }
                            Broadcast::TonNode_QueueUpdateBroadcast(broadcast) => {
                                self.clone().process_queue_update_broadcast(broadcast, src);
                            }
                            Broadcast::TonNode_ExternalMessageBroadcast(broadcast) => {
                                self.process_ext_msg_broadcast(broadcast, src).await;
                            }
                            Broadcast::TonNode_IhrMessageBroadcast(broadcast) => {
                                log::trace!("TonNode_IhrMessageBroadcast from {}: {:?}", src, broadcast);
                            }
                            Broadcast::TonNode_NewShardBlockBroadcast(broadcast) => {
                                self.clone().process_new_shard_block_broadcast(broadcast, src);
                            }
                            Broadcast::TonNode_ConnectivityCheckBroadcast(broadcast) => {
                                self.network.clone().process_connectivity_broadcast(broadcast);
                            }
<<<<<<< HEAD
                            Broadcast::TonNode_BlockCandidateBroadcast(_) => { }
                            Broadcast::TonNode_MeshUpdateBroadcast(broadcast) => {
                                self.clone().process_mesh_update_broadcast(broadcast, src);
=======
                            Broadcast::TonNode_BlockCandidateBroadcast(broadcast) => {
                                log::warn!("TonNode_BlockCandidateBroadcast from {}: {:?}", src, broadcast);
>>>>>>> 76f6e59d
                            }
                        }
                    }
                }
            }
            self.release_stop(mask);
        });
        Ok(())
    }

    #[cfg(feature = "slashing")]
    pub fn validated_block_stats_sender(
        &self
    ) -> &crossbeam_channel::Sender<ValidatedBlockStat> { 
        &self.validated_block_stats_sender 
    }

    #[cfg(feature = "slashing")]
    pub fn validated_block_stats_receiver(
        &self
    ) -> &crossbeam_channel::Receiver<ValidatedBlockStat> { 
        &self.validated_block_stats_receiver 
    }

    #[cfg(feature = "telemetry")] 
    fn create_telemetry() -> (Vec<TelemetryItem>, Arc<EngineTelemetry>) {

        fn create_metric(name: &str) -> Arc<Metric> {
            Metric::without_totals(name, Engine::TIMEOUT_TELEMETRY_SEC)
        }
        fn create_metric_ex(name: &str) -> Arc<MetricBuilder> {
            MetricBuilder::with_metric_and_period(
                Metric::with_total_amount(name, Engine::TIMEOUT_TELEMETRY_SEC),
                1_000_000_000 // 1 sec in nanos
            )
        }
 
        let storage_telemetry = Arc::new(
            StorageTelemetry {
                file_entries: create_metric("Alloc NODE file entries"),
                handles: create_metric("Alloc NODE block handles"),
                packages: create_metric("Alloc NODE packages"),
                storage_cells: create_metric("Alloc NODE storage cells"),
                storing_cells: create_metric("Alloc NODE storing cells"),
                shardstates_queue: create_metric("Alloc NODE shardstates queue"),
                cells_counters: create_metric("Alloc NODE cells counters"),
                cell_counter_from_cache: create_metric_ex("NODE read cache cell_counters/sec"),
                cell_counter_from_db: create_metric_ex("NODE read db cell_counters/sec"),
                updated_old_cells: create_metric_ex("NODE old format update cells/sec"),
                updated_cells: create_metric_ex("NODE update cell_counters/sec"),
                new_cells: create_metric_ex("NODE create new cells/sec"),
                deleted_cells: create_metric_ex("NODE delete cells/sec"),
            }
        );
        let engine_telemetry = Arc::new(
            EngineTelemetry {
                storage: storage_telemetry,
                awaiters: create_metric("Alloc NODE awaiters"),
                catchain_clients: create_metric("Alloc NODE catchains"),
                cells: create_metric("Alloc NODE cells"),
                overlay_clients: create_metric("Alloc NODE overlays"),
                peer_stats: create_metric("Alloc NODE peer stats"),
                shard_states: create_metric("Alloc NODE shard states"),
                top_blocks: create_metric("Alloc NODE top blocks"),
                validator_peers: create_metric("Alloc NODE validator peers"),
                validator_sets: create_metric("Alloc NODE validator sets"),
                old_state_cell_load_time: Metric::with_total_average("Old state cell load time (nanos)", Engine::TIMEOUT_TELEMETRY_SEC),
            }
        );
        let metrics = vec![
            TelemetryItem::Metric(engine_telemetry.storage.file_entries.clone()),
            TelemetryItem::Metric(engine_telemetry.storage.handles.clone()),
            TelemetryItem::Metric(engine_telemetry.storage.packages.clone()),
            TelemetryItem::Metric(engine_telemetry.storage.storage_cells.clone()),
            TelemetryItem::Metric(engine_telemetry.storage.storing_cells.clone()),
            TelemetryItem::Metric(engine_telemetry.storage.shardstates_queue.clone()),
            TelemetryItem::Metric(engine_telemetry.storage.cells_counters.clone()),
            TelemetryItem::MetricBuilder(engine_telemetry.storage.cell_counter_from_cache.clone()),
            TelemetryItem::MetricBuilder(engine_telemetry.storage.cell_counter_from_db.clone()),
            TelemetryItem::MetricBuilder(engine_telemetry.storage.updated_old_cells.clone()),
            TelemetryItem::MetricBuilder(engine_telemetry.storage.updated_cells.clone()),
            TelemetryItem::MetricBuilder(engine_telemetry.storage.new_cells.clone()),
            TelemetryItem::MetricBuilder(engine_telemetry.storage.deleted_cells.clone()),
            TelemetryItem::Metric(engine_telemetry.awaiters.clone()),
            TelemetryItem::Metric(engine_telemetry.catchain_clients.clone()),
            TelemetryItem::Metric(engine_telemetry.cells.clone()),
            TelemetryItem::Metric(engine_telemetry.overlay_clients.clone()),
            TelemetryItem::Metric(engine_telemetry.peer_stats.clone()),
            TelemetryItem::Metric(engine_telemetry.shard_states.clone()),
            TelemetryItem::Metric(engine_telemetry.top_blocks.clone()),
            TelemetryItem::Metric(engine_telemetry.validator_peers.clone()),
            TelemetryItem::Metric(engine_telemetry.validator_sets.clone()),
            TelemetryItem::Metric(engine_telemetry.old_state_cell_load_time.clone())
        ];
        (metrics, engine_telemetry)

    }

    #[cfg(feature = "slashing")]
    async fn process_validated_block_stats_for_mc(&self, block_id: &BlockIdExt, signing_nodes: HashSet<UInt256>) -> Result<()> {
        let block_handle = self.load_block_handle(&block_id)?.ok_or_else(|| error!("Cannot load handle for block {}", block_id))?;
        let mut is_link = false;
        if block_handle.has_proof_or_link(&mut is_link) {
            let (virt_block, _) = self.load_block_proof(&block_handle, is_link).await?.virtualize_block()?;
            let extra = virt_block.read_extra()?;
            let created_by = extra.created_by();
            self.process_validated_block_stats(block_id, signing_nodes, created_by).await
        } else {
            Ok(())
        }
    }

    #[cfg(feature = "slashing")]
    async fn process_validated_block_stats(
        &self, 
        block_id: &BlockIdExt, 
        signing_nodes: HashSet<UInt256>, 
        created_by: &UInt256
    ) -> Result<()> {
        let last_mc_state = self.load_last_applied_mc_state().await?;
        let (cur_validator_set, _) =
            last_mc_state.state()?.read_cur_validator_set_and_cc_conf()?;
        let shard = block_id.shard();
        let cc_seqno = if shard.is_masterchain() {
            last_mc_state.shard_state_extra()?.validator_info.catchain_seqno
        } else {
            last_mc_state.shards()?.calc_shard_cc_seqno(shard)?
        };
        let validators = calc_subset_for_workchain_standard(
            &cur_validator_set,
            last_mc_state.config_params()?,
            &shard,
            cc_seqno
        )?;

        let mut nodes = Vec::new();

        for validator in &validators.validators {
            let signed = signing_nodes.contains(&validator.compute_node_id_short());
            let collated = &validator.public_key == created_by;
            let validated_block_stat_node = ValidatedBlockStatNode {
                public_key: validator.public_key.clone(),
                signed,
                collated,
            };

            nodes.push(validated_block_stat_node);
        }

        self.push_validated_block_stat(ValidatedBlockStat { nodes })?;

        Ok(())
    }

    fn process_mesh_update_broadcast(self: Arc<Self>, broadcast: MeshUpdateBroadcast, src: Arc<KeyId>) {
        // because of ALL broadcasts are received in one task - spawn for each block
        if let Some(mesh_client) = self.mesh_client.get().cloned() {
            tokio::spawn(async move {
                log::trace!("Processing mesh update broadcast from nw: {}, target nw {}, id {}, peer {}",
                    broadcast.src_nw, broadcast.target_nw, broadcast.id, src);
                let id = broadcast.id.clone();
                match mesh_client.process_broadcast(broadcast).await {
                    Err(e) => {
                        log::error!("Error while processing mesh update broadcast {} (peer {}): {:?}",
                            id, src, e);
                    }
                    Ok(_) => {
                        log::trace!("Processed mesh update broadcast {}, peer {}", id, src);
                    }
                }
            });
        }
    }

    fn process_block_broadcast(self: Arc<Self>, broadcast: BlockBroadcast, src: Arc<KeyId>) {
        // because of ALL blocks-broadcasts received in one task - spawn for each block
        log::trace!("Processing block broadcast {}", broadcast.id);
        let engine = self.clone() as Arc<dyn EngineOperations>;
        tokio::spawn(async move {
            let (is_foreign_block, _own_wc) = 
                engine.is_foreign_wc(broadcast.id.shard().workchain_id()).await.unwrap_or((true, 0));
            if is_foreign_block {
                log::debug!("Skipped block broadcast {} (foreign wc)", broadcast.id);
                return;
            }
            match process_block_broadcast(&engine, &broadcast).await {
                Err(e) => {
                    log::error!("Error while processing block broadcast {} from {}: {:?}", broadcast.id, src, e)
                }
                Ok(_block_opt) => {
                    log::trace!("Processed block broadcast {} from {}", broadcast.id, src);

                    #[cfg(feature = "slashing")]
                    if broadcast.id.shard().is_masterchain() {
                        let mut signing_nodes = HashSet::new();
                        for api_sig in broadcast.signatures.iter() {
                            signing_nodes.insert(api_sig.who.clone());
                        }

                        if let Err(e) = self.process_validated_block_stats_for_mc(&broadcast.id, signing_nodes).await {
                            log::error!("Error while processing block broadcast stats {} from {}: {}", broadcast.id, src, e);        
                        } else {
                            log::trace!("Processed block broadcast stats {} from {}", broadcast.id, src);                            
                        }

                        if let (Some(block), Some(remp_client)) = (_block_opt, &self.remp_client) {
                            remp_client.clone().process_new_block(block);
                        }
                    }
                }
            }
        });
    }

    fn process_queue_update_broadcast(self: Arc<Self>, broadcast: QueueUpdateBroadcast, src: Arc<KeyId>) {
        // because of ALL blocks-broadcasts received in one task - spawn for each block
        log::trace!("Processing queue update broadcast {} for wc {} from {}",
            broadcast.id, broadcast.target_wc, src);
        let engine = self.clone() as Arc<dyn EngineOperations>;
        tokio::spawn(async move {
            let (is_foreign_block, own_wc) = 
                engine.is_foreign_wc(broadcast.id.shard().workchain_id()).await.unwrap_or((false, 0));
            if !is_foreign_block {
                log::debug!("Skipped queue update broadcast {} for wc {} (own wc)", 
                    broadcast.id, broadcast.target_wc);
                return;
            }
            if broadcast.target_wc != own_wc {
                log::debug!("Skipped queue update broadcast {} for wc {} (update for another wc)", 
                    broadcast.id, broadcast.target_wc);
                return;
            }
            if let Err(e) = process_block_broadcast(&engine, &broadcast).await {
                log::error!("Error while processing queue update broadcast {} for wc {} from {}: {:?}",
                    broadcast.id, broadcast.target_wc, src, e);
            } else {
                log::trace!("Processed queue update broadcast {} for wc {} from {}", 
                    broadcast.id, broadcast.target_wc, src);
            }
        });
    }

    async fn process_ext_msg_broadcast(&self, broadcast: ExternalMessageBroadcast, src: Arc<KeyId>) {
        let remp = self.remp_capability();
        // just add to list
        if !self.is_validator() {
            log::trace!(
                target: EXT_MESSAGES_TRACE_TARGET,
                "Skipped ext message broadcast {}bytes from {}: NOT A VALIDATOR",
                broadcast.message.data.len(), src
            );
        } else {
            let bytes_len = broadcast.message.data.len();
            let result = if remp {
                self.push_message_to_remp(broadcast.message.data).await
            } else {
                self.external_messages().new_message_raw(
                    &broadcast.message.data, 
                    self.now()
                ).map(|_| ())
            };
            match result {
                Err(e) => {
                    log::error!(
                        target: EXT_MESSAGES_TRACE_TARGET,
                        "Error while processing ext message broadcast {}bytes from {}: {}",
                        bytes_len, src, e
                    );
                }
                Ok(_) => {
                    log::debug!(
                        target: EXT_MESSAGES_TRACE_TARGET,
                        "Processed ext message broadcast {}bytes from {}{}",
                        bytes_len, src,
                        if remp {
                            " (added into remp's queue)"
                        } else {
                            ""
                        }
                    );
                }
            }
        }
    }

    fn process_new_shard_block_broadcast(self: Arc<Self>, broadcast: NewShardBlockBroadcast, src: Arc<KeyId>) {
        let id = broadcast.block.block.clone();
        if self.is_validator() {
            log::trace!("Processing new shard block broadcast {} from {}", id, src);
            tokio::spawn(async move {
                if self.check_sync().await.unwrap_or(false) {
                    match self.clone().process_new_shard_block(broadcast).await {
                        Err(e) => {
                            log::error!("Error while processing new shard block broadcast {} from {}: {}", id, src, e);
                            #[cfg(feature = "telemetry")]
                            self.full_node_telemetry().bad_top_block_broadcast();
                        }
                        Ok(id) => {
                            log::trace!("Processed new shard block broadcast {} from {}", id, src);
                            #[cfg(feature = "telemetry")]
                            self.full_node_telemetry().good_top_block_broadcast(&id);
                        }
                    }
                } else {
                    log::trace!("Processing new shard block broadcast {} from {} NO SYNC", id, src);
                }
            });
        } else {
            log::trace!("Processing new shard block broadcast {} from {} NOT A VALIDATOR", id, src);
        }
    }

    async fn process_new_shard_block(self: Arc<Self>, broadcast: NewShardBlockBroadcast) -> Result<BlockIdExt> {
        let id = broadcast.block.block;
        let cc_seqno = broadcast.block.cc_seqno as u32;
        let data = broadcast.block.data;
        let processed_wc = self.processed_workchain().unwrap_or(BASE_WORKCHAIN_ID);

        if processed_wc != MASTERCHAIN_ID && processed_wc != id.shard().workchain_id() {
            log::debug!("Skipped new shard block broadcast {} from foreign workchain", id);
            return Ok(id);
        }

        // check only
        let result = self.shard_blocks.process_shard_block_raw(&id, cc_seqno, data, false, true, self.deref()).await?;
        if let ShardBlockProcessingResult::MightBeAdded(tbd) = result {

            let (mc_seqno, _created_by) = tbd.top_block_mc_seqno_and_creator()?;
            let shard_client_mc_block_id = self.load_shard_client_mc_block_id()?.ok_or_else(
                || error!("INTERNAL ERROR: No shard client MC block set after boot")
            )?;
            if shard_client_mc_block_id.seq_no() + SHARD_BROADCAST_WINDOW < mc_seqno {
                log::debug!(
                    "Skipped new shard block broadcast {} because it refers to master block {}, but shard client is on {}",
                    id, mc_seqno, shard_client_mc_block_id.seq_no()
                );
                return Ok(id);
            }

            // fill stats for slashing
            #[cfg(feature = "slashing")]
            {
                let mut signing_nodes = HashSet::new();
                if let Some(commit_signatures) = tbd.top_block_descr().signatures() {
                    commit_signatures.pure_signatures.signatures().iterate_slices(|ref mut _key, ref mut slice| {
                        let sign = CryptoSignaturePair::construct_from(slice)?;
                        signing_nodes.insert(sign.node_id_short.clone());
                        Ok(true)
                    })?;
                }

                if let Err(e) = self.process_validated_block_stats(&id, signing_nodes, &_created_by).await {
                    log::error!("Error while processing shard block broadcast stats {}: {}", id, e);
                } else {
                    log::trace!("Processed shard block broadcast stats {}", id);
                }
            }

            // add to list (for collator) only if shard state is avaliable
            let id = id.clone();
            let engine = self.clone() as Arc<dyn EngineOperations>;
            let process_proof_chain = processed_wc == MASTERCHAIN_ID &&
                engine
                    .load_actual_config_params().await?
                    .has_capability(GlobalCapabilities::CapWorkchains);
            tokio::spawn(async move {

                if process_proof_chain {
                    // we will not get empty queue updates, because it is already contained 
                    // in this broadcast. So we need to pre-apply it here
                    if let Err(e) = apply_proof_chain(
                        tbd.top_block_descr().chain(),
                        MASTERCHAIN_ID,
                        &engine,
                        &id,
                        0,
                        true,
                        true,
                    ).await {
                        log::error!("Error in apply_proof_chain after top-block-broadcast {}: {}", id, e);
                        return;
                    }
                }

                // just passively waiting for 10s...
                if let Err(e) = self.clone().wait_state(&id, Some(10_000), false).await {
                    log::error!("Error in wait_state after top-block-broadcast false {}: {}", id, e);
                    // ...and then allow to download needed blocks forced
                    if let Err(e) = self.clone().wait_state(&id, Some(10_000), true).await {
                        log::error!("Error in wait_state after top-block-broadcast true {}: {}", id, e);
                        return;
                    }
                }

                if let Err(e) = self.shard_blocks.process_shard_block(
                    &id, cc_seqno, || Ok(tbd.clone()), false, self.deref()).await {
                    log::error!("Error in process_shard_block after wait_state {}: {}", id, e);
                }
            });
        }
        Ok(id)
    }

    async fn create_download_context<'a, T>(
        &'a self,
        downloader: Arc<dyn Downloader<Item = T>>,
        mesh_nw_id: i32, // zero for own network
        id: &'a BlockIdExt, 
        limit: Option<u32>,
        log_error_limit: u32,
        name: &'a str,
        timeout: Option<(u64, u64, u64)>
    ) -> Result<DownloadContext<'a, T>> {
        let ret = DownloadContext {
            client: self.get_full_node_overlay(
                mesh_nw_id,
                id.shard().workchain_id(),
                id.shard().shard_prefix_with_tag()
            ).await?,
            engine: self,
            downloader,
            id,
            limit,
            log_error_limit,
            name,
            timeout,
        };
        Ok(ret)
    }   

    pub async fn download_next_block_worker(
        &self,
        prev_id: &BlockIdExt,
        limit: Option<u32>
    ) -> Result<(BlockStuff, BlockProofStuff)> {
        if !prev_id.is_masterchain() {
            fail!("download_next_block is allowed only for masterchain")
        }
        self.create_download_context(
            Arc::new(NextBlockDownloader),
            0,
            prev_id, 
            limit,
            30,
            "download_next_block_worker", 
            Some((50, 11, 1000))
        ).await?.download().await
    }

    pub async fn download_block_worker(
        &self,
        id: &BlockIdExt,
        limit: Option<u32>,
        timeout: Option<(u64, u64, u64)>
    ) -> Result<(BlockStuff, BlockProofStuff)> {
        self.create_download_context(
            Arc::new(BlockDownloader),
            0,
            id, 
            limit,
            0,
            "download_block_worker", 
            timeout
        ).await?.download().await
    }

    pub async fn download_queue_update_worker(
        &self,
        id: &BlockIdExt,
        update_for_wc: i32,
        limit: Option<u32>,
        timeout: Option<(u64, u64, u64)>
    ) -> Result<BlockStuff> {
        self.create_download_context(
            Arc::new(QueueUpdateDownloader{ update_for_wc }),
            0,
            id, 
            limit,
            0,
            "download_queue_update_worker", 
            timeout
        ).await?.download().await
    }

    pub async fn download_block_proof_worker(
        &self,
        mesh_nw_id: i32, // zero for own network
        id: &BlockIdExt,
        is_link: bool,
        key_block: bool,
        limit: Option<u32>
    ) -> Result<BlockProofStuff> {
        if id.seq_no() == 0 {
            fail!("cannot download block proof for zero state")
        }
        self.create_download_context(
            Arc::new(
                BlockProofDownloader {
                    is_link, 
                    key_block
                }
            ),
            mesh_nw_id,
            id, 
            limit,
            0,
            "download_block_proof_worker", 
            None
        ).await?.download().await
    }

    pub async fn download_zerostate_worker(
        &self,
        mesh_nw_id: i32, // zero for own network
        id: &BlockIdExt,
        limit: Option<u32>
    ) -> Result<(Arc<ShardStateStuff>, Vec<u8>)> {
        self.create_download_context(
            Arc::new(ZeroStateDownloader),
            mesh_nw_id,
            id, 
            limit,
            0,
            "download_zerostate_worker", 
            Some((10, 12, 3000))
        ).await?.download().await
    }

    pub async fn download_mesh_kit_worker(
        &self,
        network_id: i32,
        id: &BlockIdExt,
        limit: Option<u32>,
        timeout: Option<(u64, u64, u64)>
    ) -> Result<(BlockStuff, BlockProofStuff)> {
        self.create_download_context(
            Arc::new(MeshKitDownloader{network_id}),
            network_id,
            id,
            limit,
            0,
            "download_mesh_kit_worker", 
            timeout
        ).await?.download().await
    }

    pub async fn download_latest_mesh_kit_worker(
        &self,
        network_id: i32,
        limit: Option<u32>,
        timeout: Option<(u64, u64, u64)>
    ) -> Result<(BlockStuff, BlockProofStuff)> {
        self.create_download_context(
            Arc::new(LatestMeshKitDownloader{network_id}),
            network_id,
            &BlockIdExt::default(),
            limit,
            0,
            "download_latest_mesh_kit_worker", 
            timeout
        ).await?.download().await
    }

    pub async fn download_next_mesh_update_worker(
        &self,
        network_id: i32,
        id: &BlockIdExt,
        limit: Option<u32>,
        timeout: Option<(u64, u64, u64)>
    ) -> Result<(BlockStuff, BlockProofStuff)> {
        self.create_download_context(
            Arc::new(NextMeshUpdateDownloader{network_id}),
            network_id,
            id, 
            limit,
            0,
            "download_mesh_kit_worker", 
            timeout
        ).await?.download().await
    }

    pub(crate) async fn check_sync(&self) -> Result<bool> {

        let last_applied_mc_id = if let Some(id) = self.load_last_applied_mc_block_id()? {
            id
        } else {
            fail!("INTERNAL ERROR: No last applied MC block set after boot")
        };
        let shard_client_mc_id = if let Some(id) = self.load_shard_client_mc_block_id()? {
            id
        } else {
            fail!("INTERNAL ERROR: No shard client MC block set after boot")
        };
        if shard_client_mc_id.seq_no() + 16 < last_applied_mc_id.seq_no() {
            return Ok(false)
        }

        let last_mc_handle = self.load_block_handle(&last_applied_mc_id)?.ok_or_else(
            || error!("Cannot load handle for last masterchain block {}", last_applied_mc_id)
        )?;
        if last_mc_handle.gen_utime()? + 600 > self.now() {
            return Ok(true)
        }

        if self.last_known_keyblock_seqno.load(Ordering::Relaxed) > last_applied_mc_id.seq_no() {
            return Ok(false)
        }

        // experimental check. t-node doesn't have one
        //if self.last_known_mc_block_seqno.load(Ordering::Relaxed) > last_mc_id.seq_no() + 16 {
        //    return Ok(false);
        //}

        Ok(self.is_validator())
    }

    pub fn load_pss_keeper_mc_block_id(&self) -> Result<Option<Arc<BlockIdExt>>> {
        self.db().load_full_node_state(PSS_KEEPER_MC_BLOCK)
    }

    pub fn save_pss_keeper_mc_block_id(&self, id: &BlockIdExt) -> Result<()> {
        self.db().save_full_node_state(PSS_KEEPER_MC_BLOCK, id)
    }

    pub fn load_archives_gc_mc_block_id(&self) -> Result<Option<Arc<BlockIdExt>>> {
        self.db().load_full_node_state(ARCHIVES_GC_BLOCK)
    }

    pub fn save_archives_gc_mc_block_id(&self, id: &BlockIdExt) -> Result<()> {
        self.db().save_full_node_state(ARCHIVES_GC_BLOCK, id)
    }

    pub fn start_archives_gc(
        engine: Arc<Engine>,
        archives_gc_block: BlockIdExt
    ) -> Result<tokio::task::JoinHandle<()>> {
        log::info!("start_archives_gc");
        let join_handle = tokio::spawn(async move {
            engine.acquire_stop(Engine::MASK_SERVICE_ARCHIVES_GC);
            if let Err(e) = Self::archives_gc_worker(&engine, archives_gc_block).await {
                log::error!("CRITICAL!!! Unexpected error in archives gc: {:?}", e);
            }
            engine.release_stop(Engine::MASK_SERVICE_ARCHIVES_GC);
        });
        Ok(join_handle)
    }

    pub async fn archives_gc_worker(
        engine: &Arc<Engine>,
        archives_gc_block: BlockIdExt
    ) -> Result<()> {

        fn check_unapplied_block_id(
            mut id: BlockIdExt, 
            engine: &Arc<Engine>
        ) -> Result<Option<BlockIdExt>> {
            loop {
                let handle = engine.load_block_handle(&id)?.ok_or_else(
                    || error!("No handle for block {} in DB", id)
                )?;
                if handle.is_archived() {
                    return Ok(Some(id))
                }
                if engine.load_block_prev2(&id).is_ok() {
                    // Skip drop unapplied block right after merge
                    return Ok(None)
                }
                id = engine.load_block_prev1(&id)?
            }
        }

        if !archives_gc_block.shard().is_masterchain() {
            fail!("'archives_gc_block' must belong master chain");
        }
        let mut handle = engine.load_block_handle(&archives_gc_block)?.ok_or_else(
            || error!("Cannot load handle for archives_gc_block {}", archives_gc_block)
        )?;
        let mut last_clean_unapplied_time = std::time::Instant::now();
        'm: loop {
            let mc_state = engine.load_state(handle.id()).await?;
            if engine.check_stop() {
                break 'm;
            }
            if handle.is_key_block()? {
                let mc_state = engine.load_state(handle.id()).await?;
                if let Err(e) = Self::check_gc_for_archives(&engine, &handle, &mc_state).await {
                    log::error!("Archives GC: {}", e);
                }
            }
            // clean unapplied blocks every 15 seconds
            if last_clean_unapplied_time.elapsed().as_secs() > 15 {
                let mut ids = Vec::new();
                for id in mc_state.top_blocks_all()? {
                    match check_unapplied_block_id(id, engine) {
                        Ok(Some(id)) => ids.push(id),
                        Err(e) => log::warn!("unapplied files gc: {}", e),
                        _ => ()
                    }    
                }
                engine.db().clean_unapplied_files(&ids).await;
                last_clean_unapplied_time = std::time::Instant::now();
            }
            handle = loop {
                match engine.wait_next_applied_mc_block(&handle, Some(500)).await {
                    Ok(r) => break r.0,
                    Err(_) => {
                        if engine.check_stop() {
                            break 'm;
                        }
                    }
                }
            };
            engine.save_archives_gc_mc_block_id(handle.id())?;
        }
        Ok(())

    }

    async fn check_gc_for_archives(
        engine: &Arc<Engine>,
        last_keyblock: &Arc<BlockHandle>,
        mc_state: &ShardStateStuff
    ) -> Result<()> {
        let mut gc_max_date = std::time::SystemTime::now().duration_since(std::time::UNIX_EPOCH)?;
        match &engine.archives_life_time {
            None => return Ok(()),
            Some(life_time) => {
                match gc_max_date.checked_sub(Duration::from_secs((life_time * 3600) as u64)) {
                    Some(date) => {
                        log::info!("archive gc: checked date {}.", &date.as_secs());
                        gc_max_date = date
                    },
                    None => {
                        log::info!("archive gc: life_time in config is bad, actual checked date: {}",
                            &gc_max_date.as_secs()
                        );
                    }
                }
            }
        }

        let mut visited_pss_blocks = 0;
        let mut keyblock = last_keyblock.clone();
        let prev_blocks = &mc_state.shard_state_extra()?.prev_blocks;
        loop {
            match prev_blocks.get_prev_key_block(keyblock.id().seq_no() - 1)? {
                None => return Ok(()),
                Some(prev_keyblock) => {
                    let prev_keyblock = BlockIdExt::from_ext_blk(prev_keyblock);
                    let prev_keyblock = engine.load_block_handle(&prev_keyblock)?.ok_or_else(
                        || error!("Cannot load handle for PSS keeper prev key block {}", prev_keyblock)
                    )?;
                    if engine.is_persistent_state(
                        keyblock.gen_utime()?, prev_keyblock.gen_utime()?, boot::PSS_PERIOD_BITS
                    ) {
                        visited_pss_blocks += 1;

                        // Due to boot process specific (pss period and key_block_utime_step combinations)
                        // we shouldn't delete last 4 pss blocks
                        // ....................pss_block....pss_block....pss_block....pss_block...
                        // visited_pss_blocks:         4            3            2            1
                        //                    ↑ we may delete blocks starting at least here (before 4th pss)
                        
                        let pss_block = engine.load_pss_keeper_mc_block_id()?
                            .ok_or_else(|| error!("Cannot load pss keeper mc block id"))?;
                        if keyblock.id().seq_no() < pss_block.seq_no() {
                            if visited_pss_blocks >= 4 {
                                let gen_time = keyblock.gen_utime()? as u64;
                                let gc_max_date = gc_max_date.as_secs();
                                if gen_time < gc_max_date {
                                    log::info!(
                                        "gc for archives: found block (gen time: {}, seq_no: {}), gc max date: {}",
                                        &gen_time, keyblock.id().seq_no(), &gc_max_date
                                    );
                                    log::info!("start gc for archives..");
                                    engine.db.archive_gc(keyblock.id()).await?;
                                    log::info!("finish gc for archives.");
                                    return Ok(());
                                }
                            }
                        }
                    }
                    if prev_keyblock.id().seq_no() == 0 {
                        return Ok(());
                    }
                    keyblock = prev_keyblock;
                }
            }
        }
    }

    fn check_finish_sync(self: Arc<Self>) {
        tokio::spawn(async move {
            const SLEEP_TIME: u64 = 30;
            loop {
                if let Ok(true) = self.check_sync().await {
                    self.set_sync_status(Engine::SYNC_STATUS_FINISH_SYNC);
                    return;
                };
                tokio::time::sleep(Duration::from_secs(SLEEP_TIME)).await;
            }
            
        });
    }

    #[allow(dead_code)]
    pub async fn truncate_database(&self, mc_seq_no: u32) -> Result<()> {
        let mc_state = self.load_last_applied_mc_state().await?;
        let block_id = mc_state.find_block_id(mc_seq_no)?;
        let prev_block_id = self.load_block_prev1(&block_id)?;
        // check if previous state is present
        self.load_state(&prev_block_id).await
            .map_err(|err| error!("no previous block state present for {}", err))?;

        self.db().truncate_database(&block_id).await?;
        self.save_last_applied_mc_block_id(&prev_block_id)?;

        if let Some(block_id) = self.load_pss_keeper_mc_block_id()? {
            if block_id.seq_no > prev_block_id.seq_no {
                self.save_pss_keeper_mc_block_id(&prev_block_id)?;
            }
        }
        if let Some(block_id) = self.load_shard_client_mc_block_id()? {
            if block_id.seq_no > prev_block_id.seq_no {
                self.save_shard_client_mc_block_id(&prev_block_id)?;
            }
        }
        if let Some(block_id) = self.load_last_rotation_block_id()? {
            if block_id.seq_no > prev_block_id.seq_no {
                self.save_last_rotation_block_id(&prev_block_id)?;
            }
        }
        if let Some(block_id) = self.load_archives_gc_mc_block_id()? {
            if block_id.seq_no > prev_block_id.seq_no {
                self.save_archives_gc_mc_block_id(&prev_block_id)?;
            }
        }
        #[cfg(feature = "external_db")]
        if let Some(block_id) = self.load_external_db_mc_block_id()? {
            if block_id.seq_no > prev_block_id.seq_no {
                self.save_external_db_mc_block_id(&prev_block_id)?;
            }
        }
        Ok(())
    }

}

pub(crate) async fn load_zero_state(engine: &Arc<Engine>, path: &str) -> Result<bool> {
    let zero_id = engine.zero_state_id();
    log::trace!("loading mc static zero state {} from path {}", zero_id, path);

    if let Some(handle) = engine.load_block_handle(zero_id)? {
        if handle.is_applied() {
            log::trace!("zero state already applied");
            return Ok(false)
        }
    }

    let (mc_zero_state, mc_zs_bytes) = {
        let path = format!("{}/{:x}.boc", path, zero_id.file_hash());
        let bytes = tokio::fs::read(&path).await
            .map_err(|err| error!("Cannot read mc zerostate {}: {}", path, err))?;
        (
            ShardStateStuff::deserialize_zerostate(
                zero_id.clone(), 
                &bytes,
                #[cfg(feature = "telemetry")]
                engine.engine_telemetry(),
                engine.engine_allocated()
            )?,
            bytes
        )
    };

    let workchains = mc_zero_state.workchains()?;
    for (wc_id, wc_info) in workchains {
        let id = BlockIdExt {
            shard_id: ShardIdent::with_tagged_prefix(wc_id, SHARD_FULL)?,
            seq_no: 0,
            root_hash: wc_info.zerostate_root_hash,
            file_hash: wc_info.zerostate_file_hash,
        };
        if let Some(handle) = engine.load_block_handle(&id)? {
            if handle.is_applied() {
                continue
            }
        }
        log::trace!("loading wc static zero state {}", id);
        let path = format!("{}/{:x}.boc", path, id.file_hash());
        let bytes = tokio::fs::read(&path).await
            .map_err(|err| error!("Cannot read zerostate {}: {}", path, err))?;
        let zs = ShardStateStuff::deserialize_zerostate(
            id.clone(), 
            &bytes,
            #[cfg(feature = "telemetry")]
            engine.engine_telemetry(),
            engine.engine_allocated()
        )?;
        let (zs, handle) = engine.store_zerostate(zs, &bytes).await?;
        engine.set_applied(&handle, id.seq_no()).await?;
        engine.process_full_state_in_ext_db(&zs).await?;
    }

    let (mc_zero_state, handle) = engine.store_zerostate(mc_zero_state, &mc_zs_bytes).await?;
    engine.set_applied(&handle, zero_id.seq_no()).await?;
    engine.process_full_state_in_ext_db(&mc_zero_state).await?;

    log::trace!("All static zero states had been load");
    return Ok(true)

}

async fn boot(
    engine: &Arc<Engine>, 
    zerostate_path: Option<&str>, 
    hardfork_path: impl AsRef<Path>
) -> Result<(BlockIdExt, BlockIdExt, BlockIdExt, BlockIdExt, BlockIdExt)> {
    log::info!("Booting...");
    engine.set_sync_status(Engine::SYNC_STATUS_START_BOOT);

    if let Some(zerostate_path) = zerostate_path {
        load_zero_state(&engine, zerostate_path).await?;
    }

    let result = match engine.load_last_applied_mc_block_id() {
        Ok(Some(id)) => crate::boot::warm_boot(engine.clone(), id, hardfork_path).await,
        Ok(None) => Err(error!("No last applied MC block, warm boot is not possible")),
        Err(x) => Err(x)
    };

    let (last_applied_mc_block, cold) = match result {
        Ok(block_id) => {
            let state = engine.load_state(&block_id).await?;
            engine.remp_capability.store(
                state.config_params()?.has_capability(GlobalCapabilities::CapRemp),
                Ordering::Relaxed
            );
<<<<<<< HEAD
            engine.network_global_id.store(state.state()?.global_id(), Ordering::Relaxed);
=======
            engine.smft_capability.store(
                state.config_params()?.has_capability(GlobalCapabilities::CapSmft),
                Ordering::Relaxed
            );
>>>>>>> 76f6e59d
            (block_id.clone(), false)
        }
        Err(err) => {
            log::debug!("before cold boot: {}", err);
            engine.acquire_stop(Engine::MASK_SERVICE_BOOT);
            let result = boot::cold_boot(engine.clone()).await;
            engine.release_stop(Engine::MASK_SERVICE_BOOT);
            let id = result?.id().clone();
            engine.save_last_applied_mc_block_id(&id)?;

            let state = match engine.load_mc_zero_state().await {
                Err(_) => engine.load_last_applied_mc_state().await?,
                Ok(s) => s
            };
            engine.network_global_id.store(state.state()?.global_id(), Ordering::Relaxed);

            (id, true)
        }
    };

    let shard_client_mc_block = match engine.load_shard_client_mc_block_id() {
        Ok(Some(id)) => id.deref().clone(),
        _ => {
            if !cold {
                fail!("INTERNAL ERROR: No shard client MC block in warm boot")
            }
            engine.save_shard_client_mc_block_id(&last_applied_mc_block)?;
            log::info!("Shard client MC block reset to last applied MC block");
            last_applied_mc_block.clone()
        }
    };

    let ss_keeper_mc_block = match engine.db().load_full_node_state(PSS_KEEPER_MC_BLOCK) {
        Ok(Some(id)) => id.deref().clone(),
        _ => {
            if !cold {
                fail!("INTERNAL ERROR: No shard states keeper MC block in warm boot")
            }
            engine.save_pss_keeper_mc_block_id(&last_applied_mc_block)?;
            log::info!("SS keeper MC block reset to last applied MC block");
            last_applied_mc_block.clone()
        }
    };

    let archives_gc_block = match engine.db().load_full_node_state(ARCHIVES_GC_BLOCK) {
        Ok(Some(id)) => id.deref().clone(),
        _ => {
            // for compatibility don't catch error if there isn't state
            engine.save_archives_gc_mc_block_id(&last_applied_mc_block)?;
            log::info!("Archives gc MC block reset to last_applied_mc_block");
            last_applied_mc_block.clone()
        }
    };

    #[cfg(feature = "external_db")]
    let external_db_block = match engine.load_external_db_mc_block_id() {
        Ok(Some(id)) => id.deref().clone(),
        _ => {
            // for compatibility don't catch error if there isn't state
            engine.save_external_db_mc_block_id(&last_applied_mc_block)?;
            log::info!("External db MC block reset to last_applied_mc_block");
            last_applied_mc_block.clone()
        }
    };
    #[cfg(not(feature = "external_db"))]
    let external_db_block = BlockIdExt::default();
    #[cfg(not(feature = "external_db"))]
    engine.db().drop_full_node_state(EXTERNAL_DB_BLOCK)?;

    engine.set_sync_status(Engine::SYNC_STATUS_FINISH_BOOT);
    log::info!("Boot complete.");
    log::info!("last_applied_mc_block: {}", last_applied_mc_block);
    log::info!("shard_client_mc_block: {}", shard_client_mc_block);
    log::info!("ss_keeper_mc_block: {}", ss_keeper_mc_block);
    log::info!("archives_gc_block: {}", archives_gc_block);
    log::info!("external_db_block: {}", external_db_block);
    Ok((last_applied_mc_block, shard_client_mc_block, ss_keeper_mc_block, archives_gc_block, external_db_block))
}

#[derive(Default)]
pub struct EngineFlags {
    pub initial_sync_disabled: bool,
    pub starting_block_disabled: bool,
    pub force_check_db: bool,
}

pub async fn run(
    node_config: TonNodeConfig,
    zerostate_path: Option<&str>, 
    ext_db: Vec<Arc<dyn ExternalDb>>,
    validator_runtime: tokio::runtime::Handle, 
    flags: EngineFlags,
    stopper: Arc<Stopper>,
) -> Result<(Arc<Engine>, tokio::task::JoinHandle<()>)> {
    log::info!("Engine::run");

    let consumer_config = node_config.kafka_consumer_config();
    let control_server_config = node_config.control_server()?;
    let remp_config = node_config.remp_config().clone();
    let vm_config = ValidatorManagerConfig::read_configs(
        node_config.unsafe_catchain_patches_files(),
        node_config.validation_countdown_mode(),
        node_config.is_smft_disabled(),
    );
    let wc_from_config = node_config.workchain();
    let remp_client_pool = node_config.remp_config().remp_client_pool();
    let configs_dir = node_config.build_config_path("");
    let sync_by_archives = node_config.sync_by_archives();

    // Create engine
    let engine = Engine::new(node_config, ext_db, flags, stopper.clone()).await?;
    let engine_ret = engine.clone();
    let result = async move {

        #[cfg(feature = "telemetry")]
        telemetry_logger(engine.clone());

        // Console service - run first to allow console to connect to generate new keys
        // while node is looking for net
        if let Some(config) = control_server_config {
            let server = Server::ControlServer(
                ControlServer::with_params(
                    config,
                    DataSource::Engine(engine.clone()),
                    engine.network().config_handler(),
                    engine.network().config_handler(),
                    Some(engine.network())
                ).await?
            );
            engine.register_server(server)
        };

        // Messages from external DB (usually kafka)
        start_external_broadcast_process(engine.clone(), &consumer_config)?;

        let full_node_service = FullNodeOverlayService::new(
            Arc::clone(&engine) as Arc<dyn EngineOperations>
        );
        let full_node_service: Arc<dyn QueriesConsumer> = Arc::new(full_node_service);

        // Overlays, depends on 'workchain' option is set or not
        let network = engine.network();
        if let Some(wc) = &wc_from_config {
            log::info!("Processed workchain from config: {wc}");
            engine.add_full_node_overlay(*wc, SHARD_FULL, false).await?;
            network.add_consumer(
                &network.calc_overlay_id(None, *wc, SHARD_FULL)?.0, 
                full_node_service.clone()
            )?;
            if *wc != MASTERCHAIN_ID {
                engine.add_full_node_overlay(MASTERCHAIN_ID, SHARD_FULL, true).await?;
                network.add_consumer(
                    &network.calc_overlay_id(None, MASTERCHAIN_ID, SHARD_FULL)?.0, 
                    full_node_service.clone()
                )?;
            }
        } else {
            // Legacy mode.
            log::info!("Processed workchain was not specifed");
            engine.add_full_node_overlay(BASE_WORKCHAIN_ID, SHARD_FULL, false).await?;
            network.add_consumer(
                &network.calc_overlay_id(None, BASE_WORKCHAIN_ID, SHARD_FULL)?.0, 
                full_node_service.clone()
            )?;
            engine.add_full_node_overlay(MASTERCHAIN_ID, SHARD_FULL, false).await?;
            network.add_consumer(
                &network.calc_overlay_id(None, MASTERCHAIN_ID, SHARD_FULL)?.0, 
                full_node_service.clone()
            )?;
        }

        // Boot
        let (
            mut last_applied_mc_block,
            mut shard_client_mc_block,
            ss_keeper_block,
            archives_gc_block,
            external_db_block,
        ) = boot(&engine, zerostate_path, configs_dir).await?;

        // Broadcasts (blocks, external messages etc.)
        if let Some(wc) = &wc_from_config {
            Arc::clone(&engine).listen_broadcasts(
                ShardIdent::with_tagged_prefix(*wc, SHARD_FULL)?,
                if *wc == MASTERCHAIN_ID {
                    Engine::MASK_SERVICE_MASTERCHAIN_BROADCAST_LISTENER
                } else {
                    Engine::MASK_SERVICE_SHARDCHAIN_BROADCAST_LISTENER
                }
            ).await?;
        } else {
            Arc::clone(&engine).listen_broadcasts(
                ShardIdent::masterchain(),
                Engine::MASK_SERVICE_MASTERCHAIN_BROADCAST_LISTENER
            ).await?;
            Arc::clone(&engine).listen_broadcasts(
                ShardIdent::with_tagged_prefix(BASE_WORKCHAIN_ID, SHARD_FULL)?,
                Engine::MASK_SERVICE_SHARDCHAIN_BROADCAST_LISTENER
            ).await?;
        }

        let _ = Engine::start_archives_gc(engine.clone(), archives_gc_block)?;

        #[cfg(not(feature = "external_db"))] let _ = external_db_block;
        #[cfg(feature = "external_db")]
        let _ = start_external_db_worker(engine.clone(), external_db_block)?;

        engine.shard_states_keeper.clone().start(
            engine.clone(),
            last_applied_mc_block.clone(),
            shard_client_mc_block.clone(),
            ss_keeper_block
        ).await?;

        if remp_config.is_client_enabled() {
            engine.remp_client.as_ref()
                .ok_or_else(|| error!("Remp client is None, while beeing enabled in config"))?
                .clone()
                .start(engine.clone(), remp_client_pool).await?;
        }

        // Start validator manager, which will start validator sessions when necessary
        start_validator_manager(
            Arc::clone(&engine) as Arc<dyn EngineOperations>,
            validator_runtime,
            vm_config,
            remp_config,
        );

        // Sync by archives
        if sync_by_archives && !engine.check_sync().await? {
            struct Checker;
            #[async_trait::async_trait]
            impl crate::sync::StopSyncChecker for Checker {
                async fn check(&self, engine: &Arc<dyn EngineOperations>) -> bool { 
                    engine.check_sync().await.unwrap_or(false)
                }
            }
            crate::sync::start_sync(
                Arc::clone(&engine) as Arc<dyn EngineOperations>, 
                Some(&Checker)
            ).await?;
            last_applied_mc_block = engine.load_last_applied_mc_block_id()?.ok_or_else(
                || error!("INTERNAL ERROR: No last applied MC block after sync")
            )?.deref().clone();
            shard_client_mc_block = engine.load_shard_client_mc_block_id()?.ok_or_else(
                || error!("INTERNAL ERROR: No shard client MC block after sync")
            )?.deref().clone();
        }

        // top shard blocks
        resend_top_shard_blocks_worker(engine.clone());

        #[cfg(not(feature="external_db"))] {
            let mesh_client = MeshClient::start(engine.clone(), engine.stopper.token()).await?;
            engine.mesh_client.set(mesh_client).map_err(|_| error!("Attempt to set mesh_client twice"))?;
        }

        // blocks download clients
        engine.set_sync_status(Engine::SYNC_STATUS_SYNC_BLOCKS);
        Engine::check_finish_sync(Arc::clone(&engine));
        let join_shards = start_shards_client(engine.clone(), shard_client_mc_block)?;
        let join_master = start_masterchain_client(engine.clone(), last_applied_mc_block)?;
        Ok((join_shards, join_master))

    }.await;
   
    match result {
        Err(e) => {
            if stopper.check_stop() {
                engine_ret.wait_stop().await
            }
            Err(e)
        },
        Ok((join_shards, join_master)) => {  
            let join_engine = tokio::spawn(
                async move {
                    let (_, _) = tokio::join!(join_master, join_shards);
                }
            );
            Ok((engine_ret, join_engine))
        }
    }
}

#[cfg(feature = "telemetry")]
fn telemetry_logger(engine: Arc<Engine>) {
    tokio::spawn(async move {
        let mut elapsed = 0;
        let millis = 500;
        loop {
            tokio::time::sleep(Duration::from_millis(millis)).await;
            engine.engine_telemetry.storage.file_entries.update(
                engine.engine_allocated.storage.file_entries.load(Ordering::Relaxed)
            );    
            engine.engine_telemetry.storage.handles.update(
                engine.engine_allocated.storage.handles.load(Ordering::Relaxed)
            );    
            engine.engine_telemetry.storage.packages.update(
                engine.engine_allocated.storage.packages.load(Ordering::Relaxed)
            );    
            engine.engine_telemetry.storage.storage_cells.update(
                engine.engine_allocated.storage.storage_cells.load(Ordering::Relaxed)
            );  
            engine.engine_telemetry.awaiters.update(
                engine.engine_allocated.awaiters.load(Ordering::Relaxed)
            );        
            engine.engine_telemetry.catchain_clients.update(
                engine.engine_allocated.catchain_clients.load(Ordering::Relaxed)
            );        
            engine.engine_telemetry.storage.storage_cells.update(StorageCell::cell_count());
            engine.engine_telemetry.cells.update(Cell::cell_count()); 
            engine.engine_telemetry.overlay_clients.update(
                engine.engine_allocated.overlay_clients.load(Ordering::Relaxed)
            );        
            engine.engine_telemetry.peer_stats.update(
                engine.engine_allocated.peer_stats.load(Ordering::Relaxed)
            );        
            engine.engine_telemetry.shard_states.update(
                engine.engine_allocated.shard_states.load(Ordering::Relaxed)
            );        
            engine.engine_telemetry.top_blocks.update(
                engine.engine_allocated.top_blocks.load(Ordering::Relaxed)
            );        
            engine.engine_telemetry.validator_peers.update(
                engine.engine_allocated.validator_peers.load(Ordering::Relaxed)
            );        
            engine.engine_telemetry.validator_sets.update(
                engine.engine_allocated.validator_sets.load(Ordering::Relaxed)
            );        
            engine.telemetry_printer.try_print();
            elapsed += millis;
            if elapsed < Engine::TIMEOUT_TELEMETRY_SEC * 1000 {
                continue
            } else {
                elapsed = 0
            }
            let period = crate::full_node::telemetry::TPS_PERIOD_1;
            let tps_1 = engine.tps_counter.calc_tps(period)
                .unwrap_or_else(|e| { 
                    log::error!("Can't calc tps for {}sec period: {}", period, e);
                    0
                });
            let period = crate::full_node::telemetry::TPS_PERIOD_2;
            let tps_2 = engine.tps_counter.calc_tps(period)
                .unwrap_or_else(|e| { 
                    log::error!("Can't calc tps for {}sec period: {}", period, e);
                    0
                });
            log::debug!(
                target: "telemetry",
                "Full node's telemetry:\n{}",
                engine.full_node_telemetry().report(tps_1, tps_2)
            );
            log::debug!(
                target: "telemetry",
                "Collator's telemetry:\n{}",
                engine.collator_telemetry().report()
            );
            log::debug!(
                target: "telemetry",
                "Validator's telemetry:\n{}",
                engine.validator_telemetry().report()
            );
            log::debug!(
                target: "telemetry",
                "Full node service's telemetry:\n{}",
                engine.full_node_service_telemetry().report(Engine::TIMEOUT_TELEMETRY_SEC)
            );
            log::debug!(
                target: "telemetry",
                "Full node client's telemetry:\n{}",
                engine.network.telemetry().report(Engine::TIMEOUT_TELEMETRY_SEC)
            );
            log::debug!(
                target: "telemetry",
                "Full node neighbours's telemetry:",
            );
            engine.network.log_neighbors_stat();
            if engine.remp_client.is_some() {
                log::debug!(
                    target: "telemetry",
                    "Remp client's telemetry:\n{}",
                    engine.remp_client_telemetry().report()
                );
            }
            if engine.remp_service().is_some() {
                log::debug!(
                    target: "telemetry",
                    "Remp core's telemetry:\n{}",
                    engine.remp_core_telemetry().report()
                );
            }
            if let Err(e) = engine.log_workers_stats() {
                log::warn!("Can't log workers stats: {}", e);
            }
        }
    });
}

#[cfg(not(feature = "external_db"))]
pub fn start_external_broadcast_process(
    _engine: Arc<dyn EngineOperations>, 
    _consumer_config: &Option<KafkaConsumerConfig>
) -> Result<()> { 
    Ok(())
}

#[cfg(feature = "external_db")]
pub fn start_external_broadcast_process(
    engine: Arc<dyn EngineOperations>, 
    consumer_config: &Option<KafkaConsumerConfig>
) -> Result<()> {
    if let Some(consumer_config) = consumer_config {
        let config = consumer_config.clone();
        tokio::spawn(async move {
            match KafkaConsumer::new(config, engine.clone()) {
                Ok(consumer) => {
                    engine.acquire_stop(Engine::MASK_SERVICE_KAFKA_CONSUMER);
                    match consumer.run().await {
                        Ok(_) => {},
                        Err(e) => { log::error!("Kafka listening is failed: {}", e)}
                    }
                    engine.release_stop(Engine::MASK_SERVICE_KAFKA_CONSUMER);
                }
                Err(e) => { log::error!("Start listening kafka is failed: {}", e)}
            }
        });
    } else {
        fail!("consumer config is not set!")
    }
    Ok(())
}

#[cfg(feature = "statsd")]
pub fn init_statsd_exporter(){
    use metrics_exporter_statsd::StatsdBuilder;
    #[cfg(feature = "prometheus")]
    compile_error!("You can't use both metrics exporters at the same time");

    let statsd_endp = std::env::var("STATSD_DOMAIN").expect("STATSD_DOMAIN env variable not found");
    let statsd_port = std::env::var("STATSD_PORT").expect("STATSD_PORT env variable not found")
        .parse().expect("STATSD_PORT env variable is not a number");

    let recorder = StatsdBuilder::from(statsd_endp,statsd_port)
        .with_queue_size(5000)
        .with_buffer_size(1024)
        .build(Some("rnode"))
        .expect("Could not create StatsdRecorder");
    metrics::set_boxed_recorder(Box::new(recorder)).expect("Could not set global recorder");
}

#[cfg(feature = "prometheus")]
pub fn init_prometheus_exporter() {
    use std::net::SocketAddr;
    use metrics_exporter_prometheus::PrometheusBuilder;
    use metrics_exporter_prometheus::Matcher;

    const EXPONENTIAL_SECONDS: &[f64] = &[
        0.000001, 0.0001, 0.001, 0.005, 0.01, 0.025, 0.05, 0.1, 0.25, 0.5, 1.0, 2.5, 5.0, 10.0,
        60.0, 120.0, 300.0, 600.0, 3600.0
    ];
    let prometheus_port = std::env::var("PROMETHEUS_PORT").expect("PROMETHEUS_PORT env variable not found")
        .parse().expect("PROMETHEUS_PORT env variable is not a number");

    PrometheusBuilder::new()
        .set_buckets_for_metric(Matcher::Suffix("time".to_owned()), EXPONENTIAL_SECONDS).expect("values are not empty")
        .with_http_listener(SocketAddr::new([0, 0, 0, 0].into(), prometheus_port))
        .install().expect("Could not create PrometheusRecorder");
}

// TODO: move to ever_block crate
pub fn now_duration() -> Duration {
    SystemTime::now().duration_since(SystemTime::UNIX_EPOCH).unwrap_or_default()
}<|MERGE_RESOLUTION|>--- conflicted
+++ resolved
@@ -12,15 +12,12 @@
 */
 
 use crate::{
-<<<<<<< HEAD
-    block::{BlockStuff, BlockIdExtExtention, BlockKind}, block_proof::BlockProofStuff, boot,
-=======
-    block::{BlockStuff, BlockIdExtExtention}, block_proof::BlockProofStuff, boot,
+    block::{BlockStuff, BlockIdExtExtention, BlockKind},
+    block_proof::BlockProofStuff, boot,
     config::{
         CollatorConfig, CollatorTestBundlesGeneralConfig, KafkaConsumerConfig,
         TonNodeConfig, ValidatorManagerConfig
     },
->>>>>>> 76f6e59d
     engine_traits::{
         ExternalDb, EngineAlloc, EngineOperations,
         OverlayOperations, PrivateOverlayOperations, Server,
@@ -183,13 +180,9 @@
 
     tps_counter: TpsCounter,
 
-<<<<<<< HEAD
-    pub out_queues_cache: std::sync::Mutex<std::collections::HashMap<ShardIdent, ton_block::OutMsgQueue>>,
+    pub out_queues_cache: std::sync::Mutex<std::collections::HashMap<ShardIdent, OutMsgQueue>>,
 
     mesh_client: tokio::sync::OnceCell<Arc<MeshClient>>,
-=======
-    pub out_queues_cache: std::sync::Mutex<std::collections::HashMap<ShardIdent, OutMsgQueue>>,
->>>>>>> 76f6e59d
 }
 
 struct DownloadContext<'a, T> {
@@ -868,7 +861,6 @@
                 engine_telemetry.clone(),
                 engine_allocated.clone()
             ),
-<<<<<<< HEAD
             download_mesh_kit_awaiters: AwaitersPool::new(
                 "download_mesh_kit_awaiters",
                 #[cfg(feature = "telemetry")]
@@ -881,12 +873,9 @@
                 engine_telemetry.clone(),
                 engine_allocated.clone()
             ),
-            external_messages: Arc::new(MessagesPool::new(now, external_messages_maximum_queue_length)),
-=======
             external_messages: Arc::new(
                 MessagesPool::new(now, external_messages_maximum_queue_length)
             ),
->>>>>>> 76f6e59d
             servers: lockfree::queue::Queue::new(),
             remp_client,
             remp_service,
@@ -904,11 +893,8 @@
             will_validate: AtomicBool::new(false),
             sync_status: AtomicU32::new(0),
             remp_capability: AtomicBool::new(false),
-<<<<<<< HEAD
             network_global_id: AtomicI32::new(0),
-=======
             smft_capability: AtomicBool::new(false),
->>>>>>> 76f6e59d
             test_bundles_config,
             collator_config,
             shard_states_keeper: shard_states_keeper.clone(),
@@ -1034,11 +1020,7 @@
     pub fn shard_states_keeper(&self) -> Arc<ShardStatesKeeper> { self.shard_states_keeper.clone() }
 
     pub async fn get_masterchain_overlay(&self) -> Result<Arc<dyn FullNodeOverlayClient>> {
-<<<<<<< HEAD
-        self.get_full_node_overlay(0, ton_block::MASTERCHAIN_ID, ton_block::SHARD_FULL).await
-=======
-        self.get_full_node_overlay(MASTERCHAIN_ID, SHARD_FULL).await
->>>>>>> 76f6e59d
+        self.get_full_node_overlay(0, MASTERCHAIN_ID, SHARD_FULL).await
     }
 
     pub async fn get_full_node_overlay(
@@ -1081,7 +1063,7 @@
     }
 
     pub fn calc_overlay_id(&self, workchain: i32, shard: u64) -> Result<(Arc<adnl::OverlayShortId>, adnl::OverlayId)> {
-        self.overlay_operations.calc_overlay_id(workchain, shard)
+        self.overlay_operations.calc_overlay_id(None, workchain, shard)
     }
 
     pub fn shard_states_awaiters(&self) -> &AwaitersPool<BlockIdExt, Arc<ShardStateStuff>> {
@@ -1712,14 +1694,11 @@
                             Broadcast::TonNode_ConnectivityCheckBroadcast(broadcast) => {
                                 self.network.clone().process_connectivity_broadcast(broadcast);
                             }
-<<<<<<< HEAD
-                            Broadcast::TonNode_BlockCandidateBroadcast(_) => { }
                             Broadcast::TonNode_MeshUpdateBroadcast(broadcast) => {
                                 self.clone().process_mesh_update_broadcast(broadcast, src);
-=======
+                            }
                             Broadcast::TonNode_BlockCandidateBroadcast(broadcast) => {
                                 log::warn!("TonNode_BlockCandidateBroadcast from {}: {:?}", src, broadcast);
->>>>>>> 76f6e59d
                             }
                         }
                     }
@@ -2658,14 +2637,11 @@
                 state.config_params()?.has_capability(GlobalCapabilities::CapRemp),
                 Ordering::Relaxed
             );
-<<<<<<< HEAD
             engine.network_global_id.store(state.state()?.global_id(), Ordering::Relaxed);
-=======
             engine.smft_capability.store(
                 state.config_params()?.has_capability(GlobalCapabilities::CapSmft),
                 Ordering::Relaxed
             );
->>>>>>> 76f6e59d
             (block_id.clone(), false)
         }
         Err(err) => {
