/*
* Copyright (C) 2019-2024 EverX. All Rights Reserved.
*
* Licensed under the SOFTWARE EVALUATION License (the "License"); you may not use
* this file except in compliance with the License.
*
* Unless required by applicable law or agreed to in writing, software
* distributed under the License is distributed on an "AS IS" BASIS,
* WITHOUT WARRANTIES OR CONDITIONS OF ANY KIND, either express or implied.
* See the License for the specific EVERX DEV software governing permissions and
* limitations under the License.
*/

use crate::{
    block::BlockStuff, engine_traits::{EngineAlloc, EngineOperations}, 
    shard_state::ShardStateStuff, types::top_block_descr::TopBlockDescrStuff,
    validator::{
        accept_block::create_top_shard_block_description, BlockCandidate,
        out_msg_queue::{OutMsgQueueInfoStuff, CachedStates},
    }, config::CollatorConfig
};
#[cfg(feature = "telemetry")]
use crate::engine_traits::EngineTelemetry;

#[cfg(feature = "telemetry")]
use adnl::telemetry::Metric;
use std::{
    collections::{HashMap, HashSet}, convert::{TryFrom, TryInto}, fs::{File, read, write}, 
    ops::Deref, sync::{Arc, atomic::AtomicU64} 
};
use storage::{
<<<<<<< HEAD
    StorageAlloc, block_handle_db::{BlockHandle, BlockHandleDb, BlockHandleStorage}, 
    block_handle_db::NodeStateDb, types::BlockMeta  
=======
    StorageAlloc, TimeChecker,
    block_handle_db::{BlockHandle, BlockHandleDb, BlockHandleStorage}, 
    node_state_db::NodeStateDb,
    types::BlockMeta,
>>>>>>> 76f6e59d
};
#[cfg(feature = "telemetry")]
use storage::StorageTelemetry;
use ever_block::{
    BlockIdExt, Message, ShardIdent, Serializable, MerkleUpdate, Deserializable, 
    ValidatorBaseInfo, BlockSignaturesPure, BlockSignatures, HashmapAugType, 
    TopBlockDescrSet, GlobalCapabilities, OutMsgQueue,
};
use ever_block::{ShardStateUnsplit, TopBlockDescr};
use ever_block::{UInt256, fail, error, Result, CellType, read_boc, read_single_root_boc};
use crate::engine_traits::RempDuplicateStatus;

#[derive(serde::Deserialize, serde::Serialize)]
struct CollatorTestBundleIndexJson {
    id: String,
    top_shard_blocks: Vec<String>,
    external_messages: Vec<String>,
    last_mc_state: String,
    min_ref_mc_seqno: u32,
    mc_states: Vec<String>,
    neighbors: Vec<String>,
    prev_blocks: Vec<String>,
    created_by: String,
    rand_seed: String,
    #[serde(skip_serializing)]
    now: u32,
    now_ms: u64,
    fake: bool,
    contains_ethalon: bool,
    #[serde(default)]
    contains_candidate: bool,
    #[serde(default)]
    notes: String,
}

impl TryFrom<CollatorTestBundleIndexJson> for CollatorTestBundleIndex {
    type Error = failure::Error;
    fn try_from(value: CollatorTestBundleIndexJson) -> Result<Self> {
        let mut shard_blocks = vec!();
        for s in value.top_shard_blocks {
            shard_blocks.push(s.parse()?);
        }
        let mut external_messages = vec!();
        for s in value.external_messages {
            external_messages.push(s.parse()?);
        }
        let mut mc_states = vec!();
        for s in value.mc_states {
            mc_states.push(s.parse()?);
        }
        let mut neighbors = vec!();
        for s in value.neighbors {
            neighbors.push(s.parse()?);
        }
        let mut prev_blocks = vec!();
        for s in value.prev_blocks {
            prev_blocks.push(s.parse()?);
        }
        Ok(CollatorTestBundleIndex {
            id: value.id.parse()?,
            top_shard_blocks: shard_blocks,
            external_messages,
            last_mc_state: value.last_mc_state.parse()?,
            min_ref_mc_seqno: value.min_ref_mc_seqno,
            mc_states,
            neighbors,
            prev_blocks,
            created_by: value.created_by.parse()?,
            rand_seed: Some(value.rand_seed.parse()?),
            now_ms: if value.now_ms == 0 { (value.now as u64) * 1000 } else { value.now_ms },
            fake: value.fake,
            contains_ethalon: value.contains_ethalon,
            contains_candidate: value.contains_candidate,
            notes: value.notes,
        })
    }
}

impl From<&CollatorTestBundleIndex> for CollatorTestBundleIndexJson {
    fn from(value: &CollatorTestBundleIndex) -> Self {
        CollatorTestBundleIndexJson {
            id: value.id.to_string(),
            top_shard_blocks: value.top_shard_blocks.iter().map(|v| v.to_string()).collect(),
            external_messages: value.external_messages.iter().map(|v| v.to_hex_string()).collect(),
            last_mc_state: value.last_mc_state.to_string(),
            min_ref_mc_seqno: value.min_ref_mc_seqno,
            mc_states: value.mc_states.iter().map(|v| v.to_string()).collect(),
            neighbors: value.neighbors.iter().map(|v| v.to_string()).collect(),
            prev_blocks: value.prev_blocks.iter().map(|v| v.to_string()).collect(),
            created_by: value.created_by.to_hex_string(),
            rand_seed: match &value.rand_seed {
                Some(rand_seed) => rand_seed.to_hex_string(),
                None => UInt256::default().to_hex_string(),
            },
            now: (value.now_ms / 1000) as u32,
            now_ms: value.now_ms,
            fake: value.fake,
            contains_ethalon: value.contains_ethalon,
            contains_candidate: value.contains_candidate,
            notes: String::new(),
        }
    }
}

struct CollatorTestBundleIndex {
    id: BlockIdExt,
    top_shard_blocks: Vec<BlockIdExt>,
    external_messages: Vec<UInt256>,
    last_mc_state: BlockIdExt,
    min_ref_mc_seqno: u32,
    mc_states: Vec<BlockIdExt>,
    neighbors: Vec<BlockIdExt>,
    prev_blocks: Vec<BlockIdExt>,
    created_by: UInt256,
    rand_seed: Option<UInt256>,
    now_ms: u64,
    fake: bool,
    contains_ethalon: bool,
    contains_candidate: bool,
    notes: String,
}

impl CollatorTestBundleIndex {
    pub fn oldest_mc_state(&self) -> BlockIdExt {
        let mut oldest_mc_state = self.last_mc_state.clone();
        for id in self.mc_states.iter() {
            if id.seq_no < oldest_mc_state.seq_no {
                oldest_mc_state = id.clone();
            }
        }
        oldest_mc_state
    }
}

fn construct_from_file<T: Deserializable>(path: &str) -> Result<(T, UInt256, UInt256)> {
    let bytes = std::fs::read(path)?;
    let fh = UInt256::calc_file_hash(&bytes);
    let cell = read_single_root_boc(&bytes)?;
    let rh = cell.repr_hash();
    Ok((T::construct_from_cell(cell)?, fh, rh))
}

pub fn create_block_handle_storage() -> BlockHandleStorage {
    BlockHandleStorage::with_dbs(
        Arc::new(BlockHandleDb::in_memory()),
        Arc::new(NodeStateDb::in_memory()),
        Arc::new(NodeStateDb::in_memory()),
        #[cfg(feature = "telemetry")]
        Arc::new(StorageTelemetry::default()),
        Arc::new(StorageAlloc::default()),
    )
}

#[cfg(feature = "telemetry")]
pub fn create_engine_telemetry() -> Arc<EngineTelemetry> {
    Arc::new(
        EngineTelemetry {
            storage: Arc::new(StorageTelemetry::default()),
            awaiters: Metric::without_totals("", 1),
            catchain_clients: Metric::without_totals("", 1),
            cells: Metric::without_totals("", 1),
            overlay_clients: Metric::without_totals("", 1),
            peer_stats: Metric::without_totals("", 1),
            shard_states: Metric::without_totals("", 1),
            top_blocks: Metric::without_totals("", 1),
            validator_peers: Metric::without_totals("", 1),
            validator_sets: Metric::without_totals("", 1),
            old_state_cell_load_time: Metric::with_total_average("", 10),
        }
    )
}

pub fn create_engine_allocated() -> Arc<EngineAlloc> {
    Arc::new(
        EngineAlloc {
            storage: Arc::new(StorageAlloc::default()),
            awaiters: Arc::new(AtomicU64::new(0)),
            catchain_clients: Arc::new(AtomicU64::new(0)),
            overlay_clients: Arc::new(AtomicU64::new(0)),
            peer_stats: Arc::new(AtomicU64::new(0)),
            shard_states: Arc::new(AtomicU64::new(0)),
            top_blocks: Arc::new(AtomicU64::new(0)),
            validator_peers: Arc::new(AtomicU64::new(0)),
            validator_sets: Arc::new(AtomicU64::new(0))
        }
    )
}

pub struct CollatorTestBundle {
    index: CollatorTestBundleIndex,
    top_shard_blocks: Vec<Arc<TopBlockDescrStuff>>,
    external_messages: Vec<(Arc<Message>, UInt256)>,
    states: HashMap<BlockIdExt, Arc<ShardStateStuff>>,
    mc_merkle_updates: HashMap<BlockIdExt, MerkleUpdate>,
    blocks: HashMap<BlockIdExt, BlockStuff>,
    candidate: Option<BlockCandidate>,
    block_handle_storage: BlockHandleStorage,
    #[cfg(feature = "telemetry")]
    telemetry: Arc<EngineTelemetry>,
    allocated: Arc<EngineAlloc>,
    collator_config: CollatorConfig,
    split_queues_cache: lockfree::map::Map<BlockIdExt, Option<(OutMsgQueue, OutMsgQueue, HashSet<UInt256>)>>,
}

#[allow(dead_code)]
impl CollatorTestBundle {

    pub async fn build_with_zero_state(mc_zero_state_name: &str, wc_zero_state_names: &[&str]) -> Result<Self> {
        log::info!("Building with zerostate from {} and {}", mc_zero_state_name, wc_zero_state_names.join(", "));

        #[cfg(feature = "telemetry")]
        let telemetry = create_engine_telemetry(); 
        let allocated = create_engine_allocated();

        let (mc_state, mc_fh, mc_rh) = construct_from_file::<ShardStateUnsplit>(mc_zero_state_name)?;
        let last_mc_state = BlockIdExt::with_params(mc_state.shard().clone(), 0, mc_rh, mc_fh);
        let mc_state = ShardStateStuff::from_state(
            last_mc_state.clone(), 
            mc_state,
            #[cfg(feature = "telemetry")]
            &telemetry,
            &allocated
        )?;

        let mut now_ms = mc_state.state()?.gen_time_ms() + 1;
        let mut states = HashMap::new();
        states.insert(last_mc_state.clone(), mc_state);
        for wc_zero_state_name in wc_zero_state_names {
            let (wc_state, wc_fh, wc_rh) = construct_from_file::<ShardStateUnsplit>(wc_zero_state_name)?;
            now_ms = now_ms.max(wc_state.gen_time_ms() + 1);
            let block_id = BlockIdExt::with_params(wc_state.shard().clone(), 0, wc_rh, wc_fh);
            let wc_state = ShardStateStuff::from_state(
                block_id.clone(), 
                wc_state,
                #[cfg(feature = "telemetry")]
                &telemetry,
                &allocated
            )?;
            states.insert(block_id.clone(), wc_state);
        }

        let prev_blocks = vec![last_mc_state.clone()];
        let mut id = last_mc_state.clone();
        id.seq_no += 1;

        let index = CollatorTestBundleIndex {
            id,
            top_shard_blocks: vec![],
            external_messages: vec![],
            mc_states: vec![last_mc_state.clone()],
            last_mc_state,
            min_ref_mc_seqno: 0,
            neighbors: vec![],
            prev_blocks,
            created_by: UInt256::default(),
            rand_seed: None,
            now_ms,
            fake: true,
            contains_ethalon: false,
            contains_candidate: false,
            notes: String::new(),
        };

        Ok(Self {
            index,
            top_shard_blocks: Default::default(),
            external_messages: Default::default(),
            states,
            mc_merkle_updates: Default::default(),
            blocks: Default::default(),
            block_handle_storage: create_block_handle_storage(),
            candidate: None,
            #[cfg(feature = "telemetry")]
            telemetry,
            allocated,
            collator_config: CollatorConfig::default(),
            split_queues_cache: lockfree::map::Map::new(),
        })
    }

    pub fn load(path: &str) -> Result<Self> {

        if !std::path::Path::new(path).is_dir() {
            fail!("Directory not found: {}", path);
        }

        #[cfg(feature = "telemetry")]
        let telemetry = create_engine_telemetry(); 
        let allocated = create_engine_allocated();

        // 🗂 index
        let file = std::fs::File::open(format!("{}/index.json", path))?;
        let index: CollatorTestBundleIndexJson = serde_json::from_reader(file)?;
        let mut index: CollatorTestBundleIndex = index.try_into()?;

        // ├─📂 top_shard_blocks
        let mut top_shard_blocks = vec!();
        for id in index.top_shard_blocks.iter() {
            let filename = format!("{}/top_shard_blocks/{:x}", path, id.root_hash());
            let tbd = TopBlockDescr::construct_from_file(filename)?;
            top_shard_blocks.push(Arc::new(TopBlockDescrStuff::new(tbd, id, index.fake, false)?));
        }

        // to add simple external message:
        // uncomment this block, and change dst address then run test
        // add id (new filename of message) to external messages in index.json
        // std::fs::create_dir_all(format!("{}/external_messages", path)).ok();
        // let src = ever_block::MsgAddressExt::with_extern([0x77; 32].into())?;
        // let dst = hex::decode("b1219502b825ef2345f49fc9065e485e7f478bddafa63039d00c63e494ab7090")?;
        // let dst = ever_block::MsgAddressInt::with_standart(None, 0, dst.into())?;
        // let h = ever_block::ExternalInboundMessageHeader::new(src, dst);
        // let msg = Message::with_ext_in_header(h);
        // let id = msg.serialize()?.repr_hash();
        // let filename = format!("{}/external_messages/{:x}", path, id);
        // msg.write_to_file(filename)?;

        // ├─📂 external_messages
        let mut external_messages = vec!();
        for id in index.external_messages.iter() {
            let filename = format!("{}/external_messages/{:x}", path, id);
            external_messages.push((
                Arc::new(Message::construct_from_file(filename)?),
                id.clone()
            ));
        }

        // ├─📂 states
        let mut states = HashMap::new();

        // all shardes states
        for ss_id in index.neighbors.iter().chain(index.prev_blocks.iter()) {
            let filename = format!("{}/states/{:x}", path, ss_id.root_hash());
            let data = read(&filename).map_err(|_| error!("cannot read file {}", filename))?;
            let ss = if ss_id.seq_no() == 0 {
                ShardStateStuff::deserialize_zerostate(
                    ss_id.clone(), 
                    &data,
                    #[cfg(feature = "telemetry")]
                    &telemetry,
                    &allocated 
                )?
            } else {
                ShardStateStuff::deserialize_state_inmem(
                    ss_id.clone(), 
                    Arc::new(data),
                    #[cfg(feature = "telemetry")]
                    &telemetry,
                    &allocated,
                    &|| false
                )?
            };
            states.insert(ss_id.clone(), ss);

        }
        if index.contains_ethalon && !index.id.shard().is_masterchain() {
            let filename = format!("{}/states/{:x}", path, index.id.root_hash());
            let data = read(&filename).map_err(|_| error!("cannot read file {}", filename))?;
            states.insert(
                index.id.clone(),
                ShardStateStuff::deserialize_state_inmem(
                    index.id.clone(), 
                    Arc::new(data),
                    #[cfg(feature = "telemetry")]
                    &telemetry,
                    &allocated,
                    &|| false
                )?
            );
        }

        // oldest mc state is saved full 
        let oldest_mc_state_id = index.oldest_mc_state();
        let filename = format!("{}/states/{:x}", path, oldest_mc_state_id.root_hash());
        let data = read(&filename).map_err(|_| error!("cannot read file {}", filename))?;
        let oldest_mc_state = if oldest_mc_state_id.seq_no() == 0 {
            ShardStateStuff::deserialize_zerostate(
                oldest_mc_state_id.clone(), 
                &data,
                #[cfg(feature = "telemetry")]
                &telemetry,
                &allocated 
            )?
        } else {
            ShardStateStuff::deserialize_state_inmem(
                oldest_mc_state_id.clone(), 
                Arc::new(data),
                #[cfg(feature = "telemetry")]
                &telemetry,
                &allocated,
                &|| false
            )?
        };
        let mut prev_state_root = oldest_mc_state.root_cell().clone();
        states.insert(oldest_mc_state_id.clone(), oldest_mc_state);

        // other states are culculated by merkle updates
        let mut mc_merkle_updates = HashMap::new();
        for id in index.mc_states.iter() {
            if id != &oldest_mc_state_id {
                let filename = format!("{}/states/mc_merkle_updates/{:x}", path, id.root_hash());
                mc_merkle_updates.insert(
                    id.clone(),
                    MerkleUpdate::construct_from_file(filename)?,
                );
            }
        }
        index.mc_states.sort_by_key(|id| id.seq_no);
        for id in index.mc_states.iter() {
            if id != &oldest_mc_state_id {
                let mu = mc_merkle_updates.get(id).ok_or_else(
                    || error!("Can't get merkle update {}", id)
                )?;
                let new_root = mu.apply_for(&prev_state_root)?;
                states.insert(
                    id.clone(), 
                    ShardStateStuff::from_state_root_cell(
                        id.clone(), 
                        new_root.clone(),
                        #[cfg(feature = "telemetry")]
                        &telemetry,
                        &allocated 
                    )?
                );
                prev_state_root = new_root;
            }
        }

        // ├─📂 blocks
        let mut blocks = HashMap::new();
        if index.contains_ethalon {
            let filename = format!("{}/blocks/{:x}", path, index.id.root_hash());
            let data = read(&filename).map_err(|_| error!("cannot read file {}", filename))?;
            blocks.insert(
                index.id.clone(),
                BlockStuff::deserialize_block(index.id.clone(), data)?
            );
        }
        for id in index.prev_blocks.iter() {
            if id.seq_no() != 0 {
                let filename = format!("{}/blocks/{:x}", path, id.root_hash());
                let data = read(&filename).map_err(|_| error!("cannot read file {}", filename))?;
                blocks.insert(
                    id.clone(),
                    BlockStuff::deserialize_block(id.clone(), data)?
                );
            }
        }

        let candidate = if !index.contains_candidate {
            None
        } else {
            let path = format!("{}/candidate/", path);
            let data = read(format!("{}/data", path))?;
            Some(BlockCandidate {
                block_id: index.id.clone(),
                collated_file_hash: catchain::utils::get_hash(&data),
                data,
                collated_data: read(format!("{}/collated_data", path))?,
                created_by: index.created_by.clone(),
            })
        };

        Ok(CollatorTestBundle {
            index,
            top_shard_blocks,
            external_messages,
            states,
            mc_merkle_updates,
            blocks,
            block_handle_storage: create_block_handle_storage(),
            candidate,
            #[cfg(feature = "telemetry")]
            telemetry,
            allocated,
            collator_config: CollatorConfig {
                cutoff_timeout_ms: 1000,
                stop_timeout_ms: 3000,
                max_collate_threads: 1,
                retry_if_empty: false,
                finalize_empty_after_ms: 0,
                empty_collation_sleep_ms: 0,
                ..Default::default()
            },
            split_queues_cache: lockfree::map::Map::new(),
        })
    }

    pub fn ethalon_block(&self) -> Result<Option<BlockStuff>> {
        if self.index.contains_ethalon {
            Ok(Some(
                self.blocks.get(&self.index.id).ok_or_else(|| error!("Index declares contains_ethalon=true but the block is not found"))?.clone()
            ))
        } else if let Some(candidate) = self.candidate() {
            Ok(Some(BlockStuff::deserialize_block_checked(self.index.id.clone(), candidate.data.clone())?))
        } else {
            Ok(None)
        }
    }

/* UNUSED
    pub fn ethalon_state(&self) -> Result<Option<ShardStateStuff>> {
        if self.index.contains_ethalon {
            Ok(self.states.get(&self.index.id).cloned())
        } else if let Some(block) = self.ethalon_block()? {
            let prev_ss_root = match block.construct_prev_id()? {
                (prev1, Some(prev2)) => {
                    let ss1 = self.states.get(&prev1).ok_or_else(|| error!("Prev state is not found"))?.root_cell().clone();
                    let ss2 = self.states.get(&prev2).ok_or_else(|| error!("Prev state is not found"))?.root_cell().clone();
                    ShardStateStuff::construct_split_root(ss1, ss2)?
                },
                (prev, None) => {
                    self.states.get(&prev).ok_or_else(|| error!("Prev state is not found"))?.root_cell().clone()
                }
            };
            let merkle_update = block
                .block()?
                .read_state_update()?;
            let block_id = block.id().clone();
            let ss_root = merkle_update.apply_for(&prev_ss_root)?;
            Ok(Some(ShardStateStuff::new(block_id.clone(), ss_root)?))
        } else {
            Ok(None)
        }
    }
*/

    pub fn block_id(&self) -> &BlockIdExt { &self.index.id }
    pub fn prev_blocks_ids(&self) -> &Vec<BlockIdExt> { &self.index.prev_blocks }
    pub fn min_ref_mc_seqno(&self) -> u32 { self.index.min_ref_mc_seqno }
    pub fn created_by(&self) -> &UInt256 { &self.index.created_by }
    pub fn rand_seed(&self) -> Option<&UInt256> { self.index.rand_seed.as_ref() }
// UNUSED
//    pub fn notes(&self) -> &str { &self.index.notes }

}

impl CollatorTestBundle {
    // build bundle for a collating (just now) block. 
    // Uses real engine for top shard blocks and external messages.
    // Blocks data loading is optional because we sometimes create bundles using a cut database (without blocks). 
    // Such a bundle will work, but creating merkle updates could be long
    pub async fn build_for_collating_block(
        prev_blocks_ids: Vec<BlockIdExt>,
        engine: &Arc<dyn EngineOperations>,
    ) -> Result<Self> {

        log::info!("Building for furure block, prev[0]: {}", prev_blocks_ids[0]);

        // TODO: fill caches states
        let mut cached_states = CachedStates::new(engine);

        // TODO: use cached states instead
        let mut states = HashMap::new();
        let shard = if prev_blocks_ids.len() > 1 { prev_blocks_ids[0].shard().merge()? } else { prev_blocks_ids[0].shard().clone() };
        let is_master = shard.is_masterchain();

        //
        // last mc state
        //
        let mc_state = engine.load_last_applied_mc_state().await?;
        let last_mc_id = mc_state.block_id().clone();
        let mut oldest_mc_seq_no = last_mc_id.seq_no();
        let mut newest_mc_seq_no = last_mc_id.seq_no();

        //
        // top shard blocks
        //
        let top_shard_blocks = if is_master {
            engine.get_shard_blocks(&mc_state, None).await?
        } else {
            vec![]
        };

        //
        // external messages
        //
        let external_messages = engine.get_external_messages_iterator(
            shard.clone(),
            0
        ).collect::<Vec<_>>();

        // 
        // neighbors
        //
        let mut neighbors = vec!();
        let shards = mc_state.shard_hashes()?;
        let neighbor_list = shards.neighbours_for(&shard)?;
        for shard in neighbor_list.iter() {
            states.insert(shard.block_id().clone(), engine.load_state(shard.block_id()).await?);
            neighbors.push(shard.block_id().clone());
        }

        if shards.is_empty() || mc_state.block_id().seq_no() != 0 {
            states.insert(last_mc_id.clone(), mc_state);
        }
        // master blocks's collator uses new neighbours, based on new shaedes config.
        // It is difficult to calculate new config there. So add states for all new shard blocks.
        for tsb in top_shard_blocks.iter() {
            let id = tsb.proof_for();
            if !states.contains_key(id) {
                states.insert(id.clone(), engine.load_state(id).await?);
                neighbors.push(id.clone());
            }
        }

        //
        // prev_blocks & states
        //
        let mut blocks = HashMap::new();
        let handle = engine.load_block_handle(&prev_blocks_ids[0])?
            .ok_or_else(|| error!("Cannot load handle for prev1 block {}", prev_blocks_ids[0]))?;
        if let Ok(prev1) = engine.load_block(&handle).await {
            blocks.insert(prev_blocks_ids[0].clone(), prev1);
        }
        states.insert(prev_blocks_ids[0].clone(), engine.load_state(&prev_blocks_ids[0]).await?);
        if prev_blocks_ids.len() > 1 {
            let handle = engine.load_block_handle(&prev_blocks_ids[1])?
                .ok_or_else(|| error!("Cannot load handle for prev2 block {}", prev_blocks_ids[1]))?;
            if let Ok(prev2) = engine.load_block(&handle).await {
                blocks.insert(prev_blocks_ids[1].clone(), prev2);
            }
            states.insert(prev_blocks_ids[1].clone(), engine.load_state(&prev_blocks_ids[1]).await?);
        }

        // collect needed mc states
        for (_, state) in states.iter() {
            let nb = OutMsgQueueInfoStuff::from_shard_state(state, &mut cached_states).await?;
            for entry in nb.entries() {
                if entry.mc_seqno() < oldest_mc_seq_no {
                    oldest_mc_seq_no = entry.mc_seqno();
                } else if entry.mc_seqno() > newest_mc_seq_no {
                    newest_mc_seq_no = entry.mc_seqno();
                }
            }
        }

        // mc states and merkle updates
        let oldest_mc_state = engine.load_state(
            engine.find_mc_block_by_seq_no(oldest_mc_seq_no).await?.id()
        ).await?;
        let mut prev_mc_state = oldest_mc_state.clone();
        let mut mc_states = vec!(oldest_mc_state.block_id().clone());
        states.insert(oldest_mc_state.block_id().clone(), oldest_mc_state);
        let mut mc_merkle_updates = HashMap::new();

        for mc_seq_no in oldest_mc_seq_no + 1..=newest_mc_seq_no {
            let handle = engine.find_mc_block_by_seq_no(mc_seq_no).await?;
            let mc_state = engine.load_state(handle.id()).await?;
            let merkle_update = if let Ok(block) = engine.load_block(&handle).await {
                block.block()?.read_state_update()?
            } else {
                let _tc = TimeChecker::new(format!("create merkle update for {}", handle.id()), 30);
                // MerkleUpdate::default()
                MerkleUpdate::create(prev_mc_state.root_cell(), mc_state.root_cell())?
            };
            mc_merkle_updates.insert(handle.id().clone(), merkle_update);
            prev_mc_state = mc_state.clone();
            states.insert(handle.id().clone(), mc_state);
            mc_states.push(handle.id().clone());
        }

        let id = BlockIdExt {
            shard_id: shard,
            seq_no: prev_blocks_ids.iter().max_by_key(|id| id.seq_no()).unwrap().seq_no() + 1,
            root_hash: UInt256::default(),
            file_hash: UInt256::default(),
        };

        let index = CollatorTestBundleIndex {
            id,
            top_shard_blocks: top_shard_blocks.iter().map(|tsb| tsb.proof_for().clone()).collect(),
            external_messages: external_messages.iter().map(|(_, id)| id.clone()).collect(),
            last_mc_state: last_mc_id,
            min_ref_mc_seqno: oldest_mc_seq_no,
            mc_states,
            neighbors,
            prev_blocks: prev_blocks_ids,
            created_by: UInt256::default(),
            rand_seed: None,
            now_ms: engine.now_ms(),
            fake: true,
            contains_ethalon: false,
            contains_candidate: false,
            notes: String::new(),
        };

        Ok(Self {
            index,
            top_shard_blocks,
            external_messages,
            states,
            mc_merkle_updates,
            blocks,
            block_handle_storage: create_block_handle_storage(),
            candidate: None,
            #[cfg(feature = "telemetry")]
            telemetry: create_engine_telemetry(),
            allocated: create_engine_allocated(),
            collator_config: CollatorConfig::default(),
            split_queues_cache: lockfree::map::Map::new(),
        })
    }

    // build bundle for a validating (just now) block. 
    // Uses real engine for top shard blocks and external messages.
    // Blocks data loading is optional because we sometimes create bundles using a cut database (without blocks). 
    // Such a bundle will work, but creating merkle updates could be long
    pub async fn build_for_validating_block(
        shard: ShardIdent,
        _min_masterchain_block_id: BlockIdExt,
        prev_blocks_ids: Vec<BlockIdExt>,
        candidate: BlockCandidate,
        engine: &Arc<dyn EngineOperations>,
    ) -> Result<Self> {

        log::info!("Building for validating block, candidate: {}", candidate.block_id);

        // TODO: fill caches states
        let mut cached_states = CachedStates::new(engine);

        // TODO: use cached states instead
        let mut states = HashMap::new();
        let is_master = shard.is_masterchain();

        //
        // last mc state
        //
        let mc_state = engine.load_last_applied_mc_state().await?;
        let last_mc_id = mc_state.block_id().clone();
        let mut oldest_mc_seq_no = last_mc_id.seq_no();
        let mut newest_mc_seq_no = last_mc_id.seq_no();

        //
        // top shard blocks
        //
        let top_shard_blocks = if is_master {
            engine.get_shard_blocks(&mc_state, None).await?
        } else {
            vec![]
        };

        //
        // external messages
        //
        let external_messages = engine.get_external_messages_iterator(
            shard.clone(),
            0
        ).collect::<Vec<_>>();

        // 
        // neighbors
        //
        let mut neighbors = vec!();
        let shards = if shard.is_masterchain() {
            let block = BlockStuff::deserialize_block_checked(candidate.block_id.clone(), candidate.data.clone())?;
            block.shard_hashes()?
        } else {
            mc_state.shard_hashes()?
        };
        let neighbor_list = shards.neighbours_for(&shard)?;
        for shard in neighbor_list.iter() {
            states.insert(shard.block_id().clone(), engine.load_state(shard.block_id()).await?);
            neighbors.push(shard.block_id().clone());
        }

        if shards.is_empty() || mc_state.block_id().seq_no() != 0 {
            states.insert(last_mc_id.clone(), mc_state);
        }

        //
        // prev_blocks & states
        //
        let mut blocks = HashMap::new();
        let handle = engine.load_block_handle(&prev_blocks_ids[0])?
            .ok_or_else(|| error!("Cannot load handle for prev1 block {}", prev_blocks_ids[0]))?;
        if let Ok(prev1) = engine.load_block(&handle).await {
            blocks.insert(prev_blocks_ids[0].clone(), prev1);
        }
        states.insert(prev_blocks_ids[0].clone(), engine.load_state(&prev_blocks_ids[0]).await?);
        if prev_blocks_ids.len() > 1 {
            let handle = engine.load_block_handle(&prev_blocks_ids[1])?
                .ok_or_else(|| error!("Cannot load handle for prev2 block {}", prev_blocks_ids[1]))?;
            if let Ok(prev2) = engine.load_block(&handle).await {
                blocks.insert(prev_blocks_ids[1].clone(), prev2);
            }
            states.insert(prev_blocks_ids[1].clone(), engine.load_state(&prev_blocks_ids[1]).await?);
        }

        // collect needed mc states
        for (_, state) in states.iter() {
            let nb = OutMsgQueueInfoStuff::from_shard_state(state, &mut cached_states).await?;
            for entry in nb.entries() {
                if entry.mc_seqno() < oldest_mc_seq_no {
                    oldest_mc_seq_no = entry.mc_seqno();
                } else if entry.mc_seqno() > newest_mc_seq_no {
                    newest_mc_seq_no = entry.mc_seqno();
                }
            }
        }

        // mc states and merkle updates
        let oldest_mc_state = engine.load_state(
            engine.find_mc_block_by_seq_no(oldest_mc_seq_no).await?.id()
        ).await?;
        let mut prev_mc_state = oldest_mc_state.clone();
        let mut mc_states = vec!(oldest_mc_state.block_id().clone());
        states.insert(oldest_mc_state.block_id().clone(), oldest_mc_state);
        let mut mc_merkle_updates = HashMap::new();

        for mc_seq_no in oldest_mc_seq_no + 1..=newest_mc_seq_no {
            let handle = engine.find_mc_block_by_seq_no(mc_seq_no).await?;
            let mc_state = engine.load_state(handle.id()).await?;
            let merkle_update = if let Ok(block) = engine.load_block(&handle).await {
                block.block()?.read_state_update()?
            } else {
                // be careful - creating of new merkle update is very slow
                // if some shards were frozen for a long time
                MerkleUpdate::create(prev_mc_state.root_cell(), mc_state.root_cell())?
            };
            prev_mc_state = mc_state.clone();
            mc_merkle_updates.insert(handle.id().clone(), merkle_update);
            states.insert(handle.id().clone(), mc_state);
            mc_states.push(handle.id().clone());
        }

        let b = BlockStuff::deserialize_block_checked(candidate.block_id.clone(), candidate.data.clone())?;

        let index = CollatorTestBundleIndex {
            id: candidate.block_id.clone(),
            top_shard_blocks: top_shard_blocks.iter().map(|tsb| tsb.proof_for().clone()).collect(),
            external_messages: external_messages.iter().map(|(_, id)| id.clone()).collect(),
            last_mc_state: last_mc_id,
            min_ref_mc_seqno: oldest_mc_seq_no,
            mc_states,
            neighbors,
            prev_blocks: prev_blocks_ids,
            created_by: candidate.created_by.clone(),
            rand_seed: None,
            now_ms: b.block()?.read_info()?.gen_utime_ms(),
            fake: true,
            contains_ethalon: false,
            contains_candidate: true,
            notes: String::new(),
        };

        Ok(Self {
            index,
            top_shard_blocks,
            external_messages,
            states,
            mc_merkle_updates,
            blocks,
            block_handle_storage: create_block_handle_storage(),
            candidate: Some(candidate),
            #[cfg(feature = "telemetry")]
            telemetry: create_engine_telemetry(),
            allocated: create_engine_allocated(),
            collator_config: CollatorConfig::default(),
            split_queues_cache: lockfree::map::Map::new(),
        })
    }

    // Build partially fake bundle using data from node's database. Top shard blocks are built 
    // without signatures. Ethalon block is included, external messages are taken 
    // from ethalon block
    pub async fn build_with_ethalon(
        block_id: &BlockIdExt,
        engine: &Arc<dyn EngineOperations>,
    ) -> Result<Self> {

        log::info!("Building with ethalon {}", block_id);

        let handle = engine.load_block_handle(block_id)?.ok_or_else(
            || error!("Cannot load handle for block {}", block_id)
        )?;
        let block = engine.load_block(&handle).await?;
        let info = block.block()?.read_info()?;
        let extra = block.block()?.read_extra()?;

        // TODO: fill caches states
        let mut cached_states = CachedStates::new(engine);

        // TODO: use cached states instead
        let mut states = HashMap::new();

        //
        // last mc state
        //
        let last_mc_id = if let Some(master_ref) = info.read_master_ref()? {
            BlockIdExt::from_ext_blk(master_ref.master)
        } else {
            block.construct_prev_id()?.0
        };
        let mut oldest_mc_seq_no = last_mc_id.seq_no();
        let mut newest_mc_seq_no = last_mc_id.seq_no();

        //
        // top shard blocks (fake)
        //
        let mut shard_blocks_ids = vec![];
        if let Ok(shards) = block.shards() {
            shards.iterate_shards(|shard_id, descr| {
                shard_blocks_ids.push(BlockIdExt {
                    shard_id,
                    seq_no: descr.seq_no,
                    root_hash: descr.root_hash,
                    file_hash: descr.file_hash,
                });
                Ok(true)
            })?;
        }
        let mut top_shard_blocks = vec![];
        let mut top_shard_blocks_ids = vec![];
        let mc_state = engine.load_state(&last_mc_id).await?;
        for shard_block_id in shard_blocks_ids.iter().filter(|id| id.seq_no() != 0) {
            let handle = engine.load_block_handle(shard_block_id)?
                .ok_or_else(|| error!("Cannot load handle for shard block {}", shard_block_id))?;
            let block = engine.load_block(&handle).await?;
            let info = block.block()?.read_info()?;
            let prev_blocks_ids = info.read_prev_ids()?;
            let base_info = ValidatorBaseInfo::with_params(
                info.gen_validator_list_hash_short(),
                info.gen_catchain_seqno()
            );
            let signatures = BlockSignaturesPure::default();

            // sometimes some shards don't have new blocks to create TSBD
            if let Some(tbd) = create_top_shard_block_description(
                    &block,
                    BlockSignatures::with_params(base_info, signatures),
                    &mc_state, // TODO
                    &prev_blocks_ids,
                    engine.deref(),
                ).await? {
                let tbd = TopBlockDescrStuff::new(tbd, block_id, true, false).unwrap();
                top_shard_blocks_ids.push(tbd.proof_for().clone());
                top_shard_blocks.push(Arc::new(tbd));
            }
        }

        //
        // external messages
        //
        let mut external_messages = vec![];
        let mut external_messages_ids = vec![];
        let in_msgs = extra.read_in_msg_descr()?;
        in_msgs.iterate_with_keys(|key, in_msg| {
            let msg = in_msg.read_message()?;
            if msg.is_inbound_external() {
                external_messages_ids.push(key.clone());
                external_messages.push((Arc::new(msg), key));
            }
            Ok(true)
        })?;

        // 
        // neighbors
        //
        let mut neighbors = vec!();
        let shards = match block.shard_hashes() {
            Ok(shards) => shards,
            Err(_) => mc_state.shard_hashes()?
        };

        let neighbor_list = shards.neighbours_for(block_id.shard())?;
        for shard in neighbor_list.iter() {
            states.insert(shard.block_id().clone(), engine.load_state(shard.block_id()).await?);
            neighbors.push(shard.block_id().clone());
        }

        if shards.is_empty() || mc_state.block_id().seq_no() != 0 {
            states.insert(mc_state.block_id().clone(), mc_state);
        }

        //
        // prev_blocks & states
        //
        let mut blocks = HashMap::new();
        let mut prev_blocks_ids = vec!();
        let prev = block.construct_prev_id()?;
        let prev1 = engine.load_block_handle(&prev.0)?.ok_or_else(
            || error!("Cannot load handle for prev1 block {}", prev.0)
        )?;
        prev_blocks_ids.push(prev1.id().clone());
        states.insert(prev1.id().clone(), engine.load_state(prev1.id()).await?);
        if let Ok(block) = engine.load_block(&prev1).await {
            blocks.insert(prev1.id().clone(), block);
        }
        if let Some(prev2) = prev.1 {
            let handle = engine.load_block_handle(&prev2)?
            .ok_or_else(|| error!("Cannot load handle for prev2 block {}", prev2 ))?;
            let prev2 = engine.load_block(&handle).await?;
            prev_blocks_ids.push(prev2.id().clone());
            states.insert(prev2.id().clone(), engine.load_state(prev2.id()).await?);
            blocks.insert(prev2.id().clone(), prev2);
        }

        // collect needed mc states
        for (_, state) in states.iter() {
            let nb = OutMsgQueueInfoStuff::from_shard_state(state, &mut cached_states).await?;
            for entry in nb.entries() {
                if entry.mc_seqno() < oldest_mc_seq_no {
                    oldest_mc_seq_no = entry.mc_seqno();
                } else if entry.mc_seqno() > newest_mc_seq_no {
                    newest_mc_seq_no = entry.mc_seqno();
                }
            }
        }

        // ethalon block and state
        blocks.insert(block_id.clone(), block);
        if block_id.shard().is_masterchain() {
            if block_id.seq_no() < oldest_mc_seq_no {
                oldest_mc_seq_no = block_id.seq_no();
            } else if block_id.seq_no() > newest_mc_seq_no {
                newest_mc_seq_no = block_id.seq_no();
            }
        } else {
            states.insert(block_id.clone(), engine.load_state(block_id).await?);
        }
        // mc states and merkle updates
        let oldest_mc_state = engine.load_state(
            engine.find_mc_block_by_seq_no(oldest_mc_seq_no).await?.id()
        ).await?;
        let mut mc_states = vec!(oldest_mc_state.block_id().clone());
        states.insert(oldest_mc_state.block_id().clone(), oldest_mc_state);
        let mut mc_merkle_updates = HashMap::new();

        for mc_seq_no in oldest_mc_seq_no + 1..=newest_mc_seq_no {
            let handle = engine.find_mc_block_by_seq_no(mc_seq_no).await?;
            let block = engine.load_block(&handle).await?;
            mc_merkle_updates.insert(block.id().clone(), block.block()?.read_state_update()?);
            states.insert(block.id().clone(), engine.load_state(block.id()).await?);
            mc_states.push(block.id().clone());
        }

        let index = CollatorTestBundleIndex {
            id: block_id.clone(),
            top_shard_blocks: top_shard_blocks_ids,
            external_messages: external_messages_ids,
            last_mc_state: last_mc_id,
            min_ref_mc_seqno: info.min_ref_mc_seqno(),
            mc_states,
            neighbors,
            prev_blocks: prev_blocks_ids,
            created_by: extra.created_by().clone(),
            rand_seed: Some(extra.rand_seed().clone()),
            now_ms: info.gen_utime_ms(),
            fake: true,
            contains_ethalon: true,
            contains_candidate: false,
            notes: String::new(),
        };

        Ok(Self {
            index,
            top_shard_blocks,
            external_messages,
            states,
            mc_merkle_updates,
            blocks,
            block_handle_storage: create_block_handle_storage(),
            candidate: None,
            #[cfg(feature = "telemetry")]
            telemetry: create_engine_telemetry(),
            allocated: create_engine_allocated(),
            collator_config: CollatorConfig::default(),
            split_queues_cache: lockfree::map::Map::new(),
        })
    }

    pub fn save(&self, path: &str) -> Result<()> {
        // 📂 root directory
        let path = Self::build_filename(path, &self.index.id);
        log::info!("Saving {}", path);
        std::fs::create_dir_all(&path)?;

        // ├─📂 top_shard_blocks
        for tbd in self.top_shard_blocks.iter() {
            let path = format!("{}/top_shard_blocks/", path);
            std::fs::create_dir_all(&path)?;
            let filename = format!("{}/{:x}", path, tbd.proof_for().root_hash());
            tbd.top_block_descr().write_to_file(filename)?;
        }

        // ├─📂 external_messages
        for (m, id) in self.external_messages.iter() {
            let path = format!("{}/external_messages/", path);
            std::fs::create_dir_all(&path)?;
            let filename = format!("{}/{:x}", path, id);
            m.write_to_file(filename)?;
        }

        // ├─📂 states
        // all shardes states
        let path1 = format!("{}/states/", path);
        std::fs::create_dir_all(&path1)?;
        for ss_id in self.index.neighbors.iter().chain(self.index.prev_blocks.iter()) {
            let filename = format!("{}/{:x}", path1, ss_id.root_hash());
            self.states.get(ss_id)
                .ok_or_else(|| error!("Bundle's internal error (state {})", ss_id))?
                .write_to(&mut File::create(filename)?)?;
        }
        // ethalon state
        if self.index.contains_ethalon && !self.index.id.shard().is_masterchain() {
            let filename = format!("{}/{:x}", path1, self.index.id.root_hash());
            self.states.get(&self.index.id)
                .ok_or_else(|| error!("Bundle's internal error (state {})", self.index.id))?
                .write_to(&mut File::create(filename)?)?;
        }
        // oldest mc state is saved full 
        let oldest_mc_state = self.index.oldest_mc_state();
        let filename = format!("{}/{:x}", path1, oldest_mc_state.root_hash());
        self.states.get(&oldest_mc_state)
            .ok_or_else(|| error!("Bundle's internal error (state {})", oldest_mc_state))?
            .write_to(&mut File::create(filename)?)?;

        // merkle updates for all other mc states
        let path1 = format!("{}/states/mc_merkle_updates/", path);
        std::fs::create_dir_all(&path1)?;
        for (id, mu) in self.mc_merkle_updates.iter() {
            let filename = format!("{}/{:x}", path1, id.root_hash());
            mu.write_to_file(filename)?;
        }

        // ├─📂 blocks
        for (id, b) in self.blocks.iter() {
            let path = format!("{}/blocks/", path);
            std::fs::create_dir_all(&path)?;
            let filename = format!("{}/{:x}", path, id.root_hash());
            b.write_to(&mut File::create(filename)?)?;
        }

        // candidate
        if let Some(candidate) = &self.candidate {
            if candidate.block_id != self.index.id {
                fail!("Candidate's id mismatch")
            }
            if candidate.created_by != self.index.created_by {
                fail!("Candidate's created_by mismatch")
            }
            let path = format!("{}/candidate/", path);
            std::fs::create_dir_all(&path)?;
            write(format!("{}/data", path), &candidate.data)?;
            write(format!("{}/collated_data", path), &candidate.collated_data)?;
        }

        // 🗂 index
        let file = std::fs::File::create(format!("{}/index.json", path))?;
        serde_json::to_writer_pretty(file, &CollatorTestBundleIndexJson::from(&self.index))?;

        Ok(())
    }

    pub fn exists(path: &str, block_id: &BlockIdExt) -> bool {
        let path = Self::build_filename(path, block_id);
        std::path::Path::new(&path).exists()
    }

    fn build_filename(prefix: &str, block_id: &BlockIdExt) -> String {
        format!(
            "{}/{}.{}_{}_{:x}{:x}{:x}{:x}_collator_test_bundle",
            prefix,
            block_id.shard().workchain_id(),
            block_id.shard().shard_prefix_as_str_with_tag(),
            block_id.seq_no(),
            block_id.root_hash().as_slice()[0],
            block_id.root_hash().as_slice()[1],
            block_id.root_hash().as_slice()[2],
            block_id.root_hash().as_slice()[3],
        )
    }

    pub fn candidate(&self) -> Option<&BlockCandidate> { self.candidate.as_ref() }
    pub fn set_notes(&mut self, notes: String) { self.index.notes = notes }

    fn get_messages(&self, remp: bool) -> Result<Vec<(Arc<Message>, UInt256)>> {
        let remp_enabled = self.states
            .get(&self.index.last_mc_state)
            .ok_or_else(|| error!("Can't load last ms block to read config"))?
            .config_params()?.has_capability(GlobalCapabilities::CapRemp);

        if remp_enabled == remp {
            Ok(self.external_messages.clone())
        } else {
            Ok(vec!())
        }
    }
}

// Is used instead full node's engine for run tests
#[async_trait::async_trait]
impl EngineOperations for CollatorTestBundle {

    fn now(&self) -> u32 {
        (self.index.now_ms / 1000) as u32
    }

    fn now_ms(&self) -> u64 {
        self.index.now_ms
    }

    fn load_block_handle(&self, id: &BlockIdExt) -> Result<Option<Arc<BlockHandle>>> {
        let handle = self.block_handle_storage.create_handle(
            id.clone(), 
            BlockMeta::default(), 
            None
        )?;
        if let Some(handle) = handle {
            if self.blocks.contains_key(id) && (id != &self.index.id) {
                handle.set_data();
                handle.set_state();
                handle.set_block_applied();
            }
            Ok(Some(handle))
        } else {
            Ok(None)
        }
    }

    async fn load_state(&self, block_id: &BlockIdExt) -> Result<Arc<ShardStateStuff>> {
        if *block_id != self.index.id {
            if let Some(s) = self.states.get(block_id) {
                return Ok(s.clone());
            }
        }
        fail!("bundle doesn't contain state for block {}", block_id)
    }

    async fn load_block(&self, handle: &BlockHandle) -> Result<BlockStuff> {
        if *handle.id() != self.index.id {
            if let Some(s) = self.blocks.get(handle.id()) {
                return Ok(s.clone());
            }
        }
        fail!("bundle doesn't contain block {}", handle.id())
    }

    async fn load_last_applied_mc_state(&self) -> Result<Arc<ShardStateStuff>> {
        if let Some(s) = self.states.get(&self.index.last_mc_state) {
            Ok(s.clone())
        } else {
            fail!("bundle doesn't contain state for block {}", &self.index.last_mc_state)
        }
    }

    async fn wait_state(
        self: Arc<Self>,
        id: &BlockIdExt,
        _timeout_ms: Option<u64>,
        _allow_block_downloading: bool
    ) -> Result<Arc<ShardStateStuff>> {
        self.load_state(id).await
    }

    async fn find_mc_block_by_seq_no(&self, seq_no: u32) -> Result<Arc<BlockHandle>> {
        for (id, _block) in self.blocks.iter() {
            if (id.seq_no() != seq_no) || !id.shard().is_masterchain() {
                continue
            }
            return self.load_block_handle(id)?.ok_or_else(
                || error!("Cannot load handle for block {}", id)
            )
        }
        fail!("Masterblock with seq_no {} is not found in the bundle", seq_no);
    }

    fn get_external_messages_iterator(
        &self,
        _shard: ShardIdent,
        _finish_time_ms: u64
    ) -> Box<dyn Iterator<Item = (Arc<Message>, UInt256)> + Send + Sync> {
        Box::new(self.external_messages.clone().into_iter())
    }

    async fn get_shard_blocks(&self,
        _: &Arc<ShardStateStuff>,
        _: Option<&mut u32>,
    ) -> Result<Vec<Arc<TopBlockDescrStuff>>> {
        if self.top_shard_blocks.len() > 0 {
            return Ok(self.top_shard_blocks.clone());
        } else if let Some(candidate) = self.candidate() {
            let collated_roots = read_boc(&candidate.collated_data)?.roots;
            for i in 0..collated_roots.len() {
                let croot = collated_roots[i].clone();
                if croot.cell_type() == CellType::Ordinary {
                    let mut res = vec!();
                    let top_shard_descr_dict = TopBlockDescrSet::construct_from_cell(croot)?;
                    top_shard_descr_dict.collection().iterate(|tbd| {
                        let id = tbd.0.proof_for().clone();
                        res.push(Arc::new(TopBlockDescrStuff::new(tbd.0, &id, true, false)?));
                        Ok(true)
                    })?;
                    return Ok(res);
                }
            }
        }
        Ok(vec!())
    }

    fn complete_external_messages(&self, _to_delay: Vec<(UInt256, String)>, _to_delete: Vec<(UInt256, i32)>) -> Result<()> {
        Ok(())
    }

    #[cfg(feature = "telemetry")]
    fn engine_telemetry(&self) -> &Arc<EngineTelemetry> {
        &self.telemetry
    }

    fn engine_allocated(&self) -> &Arc<EngineAlloc> {
        &self.allocated
    }

    fn get_remp_messages(&self, _shard: &ShardIdent) -> Result<Vec<(Arc<Message>, UInt256)>> {
        self.get_messages(true)
    }

    fn finalize_remp_messages(
        &self,
        _block: BlockIdExt,
        _accepted: Vec<UInt256>,
        _rejected: Vec<(UInt256, String)>,
        _ignored: Vec<UInt256>,
    ) -> Result<()> {
        Ok(())
    }

    async fn check_remp_duplicate(&self, _message_id: &UInt256) -> Result<RempDuplicateStatus> {
        Ok(RempDuplicateStatus::Fresh(UInt256::default()))
    }

    fn collator_config(&self) -> &CollatorConfig {
        &self.collator_config
    }

    fn set_split_queues_calculating(&self, _before_split_block: &BlockIdExt) -> bool {
        true
    }

    fn set_split_queues(
        &self,
        before_split_block: &BlockIdExt,
        queue0: OutMsgQueue,
        queue1: OutMsgQueue,
        visited_cells: HashSet<UInt256>,
    ) {
        self.split_queues_cache.insert(
            before_split_block.clone(),
            Some((queue0, queue1, visited_cells))
        );
    }

    fn get_split_queues(
        &self,
        before_split_block: &BlockIdExt
    ) -> Option<(OutMsgQueue, OutMsgQueue, HashSet<UInt256>)> {
        if let Some(guard) = self.split_queues_cache.get(before_split_block) {
            if let Some(q) = guard.val() {
                return Some(q.clone())
            }
        }
        None
    }
}<|MERGE_RESOLUTION|>--- conflicted
+++ resolved
@@ -29,15 +29,10 @@
     ops::Deref, sync::{Arc, atomic::AtomicU64} 
 };
 use storage::{
-<<<<<<< HEAD
-    StorageAlloc, block_handle_db::{BlockHandle, BlockHandleDb, BlockHandleStorage}, 
-    block_handle_db::NodeStateDb, types::BlockMeta  
-=======
     StorageAlloc, TimeChecker,
     block_handle_db::{BlockHandle, BlockHandleDb, BlockHandleStorage}, 
-    node_state_db::NodeStateDb,
+    block_handle_db::NodeStateDb,
     types::BlockMeta,
->>>>>>> 76f6e59d
 };
 #[cfg(feature = "telemetry")]
 use storage::StorageTelemetry;
