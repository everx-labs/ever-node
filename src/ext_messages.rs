/*
* Copyright (C) 2019-2023 EverX. All Rights Reserved.
*
* Licensed under the SOFTWARE EVALUATION License (the "License"); you may not use
* this file except in compliance with the License.
*
* Unless required by applicable law or agreed to in writing, software
* distributed under the License is distributed on an "AS IS" BASIS,
* WITHOUT WARRANTIES OR CONDITIONS OF ANY KIND, either express or implied.
* See the License for the specific TON DEV software governing permissions and
* limitations under the License.
*/

use std::sync::{Arc, atomic::{AtomicU64, Ordering, AtomicU32}};
use lockfree::map::Map;
use ton_block::{Deserializable, ShardIdent, Message, AccountIdPrefixFull, BlockIdExt};
use ton_types::{Result, types::UInt256, fail, read_boc};
use adnl::common::{add_unbound_object_to_map, add_unbound_object_to_map_with_update};
use ton_api::ton::ton_node::{RempMessageStatus, RempMessageLevel};

#[cfg(test)]
#[path = "tests/test_ext_messages.rs"]
mod tests;

<<<<<<< HEAD
#[cfg(not(feature = "fast_finality"))]
=======
>>>>>>> 3f3f30be
const MESSAGE_LIFETIME: u32 = 600; // seconds
#[cfg(not(feature = "fast_finality"))]
const MESSAGE_MAX_GENERATIONS: u8 = 3;

#[cfg(feature = "fast_finality")]
const MESSAGE_LIFETIME: u32 = 60; // seconds
#[cfg(feature = "fast_finality")]
const MESSAGE_MAX_GENERATIONS: u8 = 0;
const MAX_EXTERNAL_MESSAGE_DEPTH: u16 = 512;
const MAX_EXTERNAL_MESSAGE_SIZE: usize = 65535;

pub const EXT_MESSAGES_TRACE_TARGET: &str = "ext_messages";

#[derive(Clone)]
struct MessageKeeper {
    message: Arc<Message>,

    // active: bool,            0x1_00_00000000
    // generation: u8,          0x0_ff_00000000
    // reactivate_at: u32,      0x0_00_ffffffff
    atomic_storage: Arc<AtomicU64>,
}

impl MessageKeeper {

    fn new(message: Arc<Message>) -> Self {
        let mut atomic_storage = 0;
        Self::set_active(&mut atomic_storage, true);
        
        Self {
            message,
            atomic_storage: Arc::new(AtomicU64::new(atomic_storage)),
        }
    }

    fn message(&self) -> &Arc<Message> {
        &self.message
    }

    fn check_active(&self, now: u32) -> bool {
        let mut atomic_storage = self.atomic_storage.load(Ordering::Relaxed);
        let active = Self::fetch_active(atomic_storage);
        let generation = Self::fetch_generation(atomic_storage);
        let reactivate_at = Self::fetch_reactivate_at(atomic_storage);

        if !active && reactivate_at <= now {
            Self::set_active(&mut atomic_storage, true);
            Self::set_generation(&mut atomic_storage, generation + 1);
            self.atomic_storage.store(atomic_storage, Ordering::Relaxed);
            true
        } else {
            active
        }
    }

    fn can_postpone(&self) -> bool {
        let atomic_storage = self.atomic_storage.load(Ordering::Relaxed);
        Self::fetch_generation(atomic_storage) < MESSAGE_MAX_GENERATIONS
    }

    fn postpone(&self, now: u32) {
        let mut atomic_storage = self.atomic_storage.load(Ordering::Relaxed);
        let active = Self::fetch_active(atomic_storage);

        if active {
            let generation = Self::fetch_generation(atomic_storage);
            Self::set_active(&mut atomic_storage, false);
            Self::set_reactivate_at(&mut atomic_storage, now + generation as u32 * 5);
            self.atomic_storage.store(atomic_storage, Ordering::Relaxed);
        }
    }

    fn fetch_active(atomic_storage: u64) -> bool { 
        atomic_storage & 0x1_00_00000000 != 0
    }
    fn set_active(atomic_storage: &mut u64, active: bool) {
        if active {
            *atomic_storage |= 0x1_00_00000000;
        } else {
            *atomic_storage &= 0x0_ff_ffffffff;
        }
    }

    fn fetch_generation(atomic_storage: u64) -> u8 { 
        ((atomic_storage & 0x0_ff_00000000) >> 32) as u8
    }
    fn set_generation(atomic_storage: &mut u64, generation: u8) {
        *atomic_storage &= 0x1_00_ffffffff;
        *atomic_storage |= (generation as u64) << 32;
    }

    fn fetch_reactivate_at(atomic_storage: u64) -> u32 { 
        (atomic_storage & 0x0_00_ffffffff) as u32
    }
    fn set_reactivate_at(atomic_storage: &mut u64, reactivate_at: u32) {
        *atomic_storage &= 0x1_ff_00000000;
        *atomic_storage |= reactivate_at as u64;
    }
}

#[derive(Clone)]
struct MessageDescription {
    id: UInt256,
    workchain_id: i32,
    prefix: u64,
}

struct OrderMap {
    seqno: Arc<AtomicU32>,
    map: Map<u32, MessageDescription>,
}

impl OrderMap {
    fn new(id: UInt256, workchain_id: i32, prefix: u64) -> Self {
        let seqno = Arc::new(AtomicU32::new(1));
        let map = Map::new();
        map.insert(0, MessageDescription { id, workchain_id, prefix });
        Self { seqno, map }
    }
    fn insert(&self, id: UInt256, workchain_id: i32, prefix: u64) {
        let seqno = self.seqno.fetch_add(1, Ordering::Relaxed);
        self.map.insert(seqno, MessageDescription { id, workchain_id, prefix });
    }
}

pub struct MessagesPool {
    // map by hash of message
    messages: Map<UInt256, MessageKeeper>,
    // map by timestamp, inside map by seqno for hash of message, workchain_id and prefix of dst address
    order: Map<u32, Arc<OrderMap>>,
    // minimal timestamp
    min_timestamp: AtomicU32,

    #[cfg(test)]
    total_messages: AtomicU32,
    #[cfg(test)]
    total_in_order: AtomicU32,
}

impl MessagesPool {

    pub fn new(now: u32) -> Self {
        metrics::gauge!("ext_messages_len", 0f64);
        metrics::gauge!("ext_messages_expired", 0f64);
        Self {
            messages: Map::with_hasher(Default::default()),
            order: Map::with_hasher(Default::default()),
            min_timestamp: AtomicU32::new(now),
            #[cfg(test)]
            total_messages: AtomicU32::new(0),
            #[cfg(test)]
            total_in_order: AtomicU32::new(0),
        }
    }

    pub fn new_message_raw(&self, data: &[u8], now: u32) -> Result<()> {
        let (id, message) = create_ext_message(data)?;
        let message = Arc::new(message);

        self.new_message(id.clone(), message, now)?;
        Ok(())
    }

    pub fn new_message(&self, id: UInt256, message: Arc<Message>, now: u32) -> Result<()> {
        let timestamp = self.min_timestamp.load(Ordering::Relaxed);
        if now < timestamp {
            fail!("now {} is less than minimum {} for {:x}", now, timestamp, id)
        }
        if self.messages.get(&id).is_some() {
            return Ok(());
        }
        log::debug!(target: EXT_MESSAGES_TRACE_TARGET, "adding external message {:x}", id);
        let workchain_id = message.dst_workchain_id().unwrap_or_default();
        let prefix = message.int_dst_account_id().map_or(0, |mut slice| slice.get_next_u64().unwrap_or_default());
        self.messages.insert(id.clone(), MessageKeeper::new(message));
        #[cfg(test)]
        self.total_messages.fetch_add(1, Ordering::Relaxed);
        #[cfg(test)]
        self.total_in_order.fetch_add(1, Ordering::Relaxed);
        #[cfg(not(feature = "statsd"))]
        metrics::increment_gauge!("ext_messages_len", 1f64);

        add_unbound_object_to_map_with_update(&self.order, now, |map| {
            if let Some(map) = map {
                map.insert(id.clone(), workchain_id, prefix);
                Ok(None)
            } else {
                let entry = Arc::new(OrderMap::new(id.clone(), workchain_id, prefix));
                Ok(Some(entry))
            }
        })?;
        Ok(())
    }

    pub fn iter(self: Arc<MessagesPool>, shard: ShardIdent, now: u32) -> MessagePoolIter {
        MessagePoolIter::new(self, shard, now)
    }

    pub fn complete_messages(&self, to_delay: Vec<UInt256>, _to_delete: Vec<UInt256>, now: u32) -> Result<()> {
<<<<<<< HEAD
        #[cfg(feature = "fast_finality")]
        for id in &_to_delete {
            let result = self.messages.remove_with(id, |_| {
                log::debug!(
                    target: EXT_MESSAGES_TRACE_TARGET,
                    "complete_messages: removing external message {:x} while enumerating to_delete list",
                    id,
                );
                true
            });
            if result.is_some() {
                #[cfg(not(feature = "statsd"))]
                metrics::decrement_gauge!("ext_messages_len", 1f64);
                #[cfg(test)]
                self.total_messages.fetch_sub(1, Ordering::Relaxed);
            }
        }
=======
>>>>>>> 3f3f30be
        for id in &to_delay {
            let result = self.messages.remove_with(id, |(_, keeper)| {
                if keeper.can_postpone() {
                    log::debug!(
                        target: EXT_MESSAGES_TRACE_TARGET,
                        "complete_messages: postponed external message {:x} while enumerating to_delay list",
                        id,
                    );
                    keeper.postpone(now);
                    false
                } else {
                    true
                }
            });
            if result.is_some() {
                log::debug!(
                    target: EXT_MESSAGES_TRACE_TARGET,
                    "complete_messages: removing external message {:x} because can't postpone",
                    id,
                );
                #[cfg(not(feature = "statsd"))]
                metrics::decrement_gauge!("ext_messages_len", 1f64);
                #[cfg(test)]
                self.total_messages.fetch_sub(1, Ordering::Relaxed);
            }
        }
        Ok(())
    }
}

#[cfg(test)]
impl MessagesPool {
<<<<<<< HEAD
    #[cfg(not(feature = "fast_finality"))]
=======
>>>>>>> 3f3f30be
    fn get_messages(self: &Arc<Self>, shard: &ShardIdent, now: u32) -> Result<Vec<(Arc<Message>, UInt256)>> {
        Ok(self.clone().iter(shard.clone(), now).collect())
    }

    pub fn has_messages(&self) -> bool {
        self.messages.iter().next().is_some()
    }

    pub fn clear(&mut self) {
        self.messages.clear()
    }
}

pub struct MessagePoolIter {
    pool: Arc<MessagesPool>,
    shard: ShardIdent,
    now: u32,
    timestamp: u32,
    seqno: u32,
}

impl MessagePoolIter {
    fn new(pool: Arc<MessagesPool>, shard: ShardIdent, now: u32) -> Self {
        let timestamp = pool.min_timestamp.load(Ordering::Relaxed);
        Self {
            pool,
            shard,
            now,
            timestamp,
            seqno: 0,
        }
    }

    fn clear_expired_messages(&mut self) {
        let order = match self.pool.order.remove(&self.timestamp) {
            Some(guard) => guard.val().clone(),
            None => return
        };
        log::debug!(
            target: EXT_MESSAGES_TRACE_TARGET,
            "removing order map for timestamp {} because it is expired", self.timestamp
        );
        while self.seqno < order.seqno.load(Ordering::Relaxed) {
            if let Some(guard) = order.map.remove(&self.seqno) {
                if let Some(guard) = self.pool.messages.remove(&guard.val().id) {
                    #[cfg(not(feature = "statsd"))]
                    metrics::increment_gauge!("ext_messages_expired", 1f64);
                    #[cfg(not(feature = "statsd"))]
                    metrics::decrement_gauge!("ext_messages_len", 1f64);
                    log::debug!(
                        target: EXT_MESSAGES_TRACE_TARGET,
                        "removing external message {:x} because it is expired", guard.key()
                    );
                    #[cfg(test)]
                    self.pool.total_messages.fetch_sub(1, Ordering::Relaxed);
                }
                #[cfg(test)]
                self.pool.total_in_order.fetch_sub(1, Ordering::Relaxed);
            }
            self.seqno += 1;
        }
    }

    fn find_in_map(&mut self, map: &Map<u32, MessageDescription>) -> Option<(Arc<Message>, UInt256)> {
        // if link is valid we check if message is for desired shard and is active
        let descr = map.get(&self.seqno)?;
        let keeper = self.pool.messages.get(&descr.val().id)?;
        if self.shard.contains_prefix(descr.val().workchain_id, descr.val().prefix) && keeper.val().check_active(self.now) {
            return Some((keeper.val().message().clone(), descr.val().id.clone()));
        }
        // let descr = map.get(&self.seqno)?.1.clone();
        // let keeper = self.pool.messages.get(&descr.id)?.1.clone();
        // if self.shard.contains_prefix(descr.workchain_id, descr.prefix) && keeper.check_active(self.now) {
        //     return Some((keeper.message().clone(), descr.id));
        // }
        None
    }
}

impl Iterator for MessagePoolIter {
    type Item = (Arc<Message>, UInt256);

    fn next(&mut self) -> Option<Self::Item> {
        // iterate timestamp
        while self.timestamp <= self.now {
            // check if this order map is expired
            if self.timestamp + MESSAGE_LIFETIME < self.now {
                self.clear_expired_messages();
                // level was removed or not present try to move bottom margin
                let _ = self.pool.min_timestamp.compare_exchange(self.timestamp, self.timestamp + 1, Ordering::Relaxed, Ordering::Relaxed);
            } else if let Some(order) = self.pool.order.get(&self.timestamp).map(|guard| guard.val().clone()) {
                while self.seqno < order.seqno.load(Ordering::Relaxed) {
                    let result = self.find_in_map(&order.map);
                    self.seqno += 1;
                    if result.is_some() {
                        return result;
                    }
                }
            } else if self.timestamp < self.now {
                // level is not present try to move bottom margin
                let _ = self.pool.min_timestamp.compare_exchange(self.timestamp, self.timestamp + 1, Ordering::Relaxed, Ordering::Relaxed);
            }
            self.timestamp += 1;
            self.seqno = 0;
        }
        None
    }
}

pub fn create_ext_message(data: &[u8]) -> Result<(UInt256, Message)> {

    if data.len() > MAX_EXTERNAL_MESSAGE_SIZE {
        fail!("External message is too large: {}", data.len())
    }

    let read_result = read_boc(&data)?;
    if read_result.header.big_cells_count > 0 {
        fail!("External message contains big cells")
    }
    let root = read_result.withdraw_single_root()?;
    if root.level() != 0 {
        fail!("External message must have zero level, but has {}", root.level())
    }
    if root.repr_depth() >= MAX_EXTERNAL_MESSAGE_DEPTH {
        fail!("External message {:x} is too deep: {}", root.repr_hash(), root.repr_depth())
    }
    let message = Message::construct_from_cell(root.clone())?;
    if let Some(header) = message.ext_in_header() {
        if header.dst.rewrite_pfx().is_some() {
            fail!("External inbound message {:x} contains anycast info - it is not supported", root.repr_hash())
        }
        Ok((root.repr_hash(), message))
    } else {
        fail!("External inbound message {:x} doesn't have proper header", root.repr_hash())
    }
}

pub fn get_level_and_level_change(status: &RempMessageStatus) -> (RempMessageLevel, i32) {
    match status {
        RempMessageStatus::TonNode_RempAccepted(a) => (a.level.clone(), 1),
        RempMessageStatus::TonNode_RempRejected(r) => (r.level.clone(), -1),
        RempMessageStatus::TonNode_RempIgnored(i) => (i.level.clone(), -1),
        RempMessageStatus::TonNode_RempTimeout => (RempMessageLevel::TonNode_RempQueue, -1),
        RempMessageStatus::TonNode_RempSentToValidators(_) => (RempMessageLevel::TonNode_RempFullnode, 0),
        /*RempMessageStatus::TonNode_RempDuplicate*/
        _ /*RempMessageStatus::TonNode_RempNew*/ => (RempMessageLevel::TonNode_RempQueue, 0)
    }
}

pub fn get_level_numeric_value(lvl: &RempMessageLevel) -> i32 {
    match lvl {
        RempMessageLevel::TonNode_RempFullnode => 0,
        RempMessageLevel::TonNode_RempQueue => 1,
        RempMessageLevel::TonNode_RempCollator => 2,
        RempMessageLevel::TonNode_RempShardchain => 3,
        RempMessageLevel::TonNode_RempMasterchain => 4
    }
}

/// A message with "rejected" status or a timed-out message are finally rejected
pub fn is_finally_rejected(status: &RempMessageStatus) -> bool {
    match status {
        RempMessageStatus::TonNode_RempRejected(_) | RempMessageStatus::TonNode_RempTimeout => true,
        _ => false
    }
}

pub fn is_finally_accepted(status: &RempMessageStatus) -> bool {
    match get_level_and_level_change(status) {
        (RempMessageLevel::TonNode_RempMasterchain, chg) => chg > 0,
        _ => false
    }
}

pub struct RempMessagesPool {
    messages: Map<UInt256, Arc<Message>>,
    statuses_queue: lockfree::queue::Queue<(UInt256, Arc<Message>, RempMessageStatus)>,
}

impl RempMessagesPool {

    pub fn new() -> Self {
        Self {
            messages: Map::new(),
            statuses_queue: lockfree::queue::Queue::new(),
        }
    }

    pub fn new_message(&self, id: UInt256, message: Arc<Message>) -> Result<()> {
        if !add_unbound_object_to_map(&self.messages, id.clone(), || Ok(message.clone()))? {
            fail!("External message {:x} is already added", id)
        }
        Ok(())
    }

    // Important! If call get_messages with same shard two times in row (without finalize_messages between)
    // the messages returned first call will return second time too.
    pub fn get_messages(&self, shard: &ShardIdent) -> Result<Vec<(Arc<Message>, UInt256)>> {
        let mut result = vec!();
        let mut ids = String::new();
        for guard in self.messages.iter() {
            if let Some(dst) = guard.val().dst_ref() {
                if let Ok(prefix) = AccountIdPrefixFull::prefix(dst) {
                    if shard.contains_full_prefix(&prefix) {
                        result.push((guard.val().clone(), guard.key().clone()));
                        if log::log_enabled!(log::Level::Debug) {
                            ids.push_str(&format!("{:x} ", guard.key()));
                        }
                    }
                }
            }
        }

        log::debug!(
            target: EXT_MESSAGES_TRACE_TARGET,
            "get_messages(remp): shard {}, messages ({}pcs.): {}",
            result.len(), shard, ids
        );

        Ok(result)
    }

    pub fn finalize_messages(
        &self,
        block: BlockIdExt,
        accepted: Vec<UInt256>,
        rejected: Vec<(UInt256, String)>,
        ignored: Vec<UInt256>,
    ) -> Result<()> {
        for id in accepted {
            if let Some(pair) = self.messages.remove(&id) {
                self.statuses_queue.push((
                    id,
                    pair.val().clone(),
                    RempMessageStatus::TonNode_RempAccepted(
                        ton_api::ton::ton_node::rempmessagestatus::RempAccepted{
                            level: RempMessageLevel::TonNode_RempCollator,
                            block_id: block.clone(),
                            master_id: BlockIdExt::default()
                        }
                    )
                ));
            } else {
                log::warn!("finalize_messages: unknown accepted message {}", id);
            }
        }
        for (id, error) in rejected {
            if let Some(pair) = self.messages.remove(&id) {
                self.statuses_queue.push((
                    id,
                    pair.val().clone(),
                    RempMessageStatus::TonNode_RempRejected(
                        ton_api::ton::ton_node::rempmessagestatus::RempRejected{
                            level: RempMessageLevel::TonNode_RempCollator,
                            block_id: block.clone(),
                            error
                        }
                    )
                ));
            } else {
                log::warn!("finalize_messages: unknown rejected message {}", id);
            }
        }
        for id in ignored {
            if let Some(pair) = self.messages.remove(&id) {
                self.statuses_queue.push((
                    id,
                    pair.val().clone(),
                    RempMessageStatus::TonNode_RempIgnored(
                        ton_api::ton::ton_node::rempmessagestatus::RempIgnored{
                            level: RempMessageLevel::TonNode_RempCollator,
                            block_id: block.clone(),
                        }
                    )
                ));
            } else {
                log::warn!("finalize_messages: unknown rejected message {}", id);
            }
        }
        Ok(())
    }

    pub fn finalize_remp_messages_as_ignored(&self, block_id: &BlockIdExt)
    -> Result<()> {
        let mut ignored = vec!();
        for guard in self.messages.iter() {
            if let Some(dst) = guard.val().dst_ref() {
                if let Ok(prefix) = AccountIdPrefixFull::prefix(dst) {
                    if block_id.shard().contains_full_prefix(&prefix) {
                        ignored.push(guard.key().clone());
                    }
                }
            }
        }
        self.finalize_messages(block_id.clone(), vec!(), vec!(), ignored)?;
        Ok(())
    }

    pub fn dequeue_message_status(&self) -> Result<Option<(UInt256, Arc<Message>, RempMessageStatus)>> {
        Ok(self.statuses_queue.pop())
    }
}<|MERGE_RESOLUTION|>--- conflicted
+++ resolved
@@ -22,10 +22,6 @@
 #[path = "tests/test_ext_messages.rs"]
 mod tests;
 
-<<<<<<< HEAD
-#[cfg(not(feature = "fast_finality"))]
-=======
->>>>>>> 3f3f30be
 const MESSAGE_LIFETIME: u32 = 600; // seconds
 #[cfg(not(feature = "fast_finality"))]
 const MESSAGE_MAX_GENERATIONS: u8 = 3;
@@ -225,26 +221,6 @@
     }
 
     pub fn complete_messages(&self, to_delay: Vec<UInt256>, _to_delete: Vec<UInt256>, now: u32) -> Result<()> {
-<<<<<<< HEAD
-        #[cfg(feature = "fast_finality")]
-        for id in &_to_delete {
-            let result = self.messages.remove_with(id, |_| {
-                log::debug!(
-                    target: EXT_MESSAGES_TRACE_TARGET,
-                    "complete_messages: removing external message {:x} while enumerating to_delete list",
-                    id,
-                );
-                true
-            });
-            if result.is_some() {
-                #[cfg(not(feature = "statsd"))]
-                metrics::decrement_gauge!("ext_messages_len", 1f64);
-                #[cfg(test)]
-                self.total_messages.fetch_sub(1, Ordering::Relaxed);
-            }
-        }
-=======
->>>>>>> 3f3f30be
         for id in &to_delay {
             let result = self.messages.remove_with(id, |(_, keeper)| {
                 if keeper.can_postpone() {
@@ -277,10 +253,6 @@
 
 #[cfg(test)]
 impl MessagesPool {
-<<<<<<< HEAD
-    #[cfg(not(feature = "fast_finality"))]
-=======
->>>>>>> 3f3f30be
     fn get_messages(self: &Arc<Self>, shard: &ShardIdent, now: u32) -> Result<Vec<(Arc<Message>, UInt256)>> {
         Ok(self.clone().iter(shard.clone(), now).collect())
     }
