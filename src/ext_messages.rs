/*
* Copyright (C) 2019-2023 EverX. All Rights Reserved.
*
* Licensed under the SOFTWARE EVALUATION License (the "License"); you may not use
* this file except in compliance with the License.
*
* Unless required by applicable law or agreed to in writing, software
* distributed under the License is distributed on an "AS IS" BASIS,
* WITHOUT WARRANTIES OR CONDITIONS OF ANY KIND, either express or implied.
* See the License for the specific TON DEV software governing permissions and
* limitations under the License.
*/

use crate::engine::now_duration;
use adnl::common::{add_unbound_object_to_map, add_unbound_object_to_map_with_update};
use lockfree::map::Map;
use std::sync::{Arc, atomic::{AtomicU64, Ordering, AtomicU32}};
use ton_api::ton::ton_node::{RempMessageStatus, RempMessageLevel};
use ton_block::{Deserializable, ShardIdent, Message, AccountIdPrefixFull, BlockIdExt};
use ton_types::{Result, types::UInt256, fail, read_boc};

#[cfg(test)]
#[path = "tests/test_ext_messages.rs"]
mod tests;

const MESSAGE_LIFETIME: u32 = 600; // seconds
#[cfg(not(feature = "fast_finality"))]
const MESSAGE_MAX_GENERATIONS: u8 = 3;

#[cfg(feature = "fast_finality")]
const MESSAGE_LIFETIME: u32 = 60; // seconds
#[cfg(feature = "fast_finality")]
const MESSAGE_MAX_GENERATIONS: u8 = 0;
const MAX_EXTERNAL_MESSAGE_DEPTH: u16 = 512;
const MAX_EXTERNAL_MESSAGE_SIZE: usize = 65535;

pub const EXT_MESSAGES_TRACE_TARGET: &str = "ext_messages";

#[derive(Clone)]
struct MessageKeeper {
    message: Arc<Message>,

    // active: bool,            0x1_00_00000000
    // generation: u8,          0x0_ff_00000000
    // reactivate_at: u32,      0x0_00_ffffffff
    atomic_storage: Arc<AtomicU64>,
}

impl MessageKeeper {

    fn new(message: Arc<Message>) -> Self {
        let mut atomic_storage = 0;
        Self::set_active(&mut atomic_storage, true);
        
        Self {
            message,
            atomic_storage: Arc::new(AtomicU64::new(atomic_storage)),
        }
    }

    fn message(&self) -> &Arc<Message> {
        &self.message
    }

    fn check_active(&self, now: u32) -> bool {
        let mut atomic_storage = self.atomic_storage.load(Ordering::Relaxed);
        let active = Self::fetch_active(atomic_storage);
        let generation = Self::fetch_generation(atomic_storage);
        let reactivate_at = Self::fetch_reactivate_at(atomic_storage);

        if !active && reactivate_at <= now {
            Self::set_active(&mut atomic_storage, true);
            Self::set_generation(&mut atomic_storage, generation + 1);
            self.atomic_storage.store(atomic_storage, Ordering::Relaxed);
            true
        } else {
            active
        }
    }

    fn can_postpone(&self) -> bool {
        let atomic_storage = self.atomic_storage.load(Ordering::Relaxed);
        Self::fetch_generation(atomic_storage) < MESSAGE_MAX_GENERATIONS
    }

    fn postpone(&self, now: u32) {
        let mut atomic_storage = self.atomic_storage.load(Ordering::Relaxed);
        let active = Self::fetch_active(atomic_storage);

        if active {
            let generation = Self::fetch_generation(atomic_storage);
            Self::set_active(&mut atomic_storage, false);
            Self::set_reactivate_at(&mut atomic_storage, now + generation as u32 * 5);
            self.atomic_storage.store(atomic_storage, Ordering::Relaxed);
        }
    }

    fn fetch_active(atomic_storage: u64) -> bool { 
        atomic_storage & 0x1_00_00000000 != 0
    }
    fn set_active(atomic_storage: &mut u64, active: bool) {
        if active {
            *atomic_storage |= 0x1_00_00000000;
        } else {
            *atomic_storage &= 0x0_ff_ffffffff;
        }
    }

    fn fetch_generation(atomic_storage: u64) -> u8 { 
        ((atomic_storage & 0x0_ff_00000000) >> 32) as u8
    }
    fn set_generation(atomic_storage: &mut u64, generation: u8) {
        *atomic_storage &= 0x1_00_ffffffff;
        *atomic_storage |= (generation as u64) << 32;
    }

    fn fetch_reactivate_at(atomic_storage: u64) -> u32 { 
        (atomic_storage & 0x0_00_ffffffff) as u32
    }
    fn set_reactivate_at(atomic_storage: &mut u64, reactivate_at: u32) {
        *atomic_storage &= 0x1_ff_00000000;
        *atomic_storage |= reactivate_at as u64;
    }
}

#[derive(Clone)]
struct MessageDescription {
    id: UInt256,
    workchain_id: i32,
    prefix: u64,
}

struct OrderMap {
    seqno: Arc<AtomicU32>,
    map: Map<u32, MessageDescription>,
}

impl OrderMap {
    fn new(id: UInt256, workchain_id: i32, prefix: u64) -> Self {
        let seqno = Arc::new(AtomicU32::new(1));
        let map = Map::new();
        map.insert(0, MessageDescription { id, workchain_id, prefix });
        Self { seqno, map }
    }
    fn insert(&self, id: UInt256, workchain_id: i32, prefix: u64) {
        let seqno = self.seqno.fetch_add(1, Ordering::Relaxed);
        self.map.insert(seqno, MessageDescription { id, workchain_id, prefix });
    }
}

pub struct MessagesPool {
    // map by hash of message
    messages: Map<UInt256, MessageKeeper>,
    // map by timestamp, inside map by seqno for hash of message, workchain_id and prefix of dst address
    order: Map<u32, Arc<OrderMap>>,
    // minimal timestamp
    min_timestamp: AtomicU32,

<<<<<<< HEAD
    #[cfg(test)]
=======
    // maximum number of messages in pool
    maximum_queue_length: Option<u32>,

    // total number of messages in pool
>>>>>>> 90a77360
    total_messages: AtomicU32,
    #[cfg(test)]
    total_in_order: AtomicU32,
}

impl MessagesPool {

    pub fn new(now: u32, maximum_queue_length: Option<u32>) -> Self {
        metrics::gauge!("ext_messages_len", 0f64);
        metrics::gauge!("ext_messages_expired", 0f64);
        Self {
            messages: Map::with_hasher(Default::default()),
            order: Map::with_hasher(Default::default()),
            min_timestamp: AtomicU32::new(now),
<<<<<<< HEAD
            #[cfg(test)]
=======
            maximum_queue_length,
>>>>>>> 90a77360
            total_messages: AtomicU32::new(0),
            #[cfg(test)]
            total_in_order: AtomicU32::new(0),
        }
    }

    pub fn new_message_raw(&self, data: &[u8], now: u32) -> Result<()> {
        let (id, message) = create_ext_message(data)?;
        let message = Arc::new(message);

        self.new_message(id.clone(), message, now)?;
        Ok(())
    }

    pub fn new_message(&self, id: UInt256, message: Arc<Message>, now: u32) -> Result<()> {
        let timestamp = self.min_timestamp.load(Ordering::Relaxed);
        if now < timestamp {
            fail!("now {} is less than minimum {} for {:x}", now, timestamp, id)
        }
        if self.messages.get(&id).is_some() {
            return Ok(());
        }
        for timestamp in self.min_timestamp.load(Ordering::Relaxed)..now.saturating_sub(MESSAGE_LIFETIME) {
            self.clear_expired_messages(timestamp, u64::MAX);
            self.increment_min_timestamp(timestamp);
        }
        if let Some(maximum_queue_length) = self.maximum_queue_length {
            if self.total_messages.load(Ordering::Relaxed) >= maximum_queue_length {
                fail!("maximum number of messages in pool is reached")
            }
        }

        log::debug!(target: EXT_MESSAGES_TRACE_TARGET, "adding external message {:x}", id);
        let workchain_id = message.dst_workchain_id().unwrap_or_default();
        let prefix = message.int_dst_account_id().map_or(0, |mut slice| slice.get_next_u64().unwrap_or_default());
        self.messages.insert(id.clone(), MessageKeeper::new(message));
<<<<<<< HEAD
        #[cfg(test)]
=======
>>>>>>> 90a77360
        self.total_messages.fetch_add(1, Ordering::Relaxed);
        #[cfg(test)]
        self.total_in_order.fetch_add(1, Ordering::Relaxed);
        #[cfg(not(feature = "statsd"))]
        metrics::increment_gauge!("ext_messages_len", 1f64);

        add_unbound_object_to_map_with_update(&self.order, now, |map| {
            if let Some(map) = map {
                map.insert(id.clone(), workchain_id, prefix);
                Ok(None)
            } else {
                let entry = Arc::new(OrderMap::new(id.clone(), workchain_id, prefix));
                Ok(Some(entry))
            }
        })?;
        Ok(())
    }

    pub fn iter(
        self: Arc<MessagesPool>,
        shard: ShardIdent, // shard is used to filter messages
        now: u32, // now is used to check if message is active
        finish_time_ms: u64 // finish_time_ms is used to limit the time of iteration
    ) -> MessagePoolIter {
        MessagePoolIter::new(self, shard, now, finish_time_ms)
    }

    pub fn complete_messages(
        &self, 
        to_delay: Vec<(UInt256, String)>, 
        _to_delete: Vec<(UInt256, i32)>, 
        now: u32
    ) -> Result<()> {
        for (id, reason) in &to_delay {
            let result = self.messages.remove_with(id, |(_, keeper)| {
                if keeper.can_postpone() {
                    log::debug!(
                        target: EXT_MESSAGES_TRACE_TARGET,
                        "complete_messages: postponed external message {:x} with reason {} while enumerating to_delay list",
                        id, reason
                    );
                    keeper.postpone(now);
                    false
                } else {
                    true
                }
            });
            if result.is_some() {
                log::debug!(
                    target: EXT_MESSAGES_TRACE_TARGET,
                    "complete_messages: removing external message {:x} with reason {} because can't postpone",
                    id, reason,
                );
                #[cfg(not(feature = "statsd"))]
                metrics::decrement_gauge!("ext_messages_len", 1f64);
<<<<<<< HEAD
                #[cfg(test)]
=======
>>>>>>> 90a77360
                self.total_messages.fetch_sub(1, Ordering::Relaxed);
            }
        }
        Ok(())
    }

    pub fn total_messages(&self) -> u32 {
        self.total_messages.load(Ordering::Relaxed)
    }

    fn increment_min_timestamp(&self, timestamp: u32) {
        let _ = self.min_timestamp.compare_exchange(timestamp, timestamp + 1, Ordering::Relaxed, Ordering::Relaxed);
    }

    fn clear_expired_messages(&self, timestamp: u32, finish_time_ms: u64) -> bool {
        let order = match self.order.get(&timestamp) {
            Some(guard) => guard.val().clone(),
            None => return true,
        };
        log::debug!(
            target: EXT_MESSAGES_TRACE_TARGET,
            "removing order map for timestamp {} because it is expired", timestamp
        );
        for seqno in 0..order.seqno.load(Ordering::Relaxed) {
            if finish_time_ms < now_duration().as_millis() as u64 {
                self.order.insert(timestamp, order);
                return false;
            }
            if let Some(guard) = order.map.remove(&seqno) {
                if let Some(guard) = self.messages.remove(&guard.val().id) {
                    metrics::increment_gauge!("ext_messages_expired", 1f64);
                    metrics::decrement_gauge!("ext_messages_len", 1f64);
                    log::debug!(
                        target: EXT_MESSAGES_TRACE_TARGET,
                        "removing external message {:x} because it is expired", guard.key()
                    );
                    self.total_messages.fetch_sub(1, Ordering::Relaxed);
                }
                #[cfg(test)]
                self.total_in_order.fetch_sub(1, Ordering::Relaxed);
            }
        }
        self.order.remove(&timestamp);
        true
    }
}

#[cfg(test)]
impl MessagesPool {
    fn get_messages(self: &Arc<Self>, shard: &ShardIdent, now: u32) -> Result<Vec<(Arc<Message>, UInt256)>> {
        Ok(self.clone().iter(shard.clone(), now, u64::MAX).collect())
    }

    pub fn has_messages(&self) -> bool {
        self.messages.iter().next().is_some()
    }

    pub fn clear(&mut self) {
        self.messages.clear()
    }
}

pub struct MessagePoolIter {
    pool: Arc<MessagesPool>,
    shard: ShardIdent,
    now: u32,
    timestamp: u32,
    seqno: u32,
    finish_time_ms: u64,
}

impl MessagePoolIter {
    fn new(pool: Arc<MessagesPool>, shard: ShardIdent, now: u32, finish_time_ms: u64) -> Self {
        let timestamp = pool.min_timestamp.load(Ordering::Relaxed);
        Self {
            pool,
            shard,
            now,
            timestamp,
            seqno: 0,
<<<<<<< HEAD
        }
    }

    fn clear_expired_messages(&mut self) {
        let order = match self.pool.order.remove(&self.timestamp) {
            Some(guard) => guard.val().clone(),
            None => return
        };
        log::debug!(
            target: EXT_MESSAGES_TRACE_TARGET,
            "removing order map for timestamp {} because it is expired", self.timestamp
        );
        while self.seqno < order.seqno.load(Ordering::Relaxed) {
            if let Some(guard) = order.map.remove(&self.seqno) {
                if let Some(guard) = self.pool.messages.remove(&guard.val().id) {
                    #[cfg(not(feature = "statsd"))]
                    metrics::increment_gauge!("ext_messages_expired", 1f64);
                    #[cfg(not(feature = "statsd"))]
                    metrics::decrement_gauge!("ext_messages_len", 1f64);
                    log::debug!(
                        target: EXT_MESSAGES_TRACE_TARGET,
                        "removing external message {:x} because it is expired", guard.key()
                    );
                    #[cfg(test)]
                    self.pool.total_messages.fetch_sub(1, Ordering::Relaxed);
                }
                #[cfg(test)]
                self.pool.total_in_order.fetch_sub(1, Ordering::Relaxed);
            }
            self.seqno += 1;
=======
            finish_time_ms,
>>>>>>> 90a77360
        }
    }

    fn find_in_map(&mut self, map: &Map<u32, MessageDescription>) -> Option<(Arc<Message>, UInt256)> {
        // if link is valid we check if message is for desired shard and is active
        let descr = map.get(&self.seqno)?;
        let keeper = self.pool.messages.get(&descr.val().id)?;
        if self.shard.contains_prefix(descr.val().workchain_id, descr.val().prefix) && keeper.val().check_active(self.now) {
            return Some((keeper.val().message().clone(), descr.val().id.clone()));
        }
        // let descr = map.get(&self.seqno)?.1.clone();
        // let keeper = self.pool.messages.get(&descr.id)?.1.clone();
        // if self.shard.contains_prefix(descr.workchain_id, descr.prefix) && keeper.check_active(self.now) {
        //     return Some((keeper.message().clone(), descr.id));
        // }
        None
    }
}

impl Iterator for MessagePoolIter {
    type Item = (Arc<Message>, UInt256);

    fn next(&mut self) -> Option<Self::Item> {
        // iterate timestamp
        while self.timestamp <= self.now {
            if self.finish_time_ms < now_duration().as_millis() as u64 {
                return None;
            }
            // check if this order map is expired
            if self.timestamp + MESSAGE_LIFETIME < self.now {
                if !self.pool.clear_expired_messages(self.timestamp, self.finish_time_ms) {
                    return None;
                }
                // level was removed or not present try to move bottom margin
                self.pool.increment_min_timestamp(self.timestamp);
            } else if let Some(order) = self.pool.order.get(&self.timestamp).map(|guard| guard.val().clone()) {
                while self.seqno < order.seqno.load(Ordering::Relaxed) {
                    if self.finish_time_ms < now_duration().as_millis() as u64 {
                        return None;
                    }
                    let result = self.find_in_map(&order.map);
                    self.seqno += 1;
                    if result.is_some() {
                        return result;
                    }
                }
            }
            self.timestamp += 1;
            self.seqno = 0;
        }
        None
    }
}

pub fn create_ext_message(data: &[u8]) -> Result<(UInt256, Message)> {

    if data.len() > MAX_EXTERNAL_MESSAGE_SIZE {
        fail!("External message is too large: {}", data.len())
    }

    let read_result = read_boc(&data)?;
    if read_result.header.big_cells_count > 0 {
        fail!("External message contains big cells")
    }
    let root = read_result.withdraw_single_root()?;
    if root.level() != 0 {
        fail!("External message must have zero level, but has {}", root.level())
    }
    if root.repr_depth() >= MAX_EXTERNAL_MESSAGE_DEPTH {
        fail!("External message {:x} is too deep: {}", root.repr_hash(), root.repr_depth())
    }
    let message = Message::construct_from_cell(root.clone())?;
    if let Some(header) = message.ext_in_header() {
        if header.dst.rewrite_pfx().is_some() {
            fail!("External inbound message {:x} contains anycast info - it is not supported", root.repr_hash())
        }
        Ok((root.repr_hash(), message))
    } else {
        fail!("External inbound message {:x} doesn't have proper header", root.repr_hash())
    }
}

pub fn get_level_and_level_change(status: &RempMessageStatus) -> (RempMessageLevel, i32) {
    match status {
        RempMessageStatus::TonNode_RempAccepted(a) => (a.level.clone(), 1),
        RempMessageStatus::TonNode_RempRejected(r) => (r.level.clone(), -1),
        RempMessageStatus::TonNode_RempIgnored(i) => (i.level.clone(), -1),
        RempMessageStatus::TonNode_RempTimeout => (RempMessageLevel::TonNode_RempQueue, -1),
        RempMessageStatus::TonNode_RempSentToValidators(_) => (RempMessageLevel::TonNode_RempFullnode, 0),
        /*RempMessageStatus::TonNode_RempDuplicate*/
        _ /*RempMessageStatus::TonNode_RempNew*/ => (RempMessageLevel::TonNode_RempQueue, 0)
    }
}

pub fn get_level_numeric_value(lvl: &RempMessageLevel) -> i32 {
    match lvl {
        RempMessageLevel::TonNode_RempFullnode => 0,
        RempMessageLevel::TonNode_RempQueue => 1,
        RempMessageLevel::TonNode_RempCollator => 2,
        RempMessageLevel::TonNode_RempShardchain => 3,
        RempMessageLevel::TonNode_RempMasterchain => 4
    }
}

/// A message with "rejected" status or a timed-out message are finally rejected
pub fn is_finally_rejected(status: &RempMessageStatus) -> bool {
    match status {
        RempMessageStatus::TonNode_RempRejected(_) | RempMessageStatus::TonNode_RempTimeout => true,
        _ => false
    }
}

pub fn is_finally_accepted(status: &RempMessageStatus) -> bool {
    match get_level_and_level_change(status) {
        (RempMessageLevel::TonNode_RempMasterchain, chg) => chg > 0,
        _ => false
    }
}

pub struct RempMessagesPool {
    messages: Map<UInt256, Arc<Message>>,
    statuses_queue: lockfree::queue::Queue<(UInt256, Arc<Message>, RempMessageStatus)>,
}

impl RempMessagesPool {

    pub fn new() -> Self {
        Self {
            messages: Map::new(),
            statuses_queue: lockfree::queue::Queue::new(),
        }
    }

    pub fn new_message(&self, id: UInt256, message: Arc<Message>) -> Result<()> {
        if !add_unbound_object_to_map(&self.messages, id.clone(), || Ok(message.clone()))? {
            fail!("External message {:x} is already added", id)
        }
        Ok(())
    }

    // Important! If call get_messages with same shard two times in row (without finalize_messages between)
    // the messages returned first call will return second time too.
    pub fn get_messages(&self, shard: &ShardIdent) -> Result<Vec<(Arc<Message>, UInt256)>> {
        let mut result = vec!();
        let mut ids = String::new();
        for guard in self.messages.iter() {
            if let Some(dst) = guard.val().dst_ref() {
                if let Ok(prefix) = AccountIdPrefixFull::prefix(dst) {
                    if shard.contains_full_prefix(&prefix) {
                        result.push((guard.val().clone(), guard.key().clone()));
                        if log::log_enabled!(log::Level::Debug) {
                            ids.push_str(&format!("{:x} ", guard.key()));
                        }
                    }
                }
            }
        }

        log::debug!(
            target: EXT_MESSAGES_TRACE_TARGET,
            "get_messages(remp): shard {}, messages ({}pcs.): {}",
            result.len(), shard, ids
        );

        Ok(result)
    }

    pub fn finalize_messages(
        &self,
        block: BlockIdExt,
        accepted: Vec<UInt256>,
        rejected: Vec<(UInt256, String)>,
        ignored: Vec<UInt256>,
    ) -> Result<()> {
        for id in accepted {
            if let Some(pair) = self.messages.remove(&id) {
                self.statuses_queue.push((
                    id,
                    pair.val().clone(),
                    RempMessageStatus::TonNode_RempAccepted(
                        ton_api::ton::ton_node::rempmessagestatus::RempAccepted{
                            level: RempMessageLevel::TonNode_RempCollator,
                            block_id: block.clone(),
                            master_id: BlockIdExt::default()
                        }
                    )
                ));
            } else {
                log::warn!("finalize_messages: unknown accepted message {}", id);
            }
        }
        for (id, error) in rejected {
            if let Some(pair) = self.messages.remove(&id) {
                self.statuses_queue.push((
                    id,
                    pair.val().clone(),
                    RempMessageStatus::TonNode_RempRejected(
                        ton_api::ton::ton_node::rempmessagestatus::RempRejected{
                            level: RempMessageLevel::TonNode_RempCollator,
                            block_id: block.clone(),
                            error
                        }
                    )
                ));
            } else {
                log::warn!("finalize_messages: unknown rejected message {}", id);
            }
        }
        for id in ignored {
            if let Some(pair) = self.messages.remove(&id) {
                self.statuses_queue.push((
                    id,
                    pair.val().clone(),
                    RempMessageStatus::TonNode_RempIgnored(
                        ton_api::ton::ton_node::rempmessagestatus::RempIgnored{
                            level: RempMessageLevel::TonNode_RempCollator,
                            block_id: block.clone(),
                        }
                    )
                ));
            } else {
                log::warn!("finalize_messages: unknown rejected message {}", id);
            }
        }
        Ok(())
    }

    pub fn finalize_remp_messages_as_ignored(&self, block_id: &BlockIdExt)
    -> Result<()> {
        let mut ignored = vec!();
        for guard in self.messages.iter() {
            if let Some(dst) = guard.val().dst_ref() {
                if let Ok(prefix) = AccountIdPrefixFull::prefix(dst) {
                    if block_id.shard().contains_full_prefix(&prefix) {
                        ignored.push(guard.key().clone());
                    }
                }
            }
        }
        self.finalize_messages(block_id.clone(), vec!(), vec!(), ignored)?;
        Ok(())
    }

    pub fn dequeue_message_status(&self) -> Result<Option<(UInt256, Arc<Message>, RempMessageStatus)>> {
        Ok(self.statuses_queue.pop())
    }
}<|MERGE_RESOLUTION|>--- conflicted
+++ resolved
@@ -156,14 +156,10 @@
     // minimal timestamp
     min_timestamp: AtomicU32,
 
-<<<<<<< HEAD
-    #[cfg(test)]
-=======
     // maximum number of messages in pool
     maximum_queue_length: Option<u32>,
 
     // total number of messages in pool
->>>>>>> 90a77360
     total_messages: AtomicU32,
     #[cfg(test)]
     total_in_order: AtomicU32,
@@ -178,11 +174,7 @@
             messages: Map::with_hasher(Default::default()),
             order: Map::with_hasher(Default::default()),
             min_timestamp: AtomicU32::new(now),
-<<<<<<< HEAD
-            #[cfg(test)]
-=======
             maximum_queue_length,
->>>>>>> 90a77360
             total_messages: AtomicU32::new(0),
             #[cfg(test)]
             total_in_order: AtomicU32::new(0),
@@ -219,10 +211,6 @@
         let workchain_id = message.dst_workchain_id().unwrap_or_default();
         let prefix = message.int_dst_account_id().map_or(0, |mut slice| slice.get_next_u64().unwrap_or_default());
         self.messages.insert(id.clone(), MessageKeeper::new(message));
-<<<<<<< HEAD
-        #[cfg(test)]
-=======
->>>>>>> 90a77360
         self.total_messages.fetch_add(1, Ordering::Relaxed);
         #[cfg(test)]
         self.total_in_order.fetch_add(1, Ordering::Relaxed);
@@ -278,10 +266,6 @@
                 );
                 #[cfg(not(feature = "statsd"))]
                 metrics::decrement_gauge!("ext_messages_len", 1f64);
-<<<<<<< HEAD
-                #[cfg(test)]
-=======
->>>>>>> 90a77360
                 self.total_messages.fetch_sub(1, Ordering::Relaxed);
             }
         }
@@ -362,40 +346,7 @@
             now,
             timestamp,
             seqno: 0,
-<<<<<<< HEAD
-        }
-    }
-
-    fn clear_expired_messages(&mut self) {
-        let order = match self.pool.order.remove(&self.timestamp) {
-            Some(guard) => guard.val().clone(),
-            None => return
-        };
-        log::debug!(
-            target: EXT_MESSAGES_TRACE_TARGET,
-            "removing order map for timestamp {} because it is expired", self.timestamp
-        );
-        while self.seqno < order.seqno.load(Ordering::Relaxed) {
-            if let Some(guard) = order.map.remove(&self.seqno) {
-                if let Some(guard) = self.pool.messages.remove(&guard.val().id) {
-                    #[cfg(not(feature = "statsd"))]
-                    metrics::increment_gauge!("ext_messages_expired", 1f64);
-                    #[cfg(not(feature = "statsd"))]
-                    metrics::decrement_gauge!("ext_messages_len", 1f64);
-                    log::debug!(
-                        target: EXT_MESSAGES_TRACE_TARGET,
-                        "removing external message {:x} because it is expired", guard.key()
-                    );
-                    #[cfg(test)]
-                    self.pool.total_messages.fetch_sub(1, Ordering::Relaxed);
-                }
-                #[cfg(test)]
-                self.pool.total_in_order.fetch_sub(1, Ordering::Relaxed);
-            }
-            self.seqno += 1;
-=======
             finish_time_ms,
->>>>>>> 90a77360
         }
     }
 
