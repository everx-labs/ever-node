--- conflicted
+++ resolved
@@ -19,15 +19,8 @@
 use crate::engine_traits::EngineTelemetry;
 
 use std::{
-<<<<<<< HEAD
-    cmp::min, collections::HashMap, io::Cursor, path::{Path, PathBuf}, 
-    sync::{Arc, atomic::{AtomicU32, Ordering}},
-    time::{UNIX_EPOCH, Duration},
-    collections::HashSet,
-=======
     cmp::min, collections::{HashMap, HashSet}, io::Cursor, mem::size_of, path::{Path, PathBuf},
     sync::{Arc, atomic::{AtomicBool, AtomicU32, Ordering}}, time::{UNIX_EPOCH, Duration}
->>>>>>> 28cb7e45
 };
 use storage::{
     TimeChecker,
@@ -163,9 +156,6 @@
         config: InternalDbConfig,
         #[cfg(feature = "telemetry")]
         telemetry: Arc<EngineTelemetry>,
-<<<<<<< HEAD
-        allocated: Arc<EngineAlloc>
-=======
         allocated: Arc<EngineAlloc>,
     ) -> Result<Self> {
         let db = Self::construct(
@@ -211,7 +201,6 @@
         #[cfg(feature = "telemetry")]
         telemetry: Arc<EngineTelemetry>,
         allocated: Arc<EngineAlloc>,
->>>>>>> 28cb7e45
     ) -> Result<Self> {
         let db = RocksDb::with_path(config.db_directory.as_str(), "db");
         let db_catchain = RocksDb::with_path(config.db_directory.as_str(), "catchains");
