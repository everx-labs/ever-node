--- conflicted
+++ resolved
@@ -13,13 +13,8 @@
 
 use super::*;
 use std::str::FromStr;
-<<<<<<< HEAD
-use ton_block::{
+use ever_block::{
     CurrencyCollection, InternalMessageHeader, MsgAddressInt, Message, SERDE_OPTS_EMPTY
-=======
-use ever_block::{
-    CurrencyCollection, InternalMessageHeader, MsgAddressInt
->>>>>>> 76f6e59d
 };
 
 #[test]
