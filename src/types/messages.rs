--- conflicted
+++ resolved
@@ -86,11 +86,7 @@
     pub fn inner(&self) -> &MsgEnvelope { &self.env }
     pub fn message(&self) -> &CommonMessage { &self.msg }
     pub fn message_hash(&self) -> UInt256 { self.env.message_hash() }
-<<<<<<< HEAD
     pub fn message_cell(&self) -> ChildCell<CommonMessage> { self.env.msg_cell() }
-=======
-    pub fn message_cell(&self) -> Cell { self.env.message_cell() }
->>>>>>> 3f3f30be
     #[cfg(test)]
     pub fn src_prefix(&self) -> &AccountIdPrefixFull { &self.src_prefix }
     pub fn dst_prefix(&self) -> &AccountIdPrefixFull { &self.dst_prefix }
