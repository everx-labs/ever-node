# Release Notes

All notable changes to this project will be documented in this file.

## Version 0.58.4

<<<<<<< HEAD
Load cells from storing cells cache by id
=======
- Added support for due payment fix
- Bump block version
>>>>>>> b70476b9

## Version 0.58.3

- Minor fixes related to renaming

## Version 0.58.2

- Repo ever_types merged into repo ever_block

## Version 0.58.0

- The crate was renamed from `ton_node` to `ever-node`
- Supported renaming of other crates

## Version 0.57.0

- Shadow SMFT is prepared for first deployment

## Version 0.56.8

- `./configs/ton-global.config.json` renamed to `./configs/ton-global-config-sample.json` because
  it is not an actual mainnet config. You can get the actual mainnet config here: 
  https://github.com/tonlabs/main.ton.dev/blob/master/configs/ton-global.config.json.
- Removed `low_memory_mode` flag from node's config.json. It is always enabled now. 
  The false value of this flag is not actual anymore because the size of the shard states 
  has become too big to process it in memory.

## Version 0.56.7

- Logging was a bit refactored. Added neighbor's stat to telemetry.

## Version 0.56.6

- Added new parameter to node config `sync_by_archives` which allows to synchronize node by archives 
  instead of single blocks. It may be useful in some conditions, for example, long ping to other nodes.

## Version 0.56.5

- Estimate block size using pruned cells estimation

## Version 0.56.4

- Supported new multi-networks API of DHT
- United crate for protocols

## Version 0.56.3

- Fixed UNREGISTERED_CHAIN_MAX_LEN const for Venom blockchain

## Version 0.56.2

- Fixed bug in storing cells mechanism.

## Version 0.56.1

- Fix unstable sync (key blocks mismatch)

## Version 0.56.0

- Get rid of ton::bytes type

## Version 0.55.100

- Deleted messages from outbound queue which were left after split are taken into estimation of block size

## Version 0.55.99

- Improved mechanism of storing cells.

## Version 0.55.98

- Fixed mint of extra currencies. A bug in the validator was caused while minting the second and next currencies. The result was a validation failure.

## Version 0.55.97

- Improved alforithm for ping of bad peers

## Version 0.55.96

- Tools repo merged into node repo (see tools changelog in the end of this file)

## Version 0.55.95

- Fix script to run test network locally 

## Version 0.55.94

- Revert using all peers for requesting key block ids

## Version 0.55.93

- Fix compiler warnings
- Add REMP settings to default configs

## Version 0.55.92

- Added ability not to split out message queues during shard split

## Version 0.55.91

- Try to use old persistent states in cold boot if newest one is not ready yet

## Version 0.55.90

- Backport from public 

## Version 0.55.89

- Switch to rocksdb from crates.io

## Version 0.55.88

- Implement initial_sync_disabled node run parameter allowing node to sync from zero state  

## Version 0.55.87

- Decrease test memory usage
  
## Version 0.55.86

- Fixed compile warnings

## Version 0.55.85

- Updates in REMP protocol

## Version 0.55.84

- Optimizations on external messages processing

## Version 0.55.83

- Front node functionality isolation
- Fixed accept block when block data already saved

## Version 0.55.82

- Fixed persistent shard states GC
- Cells cache with improved performance  

## Version 0.55.81

- Added REMP broadcast message delayer
- Removed delay for direct REMP messages
- Added node tests

## Version 0.55.80

- Updates in REMP protocol

## Version 0.55.78

- More support for BLS TL structures

## Version 0.55.77

- Support BLS TL structures

## Version 0.55.76

- Catchain low-level receiver configuration options

## Version 0.55.75

- Added command line option `--process-conf-and-exit`.

## Version 0.55.74

- Run TVM control requests

## Version 0.55.73

- Remove deprecated level_mask_mut() call

## Version 0.55.72

- Fixed the blocks parser for newly synchronized nodes

## Version 0.55.71

- Move cleaning outdated Catchain caches on node startup into separate thread

## Version 0.55.70

- Cleaning outdated Catchain caches on node startup

## Version 0.55.69

- FIX: breaking compat in ever-block-json

## Version 0.55.68

- Correct cleanup of catchain DBs

## Version 0.55.67

- Added EngineTraits::load_and_pin_state method to work with states which may be deleted by GC.
- Fixed bug when ShardStatesKeeper tried to restore already deleted (by GC) shard state.

## Version 0.55.66

- Use tcmalloc without debug functionality (stability+)

## Version 0.55.65

- Sending blocks to Kafka was moved to separate worker

## Version 0.55.64

- Write `last_trans_lt` to account's json for deleted accounts.

## Version 0.55.63

- Fixed a possible hang-up while saving a shard state

## Version 0.55.62

- Refactor processing of external messages

## Version 0.55.61

- Support hardforking in node

## Version 0.55.60

- Remove time limit for boot

## Version 0.55.59

- Support hops check for old-fashioned broadcasts

## Version 0.55.58

- Fix build for front node

## Version 0.55.57

- Fixed loop to request peers from queue (add_overlay_peers)

## Version 0.55.56

- Save persistent state with BocWriterStack

## Version 0.55.55

- Update for fast finality

## Version 0.55.54

- Bugfixes for states cache optimisations

## Version 0.55.53

- Added control queries `GetAccountByBlock`, `GetShardAccountMeta`, `GetShardAccountMetaByBlock`, `GetAppliedShardsInfo`
- Produce applied shard hashes and raw block proofs to Kafka

## Version 0.55.52

- Bump cc crate version

## Version 0.55.51

- Supported ton_block library without fast-finality feature

## Version 0.55.50

- Speed up node shutdown

## Version 0.55.46

- Improved previous sessions calculation
- Improved sessions validator info logging

## Version 0.55.45

- Added parameter to default_config to limit maximal REMP queue length
- Added shard states cache modes ("states_cache_mode" param in config.json)
    - "Off" - states are saved synchronously and not cached.
    - "Moderate" - *recommended* - states are saved asiynchronously. Number of cached cells (in the state's BOCs) is minimal.
    - "Full" - states saved asynchronously. The number of cells in memory is continuously growing.
- Added "cache_cells_counters" param in config.json. If it is set to true, then cell counters are cached in memory.
  It speeds up cells' DB but takes more memory. This cache was always enabled before.
- Added limit for cells DB cache size ("cells_lru_size" param in config.json). Zero value means default limit - 1000000.
- Fixed stopping of node (in part of a cells GC)

## Version 0.55.44

- Limit for rocksdb log file: max 3 files, 100MB each

## Version 0.55.43

- Refactor boot procedure
- Simplify procedure to get next key blocks

## Version 0.55.42

- Fixed migration of DB from v4 to v5

## Version 0.55.41

- Adjusted the total WAL size limit for RocksDB

## Version 0.55.40

- Validation fixes for single-node sessions

## Version 0.55.39

- Fixed shard states GC stopping

## Version 0.55.38

- New cleaning algorithm for shard states cache. Now it lives less in case of a persistent state saving.
- Pretty logging for major workers' positions

## Version 0.55.37

- Skip validations for single node sessions
- Validator manager fix for single-node sessions
- Update session creation for single node sessions
- Fix for deep recursion on catchain blocks dropping
- Increase package version
- Now message REMP history before session start is properly collected

## Version 0.55.36

- Different fixes

## Version 0.55.33

- Fix of SystemTime::elapsed() unwrap call

## Version 0.55.32

- Prohibited big cells in ext messages

## Version 0.55.31

- Peristent state heuristics

## Version 0.55.30

- Remove ever-crypto crate

## Version 0.55.28

- Fast finality prototype

## Version 0.55.27

- Stabilization of fast finality feature

## Version 0.55.26

- Supported new version of BocWriter::with_params with fixed cell lifetime

## Version 0.55.25

- Filled gen_utime_ms for block and state

## Version 0.55.24

- Remp collation check for uid duplicates added

## Version: 0.55.22

- Limited the number of attempts in accept block routine (was infinite)

## Version 0.55.21

- Fixed setup of special settings for the "cells" column family in RocksDB

## Version 0.55.20

- Fix got GetStats during boot

## Version 0.55.18

- Optimistic consensus: supported key blocks
- Improve node requests logging

## Version 0.55.17

- Process lost collator

## Version 0.55.16

- Support for different formats of validator statistics

## Version 0.55.15

- Disable debug symbols in release

## Version 0.55.10

- Improve log messages about neighbours

## Version 0.55.9

- Stopping validation in validator_group after all blocks in range are generated
- Increase package version

## Version 0.55.8

- Preliminary changes for status merge
- Refactored REMP message forwarding criteria: now a forwarded message is collated if it has at least one non-reject status from previous sessions
- Test for status merges in REMP
- Fixes in check_message_duplicates: now same-block duplicate checks are properly performed
- log::error to log::trace for no validator_group
- Updated version number in Cargo.toml

## Version 0.55.7

- Merge shards MVP
- Add script to restart specific node
- Optimistic consensus: fixed cc rotating
- Update restart_nodes.sh
- Added 'validation_countdown_mode' option
- Printing valIdation_countdown_mode
- Changed default config for test_run_net - no countdown for zerostate
- Increase package version

## Version 0.55.6

- Disable timeout for catchain processing after restart
- Increase package version

## Version 0.55.5

- Added precalculation of out message queues for split
- Refactored limits and timeout in collator
- Skiped collator phases for after_split block
- Added processed_count_limit into clean_out_msg_queue
- Speeded up cleanup of huge output queue
- Added GlobalCapabilities::CapSuspendedList to supported_capabilities
- Supported new rocksdb interface

## Version 0.55.4

- Some changes for better test
- Added more statistic metrics
- Fix build errors
- Increase package version

## Version 0.55.3

- Fix boot wrong next key block sequence
- Fix boot from init block

## Version 0.55.2

- Optimistic consensus - part one

## Version 0.55.0

- No new validator lists for Remp; message rerouting in Remp fixed; less load when Remp caps is off
- Message duplicate checks using message unique ids (body hashes) in Remp

## Version 0.54.6

- Fixed compilation for build without telemetry feature

## Version: 0.54.5

- Stabilize internal DB tests
- Increase package version

## Version: 0.54.4

- Fixed bug in ShardStateKeeper: 'is_queue_update_for' had been called wrong way.

## Version: 0.54.3

- Prototype flexible build process
- Add ever-types to flexible build
- Increase package version
- Mokup package version for flex build

## Version: 0.54.2

- Open catchain tests
- Open archive tests
- Open storage tests
- Open node tests
- Increase node version

## Version: 0.54.1

- Fast validator session configuration
- Ready to use fast single session code
- SessionFactory::create_single_node_session has been added
- Move shardstate DB performance test to becnhes
- Fix script to run local test network
- Increase node version

## Version: 0.52.7

### Fixed

- Fixed bug in DB restore: LAST_ROTATION_MC_BLOCK pointer is not truncated.


## Version 0.52.6

### New

- Added ability to send the validator status to the console
- Fixed compilation after auto bumped rocks_db version

## Version: 0.52.5

### New

- Supported ever-types version 2.0

## Version: 0.52.4

### Fixed

- Fixed bug in external messages storage. It was not properly cleaned up when node collated blocks only in workchain or masterchain.

## Version: 0.52.3

### Fixed

- Fixed bug in archives GC. Now it checks if shard state related to block is allowed to be deleted.

## Version: 0.52.2

### New

- Made Jaeger tracing optional

## Version: 0.52.1

### New

- Bumped block version to 37
- Supported CapFeeInGasUnits capability

## Version: 0.52.0
### New

- New version of cells DB with separated values for cells counters. New version works faster.
  By-default old version is used (no need to refill DB). To migrate to new version it is need
  to run node with `--force-check-db` flag.
- Added new section in config.json.
  ```json
  "cells_db_config": {
      "states_db_queue_len": 1000,
      "max_pss_slowdown_mcs": 750,
      "prefill_cells_cunters": false
  }
  ```
  Description for flags see below.
- Added in-memory cache for all cells counters. It speeds up cells DB but takes more memory.
  Enabled by `prefill_cells_cunters` flag. By-default it is disabled.
- Abjusteble queue length for states DB. It is a throttling threshold - node slows down
  if the queue is full. Abjusted by `states_db_queue_len` flag in config.json. Default value is 1000.
- Slow down of persistent state saving. It reduces load on cells DB when it is overloaded.
  Maksimum slowdown time (pause before next cell saving) is set by `max_pss_slowdown_mcs`
  flag in config.json. Default value is 750 microseconds.
- Setup Bloom filters and increased caches in the cells DB. It gives significant performance boost
  on databases with a lot of cells (more than 10 millions).
- Fast database recovery. It works by optimistic scenario - doesn't check all cells.
  If cell lost while node works - it restarts and runs cells DB full recovery.

## Version: 0.50.23

### New

- Bumped block version to 31
- Removed unused code

## Version: 0.50.22

### New

- Fixed build warnings
- `crc32c` crate changed to common `crc`
- Added rust version to node info

# Tools Release Notes Archive

## Version 0.1.318

- Added ability to print all accounts short info

## Version 0.1.317

- Make keyid tool usable without extra features
- Added common submodule
  
## Version 0.1.315

- Supported pinned states in TestEngine

## Version 0.1.314

- Support hops check for old-fashioned broadcasts

## Version 0.1.313

- Supported ton_block library without fast-finality feature

## Version 0.1.312

- Support advanced node shutdown

## Version 0.1.311

- Fix build for keyid utility 

## Version 0.1.310

- Remove dependency on ever-crypto crate

## Version 0.1.307

- Support different formats of validator stat
- Support DHT policy on ADNL resolver

## Version 0.1.306

- Fix console output for getstats

## Version 0.1.305

- Supported changes in node

## Version: 0.1.304

- fixed console output for get_stats command

## Version 0.1.303

- Supported ever-types version 2.0

## Version: 0.1.299

- Fix for cell loading with checking

## Version: 0.1.282

### New

- Switched to Rust 2021 edition<|MERGE_RESOLUTION|>--- conflicted
+++ resolved
@@ -4,12 +4,9 @@
 
 ## Version 0.58.4
 
-<<<<<<< HEAD
-Load cells from storing cells cache by id
-=======
+- Load cells from storing cells cache by id
 - Added support for due payment fix
 - Bump block version
->>>>>>> b70476b9
 
 ## Version 0.58.3
 
