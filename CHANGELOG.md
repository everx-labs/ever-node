# Release Notes

All notable changes to this project will be documented in this file.

## Version 0.55.96

<<<<<<< HEAD
- Added a mechanism of storing cells.
=======
- Tools repo merged into node repo (see tools changelog in the end of this file)
>>>>>>> 4e9cddd3

## Version 0.55.95

- Fix script to run test network locally 

## Version 0.55.94

- Revert using all peers for requesting key block ids

## Version 0.55.93

- Fix compiler warnings
- Add REMP settings to default configs

## Version 0.55.92

- Added ability not to split out message queues during shard split

## Version 0.55.91

- Try to use old persistent states in cold boot if newest one is not ready yet

## Version 0.55.90

- Backport from public 

## Version 0.55.89

- Switch to rocksdb from crates.io

## Version 0.55.88

- Implement initial_sync_disabled node run parameter allowing node to sync from zero state  

## Version 0.55.87

- Decrease test memory usage
  
## Version 0.55.86

- Fixed compile warnings

## Version 0.55.85

- Updates in REMP protocol

## Version 0.55.84

- Optimizations on external messages processing

## Version 0.55.83

- Front node functionality isolation
- Fixed accept block when block data already saved

## Version 0.55.82

- Fixed persistent shard states GC
- Cells cache with improved performance  

## Version 0.55.81

- Added REMP broadcast message delayer
- Removed delay for direct REMP messages
- Added node tests

## Version 0.55.80

- Updates in REMP protocol

## Version 0.55.78

- More support for BLS TL structures

## Version 0.55.77

- Support BLS TL structures

## Version 0.55.76

- Catchain low-level receiver configuration options

## Version 0.55.75

- Added command line option `--process-conf-and-exit`.

## Version 0.55.74

- Run TVM control requests

## Version 0.55.73

- Remove deprecated level_mask_mut() call

## Version 0.55.72

- Fixed the blocks parser for newly synchronized nodes

## Version 0.55.71

- Move cleaning outdated Catchain caches on node startup into separate thread

## Version 0.55.70

- Cleaning outdated Catchain caches on node startup

## Version 0.55.69

- FIX: breaking compat in ever-block-json

## Version 0.55.68

- Correct cleanup of catchain DBs

## Version 0.55.67

- Added EngineTraits::load_and_pin_state method to work with states which may be deleted by GC.
- Fixed bug when ShardStatesKeeper tried to restore already deleted (by GC) shard state.

## Version 0.55.66

- Use tcmalloc without debug functionality (stability+)

## Version 0.55.65

- Sending blocks to Kafka was moved to separate worker

## Version 0.55.64

- Write `last_trans_lt` to account's json for deleted accounts.

## Version 0.55.63

- Fixed a possible hang-up while saving a shard state

## Version 0.55.62

- Refactor processing of external messages

## Version 0.55.61

- Support hardforking in node
  
## Version 0.55.60

- Remove time limit for boot

## Version 0.55.59

- Support hops check for old-fashioned broadcasts

## Version 0.55.58

- Fix build for front node

## Version 0.55.57

- Fixed loop to request peers from queue (add_overlay_peers)

## Version 0.55.56

- Save persistent state with BocWriterStack

## Version 0.55.55

- Update for fast finality

## Version 0.55.54

- Bugfixes for states cache optimisations

## Version 0.55.53

- Added control queries `GetAccountByBlock`, `GetShardAccountMeta`, `GetShardAccountMetaByBlock`, `GetAppliedShardsInfo`
- Produce applied shard hashes and raw block proofs to Kafka

## Version 0.55.52

- Bump cc crate version

## Version 0.55.51

- Supported ton_block library without fast-finality feature

## Version 0.55.50

- Speed up node shutdown

## Version 0.55.46

- Improved previous sessions calculation
- Improved sessions validator info logging

## Version 0.55.45

- Added parameter to default_config to limit maximal REMP queue length
- Added shard states cache modes ("states_cache_mode" param in config.json)
    - "Off" - states are saved synchronously and not cached.
    - "Moderate" - *recommended* - states are saved asiynchronously. Number of cached cells (in the state's BOCs) is minimal.
    - "Full" - states saved asynchronously. The number of cells in memory is continuously growing.
- Added "cache_cells_counters" param in config.json. If it is set to true, then cell counters are cached in memory.
  It speeds up cells' DB but takes more memory. This cache was always enabled before.
- Added limit for cells DB cache size ("cells_lru_size" param in config.json). Zero value means default limit - 1000000.
- Fixed stopping of node (in part of a cells GC)

## Version 0.55.44

- Limit for rocksdb log file: max 3 files, 100MB each

## Version 0.55.43

- Refactor boot procedure
- Simplify procedure to get next key blocks

## Version 0.55.42

- Fixed migration of DB from v4 to v5

## Version 0.55.41

- Adjusted the total WAL size limit for RocksDB

## Version 0.55.40

- Validation fixes for single-node sessions

## Version 0.55.39

- Fixed shard states GC stopping

## Version 0.55.38

- New cleaning algorithm for shard states cache. Now it lives less in case of a persistent state saving.
- Pretty logging for major workers' positions

## Version 0.55.37

- Skip validations for single node sessions
- Validator manager fix for single-node sessions
- Update session creation for single node sessions
- Fix for deep recursion on catchain blocks dropping
- Increase package version
- Now message REMP history before session start is properly collected

## Version 0.55.36

- Different fixes
  
## Version 0.55.33

- Fix of SystemTime::elapsed() unwrap call

## Version 0.55.32

- Prohibited big cells in ext messages

## Version 0.55.31

- Peristent state heuristics

## Version 0.55.30

- Remove ever-crypto crate

## Version 0.55.28

- Fast finality prototype

## Version 0.55.27

- Stabilization of fast finality feature

## Version 0.55.26

- Supported new version of BocWriter::with_params with fixed cell lifetime

## Version 0.55.25

- Filled gen_utime_ms for block and state

## Version 0.55.24

- Remp collation check for uid duplicates added

## Version: 0.55.22

- Limited the number of attempts in accept block routine (was infinite)

## Version 0.55.21

- Fixed setup of special settings for the "cells" column family in RocksDB

## Version 0.55.20

- Fix got GetStats during boot

## Version 0.55.18

- Optimistic consensus: supported key blocks
- Improve node requests logging

## Version 0.55.17

- Process lost collator

## Version 0.55.16

- Support for different formats of validator statistics

## Version 0.55.15

- Disable debug symbols in release

## Version 0.55.10

- Improve log messages about neighbours

## Version 0.55.9

- Stopping validation in validator_group after all blocks in range are generated
- Increase package version

## Version 0.55.8

- Preliminary changes for status merge
- Refactored REMP message forwarding criteria: now a forwarded message is collated if it has at least one non-reject status from previous sessions
- Test for status merges in REMP
- Fixes in check_message_duplicates: now same-block duplicate checks are properly performed
- log::error to log::trace for no validator_group
- Updated version number in Cargo.toml

## Version 0.55.7

- Merge shards MVP
- Add script to restart specific node
- Optimistic consensus: fixed cc rotating
- Update restart_nodes.sh
- Added 'validation_countdown_mode' option
- Printing valIdation_countdown_mode
- Changed default config for test_run_net - no countdown for zerostate
- Increase package version

## Version 0.55.6                                      

- Disable timeout for catchain processing after restart
- Increase package version

## Version 0.55.5

- Added precalculation of out message queues for split
- Refactored limits and timeout in collator
- Skiped collator phases for after_split block
- Added processed_count_limit into clean_out_msg_queue
- Speeded up cleanup of huge output queue
- Added GlobalCapabilities::CapSuspendedList to supported_capabilities
- Supported new rocksdb interface

## Version 0.55.4

- Some changes for better test
- Added more statistic metrics
- Fix build errors
- Increase package version

## Version 0.55.3

- Fix boot wrong next key block sequence
- Fix boot from init block

## Version 0.55.2

- Optimistic consensus - part one

## Version 0.55.0

- No new validator lists for Remp; message rerouting in Remp fixed; less load when Remp caps is off
- Message duplicate checks using message unique ids (body hashes) in Remp

## Version 0.54.6

- Fixed compilation for build without telemetry feature

## Version: 0.54.5

- Stabilize internal DB tests
- Increase package version

## Version: 0.54.4

- Fixed bug in ShardStateKeeper: 'is_queue_update_for' had been called wrong way.

## Version: 0.54.3

- Prototype flexible build process
- Add ever-types to flexible build
- Increase package version
- Mokup package version for flex build

## Version: 0.54.2

- Open catchain tests
- Open archive tests
- Open storage tests
- Open node tests
- Increase node version

## Version: 0.54.1

- Fast validator session configuration
- Ready to use fast single session code
- SessionFactory::create_single_node_session has been added
- Move shardstate DB performance test to becnhes
- Fix script to run local test network
- Increase node version

## Version: 0.52.7

### Fixed

- Fixed bug in DB restore: LAST_ROTATION_MC_BLOCK pointer is not truncated.


## Version 0.52.6

### New

- Added ability to send the validator status to the console
- Fixed compilation after auto bumped rocks_db version

## Version: 0.52.5

### New

- Supported ever-types version 2.0

## Version: 0.52.4

### Fixed

- Fixed bug in external messages storage. It was not properly cleaned up when node collated blocks only in workchain or masterchain.

## Version: 0.52.3

### Fixed

- Fixed bug in archives GC. Now it checks if shard state related to block is allowed to be deleted.

## Version: 0.52.2

### New

- Made Jaeger tracing optional

## Version: 0.52.1

### New

- Bumped block version to 37
- Supported CapFeeInGasUnits capability

## Version: 0.52.0
### New

- New version of cells DB with separated values for cells counters. New version works faster.
  By-default old version is used (no need to refill DB). To migrate to new version it is need
  to run node with `--force-check-db` flag.
- Added new section in config.json.
  ```json
  "cells_db_config": {
      "states_db_queue_len": 1000,
      "max_pss_slowdown_mcs": 750,
      "prefill_cells_cunters": false
  }
  ```
  Description for flags see below.
- Added in-memory cache for all cells counters. It speeds up cells DB but takes more memory.
  Enabled by `prefill_cells_cunters` flag. By-default it is disabled.
- Abjusteble queue length for states DB. It is a throttling threshold - node slows down 
  if the queue is full. Abjusted by `states_db_queue_len` flag in config.json. Default value is 1000.
- Slow down of persistent state saving. It reduces load on cells DB when it is overloaded.
  Maksimum slowdown time (pause before next cell saving) is set by `max_pss_slowdown_mcs`
  flag in config.json. Default value is 750 microseconds.
- Setup Bloom filters and increased caches in the cells DB. It gives significant performance boost
  on databases with a lot of cells (more than 10 millions).
- Fast database recovery. It works by optimistic scenario - doesn't check all cells.
  If cell lost while node works - it restarts and runs cells DB full recovery.

## Version: 0.50.23

### New

- Bumped block version to 31
- Removed unused code

## Version: 0.50.22

### New

- Fixed build warnings
- `crc32c` crate changed to common `crc`
- Added rust version to node info

# Tools Release Notes Archive

## Version 0.1.318

- Added ability to print all accounts short info

## Version 0.1.317

- Make keyid tool usable without extra features
- Added common submodule
  
## Version 0.1.315

- Supported pinned states in TestEngine

## Version 0.1.314

- Support hops check for old-fashioned broadcasts

## Version 0.1.313

- Supported ton_block library without fast-finality feature

## Version 0.1.312

- Support advanced node shutdown

## Version 0.1.311

- Fix build for keyid utility 

## Version 0.1.310

- Remove dependency on ever-crypto crate

## Version 0.1.307

- Support different formats of validator stat
- Support DHT policy on ADNL resolver

## Version 0.1.306

- Fix console output for getstats

## Version 0.1.305

- Supported changes in node

## Version: 0.1.304

- fixed console output for get_stats command

## Version 0.1.303

- Supported ever-types version 2.0

## Version: 0.1.299

- Fix for cell loading with checking

## Version: 0.1.282

### New

- Switched to Rust 2021 edition<|MERGE_RESOLUTION|>--- conflicted
+++ resolved
@@ -2,13 +2,13 @@
 
 All notable changes to this project will be documented in this file.
 
+## Version 0.55.97
+
+- Added a mechanism of storing cells.
+
 ## Version 0.55.96
 
-<<<<<<< HEAD
-- Added a mechanism of storing cells.
-=======
 - Tools repo merged into node repo (see tools changelog in the end of this file)
->>>>>>> 4e9cddd3
 
 ## Version 0.55.95
 
