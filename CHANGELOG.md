# Release Notes

All notable changes to this project will be documented in this file.

## Version 0.55.93

<<<<<<< HEAD
- Revert using all peers for requesting key block ids
=======
- Fix compiler warnings
- Add REMP settings to default configs
>>>>>>> be51fc66

## Version 0.55.92

- Added ability not to split out message queues during shard split

## Version 0.55.91

- Try to use old persistent states in cold boot if newest one is not ready yet

## Version 0.55.90

- Backport from public 

## Version 0.55.89

- Switch to rocksdb from crates.io

## Version 0.55.88

- Implement initial_sync_disabled node run parameter allowing node to sync from zero state  

## Version 0.55.87

- Decrease test memory usage
  
## Version 0.55.86

- Fixed compile warnings

## Version 0.55.85

- Updates in REMP protocol

## Version 0.55.84

- Optimizations on external messages processing

## Version 0.55.83

- Front node functionality isolation
- Fixed accept block when block data already saved

## Version 0.55.82

- Fixed persistent shard states GC
- Cells cache with improved performance  

## Version 0.55.81

- Added REMP broadcast message delayer
- Removed delay for direct REMP messages
- Added node tests

## Version 0.55.80

- Updates in REMP protocol

## Version 0.55.78

- More support for BLS TL structures

## Version 0.55.77

- Support BLS TL structures

## Version 0.55.76

- Catchain low-level receiver configuration options

## Version 0.55.75

- Added command line option `--process-conf-and-exit`.

## Version 0.55.74

- Run TVM control requests

## Version 0.55.73

- Remove deprecated level_mask_mut() call

## Version 0.55.72

- Fixed the blocks parser for newly synchronized nodes

## Version 0.55.71

- Move cleaning outdated Catchain caches on node startup into separate thread

## Version 0.55.70

- Cleaning outdated Catchain caches on node startup

## Version 0.55.69

- FIX: breaking compat in ever-block-json

## Version 0.55.68

- Correct cleanup of catchain DBs

## Version 0.55.67

- Added EngineTraits::load_and_pin_state method to work with states which may be deleted by GC.
- Fixed bug when ShardStatesKeeper tried to restore already deleted (by GC) shard state.

## Version 0.55.66

- Use tcmalloc without debug functionality (stability+)

## Version 0.55.65

- Sending blocks to Kafka was moved to separate worker

## Version 0.55.64

- Write `last_trans_lt` to account's json for deleted accounts.

## Version 0.55.63

- Fixed a possible hang-up while saving a shard state

## Version 0.55.62

- Refactor processing of external messages

## Version 0.55.61

- Support hardforking in node
  
## Version 0.55.60

- Remove time limit for boot

## Version 0.55.59

- Support hops check for old-fashioned broadcasts

## Version 0.55.58

- Fix build for front node

## Version 0.55.57

- Fixed loop to request peers from queue (add_overlay_peers)

## Version 0.55.56

- Save persistent state with BocWriterStack

## Version 0.55.55

- Update for fast finality

## Version 0.55.54

- Bugfixes for states cache optimisations

## Version 0.55.53

- Added control queries `GetAccountByBlock`, `GetShardAccountMeta`, `GetShardAccountMetaByBlock`, `GetAppliedShardsInfo`
- Produce applied shard hashes and raw block proofs to Kafka

## Version 0.55.52

- Bump cc crate version

## Version 0.55.51

- Supported ton_block library without fast-finality feature

## Version 0.55.50

- Speed up node shutdown

## Version 0.55.46

- Improved previous sessions calculation
- Improved sessions validator info logging

## Version 0.55.45

- Added parameter to default_config to limit maximal REMP queue length
- Added shard states cache modes ("states_cache_mode" param in config.json)
    - "Off" - states are saved synchronously and not cached.
    - "Moderate" - *recommended* - states are saved asiynchronously. Number of cached cells (in the state's BOCs) is minimal.
    - "Full" - states saved asynchronously. The number of cells in memory is continuously growing.
- Added "cache_cells_counters" param in config.json. If it is set to true, then cell counters are cached in memory.
  It speeds up cells' DB but takes more memory. This cache was always enabled before.
- Added limit for cells DB cache size ("cells_lru_size" param in config.json). Zero value means default limit - 1000000.
- Fixed stopping of node (in part of a cells GC)

## Version 0.55.44

- Limit for rocksdb log file: max 3 files, 100MB each

## Version 0.55.43

- Refactor boot procedure
- Simplify procedure to get next key blocks

## Version 0.55.42

- Fixed migration of DB from v4 to v5

## Version 0.55.41

- Adjusted the total WAL size limit for RocksDB

## Version 0.55.40

- Validation fixes for single-node sessions

## Version 0.55.39

- Fixed shard states GC stopping

## Version 0.55.38

- New cleaning algorithm for shard states cache. Now it lives less in case of a persistent state saving.
- Pretty logging for major workers' positions

## Version 0.55.37

- Skip validations for single node sessions
- Validator manager fix for single-node sessions
- Update session creation for single node sessions
- Fix for deep recursion on catchain blocks dropping
- Increase package version
- Now message REMP history before session start is properly collected

## Version 0.55.36

- Different fixes
  
## Version 0.55.33

- Fix of SystemTime::elapsed() unwrap call

## Version 0.55.32

- Prohibited big cells in ext messages

## Version 0.55.31

- Peristent state heuristics

## Version 0.55.30

- Remove ever-crypto crate

## Version 0.55.28

- Fast finality prototype

## Version 0.55.27

- Stabilization of fast finality feature

## Version 0.55.26

- Supported new version of BocWriter::with_params with fixed cell lifetime

## Version 0.55.25

- Filled gen_utime_ms for block and state

## Version 0.55.24

- Remp collation check for uid duplicates added

## Version: 0.55.22

- Limited the number of attempts in accept block routine (was infinite)

## Version 0.55.21

- Fixed setup of special settings for the "cells" column family in RocksDB

## Version 0.55.20

- Fix got GetStats during boot

## Version 0.55.18

- Optimistic consensus: supported key blocks
- Improve node requests logging

## Version 0.55.17

- Process lost collator

## Version 0.55.16

- Support for different formats of validator statistics

## Version 0.55.15

- Disable debug symbols in release

## Version 0.55.10

- Improve log messages about neighbours

## Version 0.55.9

- Stopping validation in validator_group after all blocks in range are generated
- Increase package version

## Version 0.55.8

- Preliminary changes for status merge
- Refactored REMP message forwarding criteria: now a forwarded message is collated if it has at least one non-reject status from previous sessions
- Test for status merges in REMP
- Fixes in check_message_duplicates: now same-block duplicate checks are properly performed
- log::error to log::trace for no validator_group
- Updated version number in Cargo.toml

## Version 0.55.7

- Merge shards MVP
- Add script to restart specific node
- Optimistic consensus: fixed cc rotating
- Update restart_nodes.sh
- Added 'validation_countdown_mode' option
- Printing valIdation_countdown_mode
- Changed default config for test_run_net - no countdown for zerostate
- Increase package version

## Version 0.55.6                                      

- Disable timeout for catchain processing after restart
- Increase package version

## Version 0.55.5

- Added precalculation of out message queues for split
- Refactored limits and timeout in collator
- Skiped collator phases for after_split block
- Added processed_count_limit into clean_out_msg_queue
- Speeded up cleanup of huge output queue
- Added GlobalCapabilities::CapSuspendedList to supported_capabilities
- Supported new rocksdb interface

## Version 0.55.4

- Some changes for better test
- Added more statistic metrics
- Fix build errors
- Increase package version

## Version 0.55.3

- Fix boot wrong next key block sequence
- Fix boot from init block

## Version 0.55.2

- Optimistic consensus - part one

## Version 0.55.0

- No new validator lists for Remp; message rerouting in Remp fixed; less load when Remp caps is off
- Message duplicate checks using message unique ids (body hashes) in Remp

## Version 0.54.6

- Fixed compilation for build without telemetry feature

## Version: 0.54.5

- Stabilize internal DB tests
- Increase package version

## Version: 0.54.4

- Fixed bug in ShardStateKeeper: 'is_queue_update_for' had been called wrong way.

## Version: 0.54.3

- Prototype flexible build process
- Add ever-types to flexible build
- Increase package version
- Mokup package version for flex build

## Version: 0.54.2

- Open catchain tests
- Open archive tests
- Open storage tests
- Open node tests
- Increase node version

## Version: 0.54.1

- Fast validator session configuration
- Ready to use fast single session code
- SessionFactory::create_single_node_session has been added
- Move shardstate DB performance test to becnhes
- Fix script to run local test network
- Increase node version

## Version: 0.52.7

### Fixed

- Fixed bug in DB restore: LAST_ROTATION_MC_BLOCK pointer is not truncated.


## Version 0.52.6

### New

- Added ability to send the validator status to the console
- Fixed compilation after auto bumped rocks_db version

## Version: 0.52.5

### New

- Supported ever-types version 2.0

## Version: 0.52.4

### Fixed

- Fixed bug in external messages storage. It was not properly cleaned up when node collated blocks only in workchain or masterchain.

## Version: 0.52.3

### Fixed

- Fixed bug in archives GC. Now it checks if shard state related to block is allowed to be deleted.

## Version: 0.52.2

### New

- Made Jaeger tracing optional

## Version: 0.52.1

### New

- Bumped block version to 37
- Supported CapFeeInGasUnits capability

## Version: 0.52.0
### New

- New version of cells DB with separated values for cells counters. New version works faster.
  By-default old version is used (no need to refill DB). To migrate to new version it is need
  to run node with `--force-check-db` flag.
- Added new section in config.json.
  ```json
  "cells_db_config": {
      "states_db_queue_len": 1000,
      "max_pss_slowdown_mcs": 750,
      "prefill_cells_cunters": false
  }
  ```
  Description for flags see below.
- Added in-memory cache for all cells counters. It speeds up cells DB but takes more memory.
  Enabled by `prefill_cells_cunters` flag. By-default it is disabled.
- Abjusteble queue length for states DB. It is a throttling threshold - node slows down 
  if the queue is full. Abjusted by `states_db_queue_len` flag in config.json. Default value is 1000.
- Slow down of persistent state saving. It reduces load on cells DB when it is overloaded.
  Maksimum slowdown time (pause before next cell saving) is set by `max_pss_slowdown_mcs`
  flag in config.json. Default value is 750 microseconds.
- Setup Bloom filters and increased caches in the cells DB. It gives significant performance boost
  on databases with a lot of cells (more than 10 millions).
- Fast database recovery. It works by optimistic scenario - doesn't check all cells.
  If cell lost while node works - it restarts and runs cells DB full recovery.

## Version: 0.50.23

### New

- Bumped block version to 31
- Removed unused code

## Version: 0.50.22

### New

- Fixed build warnings
- `crc32c` crate changed to common `crc`
- Added rust version to node info<|MERGE_RESOLUTION|>--- conflicted
+++ resolved
@@ -2,14 +2,14 @@
 
 All notable changes to this project will be documented in this file.
 
+## Version 0.55.94
+
+- Revert using all peers for requesting key block ids
+
 ## Version 0.55.93
 
-<<<<<<< HEAD
-- Revert using all peers for requesting key block ids
-=======
 - Fix compiler warnings
 - Add REMP settings to default configs
->>>>>>> be51fc66
 
 ## Version 0.55.92
 
