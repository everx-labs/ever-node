--- conflicted
+++ resolved
@@ -2,14 +2,13 @@
 
 All notable changes to this project will be documented in this file.
 
+## Version 0.58.13
+
+- REMP performance and stability improvements
+
 ## Version 0.58.12
 
-<<<<<<< HEAD
-- REMP performance and stability improvements
-- Load cells from storing cells cache by id
-=======
 - Send external messages as an overlay broadcast when REMP capability is set, but REMP-client is disabled
->>>>>>> 9709d7a7
 
 ## Version 0.58.11
 
