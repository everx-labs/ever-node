--- conflicted
+++ resolved
@@ -4,11 +4,8 @@
 
 ## Version 0.55.82
 
-<<<<<<< HEAD
 - Fixed persistent shard states GC
-=======
 - Cells cache with improved performance  
->>>>>>> a9e7e336
 
 ## Version 0.55.81
 
