--- conflicted
+++ resolved
@@ -2,19 +2,13 @@
 
 All notable changes to this project will be documented in this file.
 
-<<<<<<< HEAD
 ## Version 0.59.9
 
 - CapUndeletableAccounts supported
 
 ## Version 0.59.8
 
-- Log message about bad broadcast made "warn" instead of "error"
-=======
-## Version 0.59.8
-
 - Avoid repeated block validations
->>>>>>> 7cebd2a2
 
 ## Version 0.59.7
 
