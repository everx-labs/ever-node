--- conflicted
+++ resolved
@@ -2,12 +2,11 @@
 
 All notable changes to this project will be documented in this file.
 
-<<<<<<< HEAD
-## Version 0.59.12
+## Version 0.59.20
 
 - Enhanced bundler engine for creating short and quick bundles
   using state proofs instead of full state for debugging and testing purposes
-=======
+
 ## Version 0.59.18
 
 - Cleanup fast_finality for SMFT. Add default parameters for workchain delivery
@@ -31,7 +30,6 @@
 ## Version 0.59.12
 
 - Fast finality: added new roles mechanism
->>>>>>> 41d77472
 
 ## Version 0.59.11
 
