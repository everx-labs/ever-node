# Release Notes

All notable changes to this project will be documented in this file.

<<<<<<< HEAD
## Version 0.59.22

- SMFT: block sync awake

## Version 0.59.21

- Added `ResetExternalDb` console command which sets external db block pointer to last applied block

=======
>>>>>>> 99043a64
## Version 0.59.20

- Fix compiler warnings

## Version 0.59.19

- SMFT configuration parameters

## Version 0.59.18

- Cleanup fast_finality for SMFT. Add default parameters for workchain delivery

## Version 0.59.17

- Block version up

## Version 0.59.15

- SMFT: configure timeout for delivery of shard blocks status to MC validator

## Version 0.59.14

- Fix for issue with shard merge

## Version 0.59.13

- SMFT configuration parameters

## Version 0.59.12

- Fast finality: added new roles mechanism

## Version 0.59.11

- Fix for broken shard merge

## Version 0.59.10

- SMFT fixes:
1) lifetime and sync time of smft status block are separated: status lives much more than synced to avoid empty blocks syncs after deletion
2) messages size dump was added
3) broadcast hops is set to 3

## Version 0.59.9

- CapUndeletableAccounts supported

## Version 0.59.8

- Avoid repeated block validations

## Version 0.59.7

- Add broadcast candidate hops configuration

## Version 0.59.6

- Preparation for future updates

## Version 0.59.5

- Restore T-Node force_update behaviour (bugfix)

## Version 0.59.4

- Fixed AllowStateGcSmartResolver::allow_state_gc which caused memoty leak (no one shard state was deleted from cache)

## Version 0.59.3

- Removed extra logging in validate query

## Version 0.59.2

- Fixes for verificator

## Version 0.59.1

- Added possibility to proxy external messages from outer TCP conneciton to node using console

## Version 0.59.0

- Use modern crates anyhow and thiserror instead of failure

## Version 0.58.17

- Some issues logged as errors in remp client are now warnings
- Fixed top shard blocks resend - now it retries sending when master block was updated. It logged a error before

## Version 0.58.16

- SMFT stability updates (fixes, increase sync periods), extra per-block statistics

## Version 0.58.15

- Support TL vector interface changes

## Version 0.58.14

- Patch for REMP load reduction

## Version 0.58.13

- REMP performance and stability improvements

## Version 0.58.12

- Send external messages as an overlay broadcast when REMP capability is set, but REMP-client is disabled

## Version 0.58.11

- Adjust build with external DB

## Version 0.58.10

- Reduced strictness of block id fields checking. In case of a mismatch, logging is performed instead of returning an error 

## Version 0.58.9

- Attempt to load lost cell from storing cells cache by id

## Version 0.58.8

- Fix build warnings

## Version 0.58.7

- Refactor overlay consumer interface

## Version 0.58.6

- Send SMFT messages to random workchain nodes to improve delivery across workchain

## Version 0.58.5

- Support Mesh networks

## Version 0.58.4

- Added support for due payment fix
- Bump block version

## Version 0.58.3

- Minor fixes related to renaming

## Version 0.58.2

- Repo ever_types merged into repo ever_block

## Version 0.58.0

- The crate was renamed from `ton_node` to `ever-node`
- Supported renaming of other crates

## Version 0.57.0

- Shadow SMFT is prepared for first deployment

## Version 0.56.8

- `./configs/ton-global.config.json` renamed to `./configs/ton-global-config-sample.json` because
  it is not an actual mainnet config. You can get the actual mainnet config here: 
  https://github.com/tonlabs/main.ton.dev/blob/master/configs/ton-global.config.json.
- Removed `low_memory_mode` flag from node's config.json. It is always enabled now. 
  The false value of this flag is not actual anymore because the size of the shard states 
  has become too big to process it in memory.

## Version 0.56.7

- Logging was a bit refactored. Added neighbor's stat to telemetry.

## Version 0.56.6

- Added new parameter to node config `sync_by_archives` which allows to synchronize node by archives 
  instead of single blocks. It may be useful in some conditions, for example, long ping to other nodes.

## Version 0.56.5

- Estimate block size using pruned cells estimation

## Version 0.56.4

- Supported new multi-networks API of DHT
- United crate for protocols

## Version 0.56.3

- Fixed UNREGISTERED_CHAIN_MAX_LEN const for Venom blockchain

## Version 0.56.2

- Fixed bug in storing cells mechanism.

## Version 0.56.1

- Fix unstable sync (key blocks mismatch)

## Version 0.56.0

- Get rid of ton::bytes type

## Version 0.55.100

- Deleted messages from outbound queue which were left after split are taken into estimation of block size

## Version 0.55.99

- Improved mechanism of storing cells.

## Version 0.55.98

- Fixed mint of extra currencies. A bug in the validator was caused while minting the second and next currencies. The result was a validation failure.

## Version 0.55.97

- Improved alforithm for ping of bad peers

## Version 0.55.96

- Tools repo merged into node repo (see tools changelog in the end of this file)

## Version 0.55.95

- Fix script to run test network locally 

## Version 0.55.94

- Revert using all peers for requesting key block ids

## Version 0.55.93

- Fix compiler warnings
- Add REMP settings to default configs

## Version 0.55.92

- Added ability not to split out message queues during shard split

## Version 0.55.91

- Try to use old persistent states in cold boot if newest one is not ready yet

## Version 0.55.90

- Backport from public 

## Version 0.55.89

- Switch to rocksdb from crates.io

## Version 0.55.88

- Implement initial_sync_disabled node run parameter allowing node to sync from zero state  

## Version 0.55.87

- Decrease test memory usage
  
## Version 0.55.86

- Fixed compile warnings

## Version 0.55.85

- Updates in REMP protocol

## Version 0.55.84

- Optimizations on external messages processing

## Version 0.55.83

- Front node functionality isolation
- Fixed accept block when block data already saved

## Version 0.55.82

- Fixed persistent shard states GC
- Cells cache with improved performance  

## Version 0.55.81

- Added REMP broadcast message delayer
- Removed delay for direct REMP messages
- Added node tests

## Version 0.55.80

- Updates in REMP protocol

## Version 0.55.78

- More support for BLS TL structures

## Version 0.55.77

- Support BLS TL structures

## Version 0.55.76

- Catchain low-level receiver configuration options

## Version 0.55.75

- Added command line option `--process-conf-and-exit`.

## Version 0.55.74

- Run TVM control requests

## Version 0.55.73

- Remove deprecated level_mask_mut() call

## Version 0.55.72

- Fixed the blocks parser for newly synchronized nodes

## Version 0.55.71

- Move cleaning outdated Catchain caches on node startup into separate thread

## Version 0.55.70

- Cleaning outdated Catchain caches on node startup

## Version 0.55.69

- FIX: breaking compat in ever-block-json

## Version 0.55.68

- Correct cleanup of catchain DBs

## Version 0.55.67

- Added EngineTraits::load_and_pin_state method to work with states which may be deleted by GC.
- Fixed bug when ShardStatesKeeper tried to restore already deleted (by GC) shard state.

## Version 0.55.66

- Use tcmalloc without debug functionality (stability+)

## Version 0.55.65

- Sending blocks to Kafka was moved to separate worker

## Version 0.55.64

- Write `last_trans_lt` to account's json for deleted accounts.

## Version 0.55.63

- Fixed a possible hang-up while saving a shard state

## Version 0.55.62

- Refactor processing of external messages

## Version 0.55.61

- Support hardforking in node

## Version 0.55.60

- Remove time limit for boot

## Version 0.55.59

- Support hops check for old-fashioned broadcasts

## Version 0.55.58

- Fix build for front node

## Version 0.55.57

- Fixed loop to request peers from queue (add_overlay_peers)

## Version 0.55.56

- Save persistent state with BocWriterStack

## Version 0.55.55

- Update for fast finality

## Version 0.55.54

- Bugfixes for states cache optimisations

## Version 0.55.53

- Added control queries `GetAccountByBlock`, `GetShardAccountMeta`, `GetShardAccountMetaByBlock`, `GetAppliedShardsInfo`
- Produce applied shard hashes and raw block proofs to Kafka

## Version 0.55.52

- Bump cc crate version

## Version 0.55.51

- Supported ton_block library without fast-finality feature

## Version 0.55.50

- Speed up node shutdown

## Version 0.55.46

- Improved previous sessions calculation
- Improved sessions validator info logging

## Version 0.55.45

- Added parameter to default_config to limit maximal REMP queue length
- Added shard states cache modes ("states_cache_mode" param in config.json)
    - "Off" - states are saved synchronously and not cached.
    - "Moderate" - *recommended* - states are saved asiynchronously. Number of cached cells (in the state's BOCs) is minimal.
    - "Full" - states saved asynchronously. The number of cells in memory is continuously growing.
- Added "cache_cells_counters" param in config.json. If it is set to true, then cell counters are cached in memory.
  It speeds up cells' DB but takes more memory. This cache was always enabled before.
- Added limit for cells DB cache size ("cells_lru_size" param in config.json). Zero value means default limit - 1000000.
- Fixed stopping of node (in part of a cells GC)

## Version 0.55.44

- Limit for rocksdb log file: max 3 files, 100MB each

## Version 0.55.43

- Refactor boot procedure
- Simplify procedure to get next key blocks

## Version 0.55.42

- Fixed migration of DB from v4 to v5

## Version 0.55.41

- Adjusted the total WAL size limit for RocksDB

## Version 0.55.40

- Validation fixes for single-node sessions

## Version 0.55.39

- Fixed shard states GC stopping

## Version 0.55.38

- New cleaning algorithm for shard states cache. Now it lives less in case of a persistent state saving.
- Pretty logging for major workers' positions

## Version 0.55.37

- Skip validations for single node sessions
- Validator manager fix for single-node sessions
- Update session creation for single node sessions
- Fix for deep recursion on catchain blocks dropping
- Increase package version
- Now message REMP history before session start is properly collected

## Version 0.55.36

- Different fixes

## Version 0.55.33

- Fix of SystemTime::elapsed() unwrap call

## Version 0.55.32

- Prohibited big cells in ext messages

## Version 0.55.31

- Peristent state heuristics

## Version 0.55.30

- Remove ever-crypto crate

## Version 0.55.28

- Fast finality prototype

## Version 0.55.27

- Stabilization of fast finality feature

## Version 0.55.26

- Supported new version of BocWriter::with_params with fixed cell lifetime

## Version 0.55.25

- Filled gen_utime_ms for block and state

## Version 0.55.24

- Remp collation check for uid duplicates added

## Version: 0.55.22

- Limited the number of attempts in accept block routine (was infinite)

## Version 0.55.21

- Fixed setup of special settings for the "cells" column family in RocksDB

## Version 0.55.20

- Fix got GetStats during boot

## Version 0.55.18

- Optimistic consensus: supported key blocks
- Improve node requests logging

## Version 0.55.17

- Process lost collator

## Version 0.55.16

- Support for different formats of validator statistics

## Version 0.55.15

- Disable debug symbols in release

## Version 0.55.10

- Improve log messages about neighbours

## Version 0.55.9

- Stopping validation in validator_group after all blocks in range are generated
- Increase package version

## Version 0.55.8

- Preliminary changes for status merge
- Refactored REMP message forwarding criteria: now a forwarded message is collated if it has at least one non-reject status from previous sessions
- Test for status merges in REMP
- Fixes in check_message_duplicates: now same-block duplicate checks are properly performed
- log::error to log::trace for no validator_group
- Updated version number in Cargo.toml

## Version 0.55.7

- Merge shards MVP
- Add script to restart specific node
- Optimistic consensus: fixed cc rotating
- Update restart_nodes.sh
- Added 'validation_countdown_mode' option
- Printing valIdation_countdown_mode
- Changed default config for test_run_net - no countdown for zerostate
- Increase package version

## Version 0.55.6

- Disable timeout for catchain processing after restart
- Increase package version

## Version 0.55.5

- Added precalculation of out message queues for split
- Refactored limits and timeout in collator
- Skiped collator phases for after_split block
- Added processed_count_limit into clean_out_msg_queue
- Speeded up cleanup of huge output queue
- Added GlobalCapabilities::CapSuspendedList to supported_capabilities
- Supported new rocksdb interface

## Version 0.55.4

- Some changes for better test
- Added more statistic metrics
- Fix build errors
- Increase package version

## Version 0.55.3

- Fix boot wrong next key block sequence
- Fix boot from init block

## Version 0.55.2

- Optimistic consensus - part one

## Version 0.55.0

- No new validator lists for Remp; message rerouting in Remp fixed; less load when Remp caps is off
- Message duplicate checks using message unique ids (body hashes) in Remp

## Version 0.54.6

- Fixed compilation for build without telemetry feature

## Version: 0.54.5

- Stabilize internal DB tests
- Increase package version

## Version: 0.54.4

- Fixed bug in ShardStateKeeper: 'is_queue_update_for' had been called wrong way.

## Version: 0.54.3

- Prototype flexible build process
- Add ever-types to flexible build
- Increase package version
- Mokup package version for flex build

## Version: 0.54.2

- Open catchain tests
- Open archive tests
- Open storage tests
- Open node tests
- Increase node version

## Version: 0.54.1

- Fast validator session configuration
- Ready to use fast single session code
- SessionFactory::create_single_node_session has been added
- Move shardstate DB performance test to becnhes
- Fix script to run local test network
- Increase node version

## Version: 0.52.7

### Fixed

- Fixed bug in DB restore: LAST_ROTATION_MC_BLOCK pointer is not truncated.


## Version 0.52.6

### New

- Added ability to send the validator status to the console
- Fixed compilation after auto bumped rocks_db version

## Version: 0.52.5

### New

- Supported ever-types version 2.0

## Version: 0.52.4

### Fixed

- Fixed bug in external messages storage. It was not properly cleaned up when node collated blocks only in workchain or masterchain.

## Version: 0.52.3

### Fixed

- Fixed bug in archives GC. Now it checks if shard state related to block is allowed to be deleted.

## Version: 0.52.2

### New

- Made Jaeger tracing optional

## Version: 0.52.1

### New

- Bumped block version to 37
- Supported CapFeeInGasUnits capability

## Version: 0.52.0
### New

- New version of cells DB with separated values for cells counters. New version works faster.
  By-default old version is used (no need to refill DB). To migrate to new version it is need
  to run node with `--force-check-db` flag.
- Added new section in config.json.
  ```json
  "cells_db_config": {
      "states_db_queue_len": 1000,
      "max_pss_slowdown_mcs": 750,
      "prefill_cells_cunters": false
  }
  ```
  Description for flags see below.
- Added in-memory cache for all cells counters. It speeds up cells DB but takes more memory.
  Enabled by `prefill_cells_cunters` flag. By-default it is disabled.
- Abjusteble queue length for states DB. It is a throttling threshold - node slows down
  if the queue is full. Abjusted by `states_db_queue_len` flag in config.json. Default value is 1000.
- Slow down of persistent state saving. It reduces load on cells DB when it is overloaded.
  Maksimum slowdown time (pause before next cell saving) is set by `max_pss_slowdown_mcs`
  flag in config.json. Default value is 750 microseconds.
- Setup Bloom filters and increased caches in the cells DB. It gives significant performance boost
  on databases with a lot of cells (more than 10 millions).
- Fast database recovery. It works by optimistic scenario - doesn't check all cells.
  If cell lost while node works - it restarts and runs cells DB full recovery.

## Version: 0.50.23

### New

- Bumped block version to 31
- Removed unused code

## Version: 0.50.22

### New

- Fixed build warnings
- `crc32c` crate changed to common `crc`
- Added rust version to node info

# Tools Release Notes Archive

## Version 0.1.318

- Added ability to print all accounts short info

## Version 0.1.317

- Make keyid tool usable without extra features
- Added common submodule
  
## Version 0.1.315

- Supported pinned states in TestEngine

## Version 0.1.314

- Support hops check for old-fashioned broadcasts

## Version 0.1.313

- Supported ton_block library without fast-finality feature

## Version 0.1.312

- Support advanced node shutdown

## Version 0.1.311

- Fix build for keyid utility 

## Version 0.1.310

- Remove dependency on ever-crypto crate

## Version 0.1.307

- Support different formats of validator stat
- Support DHT policy on ADNL resolver

## Version 0.1.306

- Fix console output for getstats

## Version 0.1.305

- Supported changes in node

## Version: 0.1.304

- fixed console output for get_stats command

## Version 0.1.303

- Supported ever-types version 2.0

## Version: 0.1.299

- Fix for cell loading with checking

## Version: 0.1.282

### New

- Switched to Rust 2021 edition<|MERGE_RESOLUTION|>--- conflicted
+++ resolved
@@ -2,7 +2,6 @@
 
 All notable changes to this project will be documented in this file.
 
-<<<<<<< HEAD
 ## Version 0.59.22
 
 - SMFT: block sync awake
@@ -11,8 +10,6 @@
 
 - Added `ResetExternalDb` console command which sets external db block pointer to last applied block
 
-=======
->>>>>>> 99043a64
 ## Version 0.59.20
 
 - Fix compiler warnings
