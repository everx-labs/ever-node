# Release Notes

All notable changes to this project will be documented in this file.

<<<<<<< HEAD
## Version 0.58.14

- Some issues logged as errors in remp client are now warnings
- Fixed top shard blocks resend - now it retries sending when master block was updated. It logged a error before
=======
## Version 0.58.16

- SMFT stability updates (fixes, increase sync periods), extra per-block statistics

## Version 0.58.15

- Support TL vector interface changes

## Version 0.58.14

- Patch for REMP load reduction
>>>>>>> 9cbe13de

## Version 0.58.13

- REMP performance and stability improvements

## Version 0.58.12

- Send external messages as an overlay broadcast when REMP capability is set, but REMP-client is disabled

## Version 0.58.11

- Adjust build with external DB

## Version 0.58.10

- Reduced strictness of block id fields checking. In case of a mismatch, logging is performed instead of returning an error 

## Version 0.58.9

- Attempt to load lost cell from storing cells cache by id

## Version 0.58.8

- Fix build warnings

## Version 0.58.7

- Refactor overlay consumer interface

## Version 0.58.6

- Send SMFT messages to random workchain nodes to improve delivery across workchain

## Version 0.58.5

- Support Mesh networks

## Version 0.58.4

- Added support for due payment fix
- Bump block version

## Version 0.58.3

- Minor fixes related to renaming

## Version 0.58.2

- Repo ever_types merged into repo ever_block

## Version 0.58.0

- The crate was renamed from `ton_node` to `ever-node`
- Supported renaming of other crates

## Version 0.57.0

- Shadow SMFT is prepared for first deployment

## Version 0.56.8

- `./configs/ton-global.config.json` renamed to `./configs/ton-global-config-sample.json` because
  it is not an actual mainnet config. You can get the actual mainnet config here: 
  https://github.com/tonlabs/main.ton.dev/blob/master/configs/ton-global.config.json.
- Removed `low_memory_mode` flag from node's config.json. It is always enabled now. 
  The false value of this flag is not actual anymore because the size of the shard states 
  has become too big to process it in memory.

## Version 0.56.7

- Logging was a bit refactored. Added neighbor's stat to telemetry.

## Version 0.56.6

- Added new parameter to node config `sync_by_archives` which allows to synchronize node by archives 
  instead of single blocks. It may be useful in some conditions, for example, long ping to other nodes.

## Version 0.56.5

- Estimate block size using pruned cells estimation

## Version 0.56.4

- Supported new multi-networks API of DHT
- United crate for protocols

## Version 0.56.3

- Fixed UNREGISTERED_CHAIN_MAX_LEN const for Venom blockchain

## Version 0.56.2

- Fixed bug in storing cells mechanism.

## Version 0.56.1

- Fix unstable sync (key blocks mismatch)

## Version 0.56.0

- Get rid of ton::bytes type

## Version 0.55.100

- Deleted messages from outbound queue which were left after split are taken into estimation of block size

## Version 0.55.99

- Improved mechanism of storing cells.

## Version 0.55.98

- Fixed mint of extra currencies. A bug in the validator was caused while minting the second and next currencies. The result was a validation failure.

## Version 0.55.97

- Improved alforithm for ping of bad peers

## Version 0.55.96

- Tools repo merged into node repo (see tools changelog in the end of this file)

## Version 0.55.95

- Fix script to run test network locally 

## Version 0.55.94

- Revert using all peers for requesting key block ids

## Version 0.55.93

- Fix compiler warnings
- Add REMP settings to default configs

## Version 0.55.92

- Added ability not to split out message queues during shard split

## Version 0.55.91

- Try to use old persistent states in cold boot if newest one is not ready yet

## Version 0.55.90

- Backport from public 

## Version 0.55.89

- Switch to rocksdb from crates.io

## Version 0.55.88

- Implement initial_sync_disabled node run parameter allowing node to sync from zero state  

## Version 0.55.87

- Decrease test memory usage
  
## Version 0.55.86

- Fixed compile warnings

## Version 0.55.85

- Updates in REMP protocol

## Version 0.55.84

- Optimizations on external messages processing

## Version 0.55.83

- Front node functionality isolation
- Fixed accept block when block data already saved

## Version 0.55.82

- Fixed persistent shard states GC
- Cells cache with improved performance  

## Version 0.55.81

- Added REMP broadcast message delayer
- Removed delay for direct REMP messages
- Added node tests

## Version 0.55.80

- Updates in REMP protocol

## Version 0.55.78

- More support for BLS TL structures

## Version 0.55.77

- Support BLS TL structures

## Version 0.55.76

- Catchain low-level receiver configuration options

## Version 0.55.75

- Added command line option `--process-conf-and-exit`.

## Version 0.55.74

- Run TVM control requests

## Version 0.55.73

- Remove deprecated level_mask_mut() call

## Version 0.55.72

- Fixed the blocks parser for newly synchronized nodes

## Version 0.55.71

- Move cleaning outdated Catchain caches on node startup into separate thread

## Version 0.55.70

- Cleaning outdated Catchain caches on node startup

## Version 0.55.69

- FIX: breaking compat in ever-block-json

## Version 0.55.68

- Correct cleanup of catchain DBs

## Version 0.55.67

- Added EngineTraits::load_and_pin_state method to work with states which may be deleted by GC.
- Fixed bug when ShardStatesKeeper tried to restore already deleted (by GC) shard state.

## Version 0.55.66

- Use tcmalloc without debug functionality (stability+)

## Version 0.55.65

- Sending blocks to Kafka was moved to separate worker

## Version 0.55.64

- Write `last_trans_lt` to account's json for deleted accounts.

## Version 0.55.63

- Fixed a possible hang-up while saving a shard state

## Version 0.55.62

- Refactor processing of external messages

## Version 0.55.61

- Support hardforking in node

## Version 0.55.60

- Remove time limit for boot

## Version 0.55.59

- Support hops check for old-fashioned broadcasts

## Version 0.55.58

- Fix build for front node

## Version 0.55.57

- Fixed loop to request peers from queue (add_overlay_peers)

## Version 0.55.56

- Save persistent state with BocWriterStack

## Version 0.55.55

- Update for fast finality

## Version 0.55.54

- Bugfixes for states cache optimisations

## Version 0.55.53

- Added control queries `GetAccountByBlock`, `GetShardAccountMeta`, `GetShardAccountMetaByBlock`, `GetAppliedShardsInfo`
- Produce applied shard hashes and raw block proofs to Kafka

## Version 0.55.52

- Bump cc crate version

## Version 0.55.51

- Supported ton_block library without fast-finality feature

## Version 0.55.50

- Speed up node shutdown

## Version 0.55.46

- Improved previous sessions calculation
- Improved sessions validator info logging

## Version 0.55.45

- Added parameter to default_config to limit maximal REMP queue length
- Added shard states cache modes ("states_cache_mode" param in config.json)
    - "Off" - states are saved synchronously and not cached.
    - "Moderate" - *recommended* - states are saved asiynchronously. Number of cached cells (in the state's BOCs) is minimal.
    - "Full" - states saved asynchronously. The number of cells in memory is continuously growing.
- Added "cache_cells_counters" param in config.json. If it is set to true, then cell counters are cached in memory.
  It speeds up cells' DB but takes more memory. This cache was always enabled before.
- Added limit for cells DB cache size ("cells_lru_size" param in config.json). Zero value means default limit - 1000000.
- Fixed stopping of node (in part of a cells GC)

## Version 0.55.44

- Limit for rocksdb log file: max 3 files, 100MB each

## Version 0.55.43

- Refactor boot procedure
- Simplify procedure to get next key blocks

## Version 0.55.42

- Fixed migration of DB from v4 to v5

## Version 0.55.41

- Adjusted the total WAL size limit for RocksDB

## Version 0.55.40

- Validation fixes for single-node sessions

## Version 0.55.39

- Fixed shard states GC stopping

## Version 0.55.38

- New cleaning algorithm for shard states cache. Now it lives less in case of a persistent state saving.
- Pretty logging for major workers' positions

## Version 0.55.37

- Skip validations for single node sessions
- Validator manager fix for single-node sessions
- Update session creation for single node sessions
- Fix for deep recursion on catchain blocks dropping
- Increase package version
- Now message REMP history before session start is properly collected

## Version 0.55.36

- Different fixes

## Version 0.55.33

- Fix of SystemTime::elapsed() unwrap call

## Version 0.55.32

- Prohibited big cells in ext messages

## Version 0.55.31

- Peristent state heuristics

## Version 0.55.30

- Remove ever-crypto crate

## Version 0.55.28

- Fast finality prototype

## Version 0.55.27

- Stabilization of fast finality feature

## Version 0.55.26

- Supported new version of BocWriter::with_params with fixed cell lifetime

## Version 0.55.25

- Filled gen_utime_ms for block and state

## Version 0.55.24

- Remp collation check for uid duplicates added

## Version: 0.55.22

- Limited the number of attempts in accept block routine (was infinite)

## Version 0.55.21

- Fixed setup of special settings for the "cells" column family in RocksDB

## Version 0.55.20

- Fix got GetStats during boot

## Version 0.55.18

- Optimistic consensus: supported key blocks
- Improve node requests logging

## Version 0.55.17

- Process lost collator

## Version 0.55.16

- Support for different formats of validator statistics

## Version 0.55.15

- Disable debug symbols in release

## Version 0.55.10

- Improve log messages about neighbours

## Version 0.55.9

- Stopping validation in validator_group after all blocks in range are generated
- Increase package version

## Version 0.55.8

- Preliminary changes for status merge
- Refactored REMP message forwarding criteria: now a forwarded message is collated if it has at least one non-reject status from previous sessions
- Test for status merges in REMP
- Fixes in check_message_duplicates: now same-block duplicate checks are properly performed
- log::error to log::trace for no validator_group
- Updated version number in Cargo.toml

## Version 0.55.7

- Merge shards MVP
- Add script to restart specific node
- Optimistic consensus: fixed cc rotating
- Update restart_nodes.sh
- Added 'validation_countdown_mode' option
- Printing valIdation_countdown_mode
- Changed default config for test_run_net - no countdown for zerostate
- Increase package version

## Version 0.55.6

- Disable timeout for catchain processing after restart
- Increase package version

## Version 0.55.5

- Added precalculation of out message queues for split
- Refactored limits and timeout in collator
- Skiped collator phases for after_split block
- Added processed_count_limit into clean_out_msg_queue
- Speeded up cleanup of huge output queue
- Added GlobalCapabilities::CapSuspendedList to supported_capabilities
- Supported new rocksdb interface

## Version 0.55.4

- Some changes for better test
- Added more statistic metrics
- Fix build errors
- Increase package version

## Version 0.55.3

- Fix boot wrong next key block sequence
- Fix boot from init block

## Version 0.55.2

- Optimistic consensus - part one

## Version 0.55.0

- No new validator lists for Remp; message rerouting in Remp fixed; less load when Remp caps is off
- Message duplicate checks using message unique ids (body hashes) in Remp

## Version 0.54.6

- Fixed compilation for build without telemetry feature

## Version: 0.54.5

- Stabilize internal DB tests
- Increase package version

## Version: 0.54.4

- Fixed bug in ShardStateKeeper: 'is_queue_update_for' had been called wrong way.

## Version: 0.54.3

- Prototype flexible build process
- Add ever-types to flexible build
- Increase package version
- Mokup package version for flex build

## Version: 0.54.2

- Open catchain tests
- Open archive tests
- Open storage tests
- Open node tests
- Increase node version

## Version: 0.54.1

- Fast validator session configuration
- Ready to use fast single session code
- SessionFactory::create_single_node_session has been added
- Move shardstate DB performance test to becnhes
- Fix script to run local test network
- Increase node version

## Version: 0.52.7

### Fixed

- Fixed bug in DB restore: LAST_ROTATION_MC_BLOCK pointer is not truncated.


## Version 0.52.6

### New

- Added ability to send the validator status to the console
- Fixed compilation after auto bumped rocks_db version

## Version: 0.52.5

### New

- Supported ever-types version 2.0

## Version: 0.52.4

### Fixed

- Fixed bug in external messages storage. It was not properly cleaned up when node collated blocks only in workchain or masterchain.

## Version: 0.52.3

### Fixed

- Fixed bug in archives GC. Now it checks if shard state related to block is allowed to be deleted.

## Version: 0.52.2

### New

- Made Jaeger tracing optional

## Version: 0.52.1

### New

- Bumped block version to 37
- Supported CapFeeInGasUnits capability

## Version: 0.52.0
### New

- New version of cells DB with separated values for cells counters. New version works faster.
  By-default old version is used (no need to refill DB). To migrate to new version it is need
  to run node with `--force-check-db` flag.
- Added new section in config.json.
  ```json
  "cells_db_config": {
      "states_db_queue_len": 1000,
      "max_pss_slowdown_mcs": 750,
      "prefill_cells_cunters": false
  }
  ```
  Description for flags see below.
- Added in-memory cache for all cells counters. It speeds up cells DB but takes more memory.
  Enabled by `prefill_cells_cunters` flag. By-default it is disabled.
- Abjusteble queue length for states DB. It is a throttling threshold - node slows down
  if the queue is full. Abjusted by `states_db_queue_len` flag in config.json. Default value is 1000.
- Slow down of persistent state saving. It reduces load on cells DB when it is overloaded.
  Maksimum slowdown time (pause before next cell saving) is set by `max_pss_slowdown_mcs`
  flag in config.json. Default value is 750 microseconds.
- Setup Bloom filters and increased caches in the cells DB. It gives significant performance boost
  on databases with a lot of cells (more than 10 millions).
- Fast database recovery. It works by optimistic scenario - doesn't check all cells.
  If cell lost while node works - it restarts and runs cells DB full recovery.

## Version: 0.50.23

### New

- Bumped block version to 31
- Removed unused code

## Version: 0.50.22

### New

- Fixed build warnings
- `crc32c` crate changed to common `crc`
- Added rust version to node info

# Tools Release Notes Archive

## Version 0.1.318

- Added ability to print all accounts short info

## Version 0.1.317

- Make keyid tool usable without extra features
- Added common submodule
  
## Version 0.1.315

- Supported pinned states in TestEngine

## Version 0.1.314

- Support hops check for old-fashioned broadcasts

## Version 0.1.313

- Supported ton_block library without fast-finality feature

## Version 0.1.312

- Support advanced node shutdown

## Version 0.1.311

- Fix build for keyid utility 

## Version 0.1.310

- Remove dependency on ever-crypto crate

## Version 0.1.307

- Support different formats of validator stat
- Support DHT policy on ADNL resolver

## Version 0.1.306

- Fix console output for getstats

## Version 0.1.305

- Supported changes in node

## Version: 0.1.304

- fixed console output for get_stats command

## Version 0.1.303

- Supported ever-types version 2.0

## Version: 0.1.299

- Fix for cell loading with checking

## Version: 0.1.282

### New

- Switched to Rust 2021 edition<|MERGE_RESOLUTION|>--- conflicted
+++ resolved
@@ -2,12 +2,11 @@
 
 All notable changes to this project will be documented in this file.
 
-<<<<<<< HEAD
-## Version 0.58.14
+## Version 0.58.17
 
 - Some issues logged as errors in remp client are now warnings
 - Fixed top shard blocks resend - now it retries sending when master block was updated. It logged a error before
-=======
+
 ## Version 0.58.16
 
 - SMFT stability updates (fixes, increase sync periods), extra per-block statistics
@@ -19,7 +18,6 @@
 ## Version 0.58.14
 
 - Patch for REMP load reduction
->>>>>>> 9cbe13de
 
 ## Version 0.58.13
 
