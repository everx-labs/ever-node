--- conflicted
+++ resolved
@@ -2,24 +2,17 @@
 
 All notable changes to this project will be documented in this file.
 
-<<<<<<< HEAD
-=======
 ## Version 0.55.21
 
 - Fixed setup of special settings for the "cells" column family in RocksDB
 
->>>>>>> c23c8a97
 ## Version 0.55.20
 
 - Fix got GetStats during boot
 
 ## Version 0.55.18
 
-<<<<<<< HEAD
-- Venom: supported key blocks
-=======
 - Optimistic consensus: supported key blocks
->>>>>>> c23c8a97
 - Improve node requests logging
 
 ## Version 0.55.17
@@ -56,11 +49,7 @@
 
 - Merge shards MVP
 - Add script to restart specific node
-<<<<<<< HEAD
-- Venom: fixed cc rotating
-=======
 - Optimistic consensus: fixed cc rotating
->>>>>>> c23c8a97
 - Update restart_nodes.sh
 - Added 'validation_countdown_mode' option
 - Printing valIdation_countdown_mode
@@ -96,11 +85,7 @@
 
 ## Version 0.55.2
 
-<<<<<<< HEAD
-- Venom consensus - part one
-=======
 - Optimistic consensus - part one
->>>>>>> c23c8a97
 
 ## Version 0.55.0
 
@@ -149,7 +134,6 @@
 ### Fixed
 
 - Fixed bug in DB restore: LAST_ROTATION_MC_BLOCK pointer is not truncated.
-
 
 ## Version 0.52.6
 
