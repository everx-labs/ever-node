--- conflicted
+++ resolved
@@ -4,7 +4,7 @@
 version = '0.5.0'
 
 [dependencies]
-adnl = { git = 'https://github.com/everx-labs/ever-adnl.git', tag = '0.10.26' }
+adnl = { git = 'https://github.com/everx-labs/ever-adnl.git', tag = '0.10.27-fixed' }
 ahash = '0.8'
 async-trait = '0.1.31'
 bytes = '1.1.0'
@@ -29,12 +29,6 @@
 strum = '0.18.0'
 strum_macros = '0.18.0'
 tokio = { features = [ 'fs', 'rt-multi-thread' ], version = '1.5' }
-<<<<<<< HEAD
-=======
-adnl = { git = 'https://github.com/everx-labs/ever-adnl.git', tag = '0.10.27-fixed' }
-ever_block = { git = 'https://github.com/everx-labs/ever-block.git', tag = '1.10.4' }
-lockfree = { git = 'https://github.com/everx-labs/lockfree.git' }
->>>>>>> f53dca85
 ton_api = { git = 'https://github.com/everx-labs/ever-tl.git', package = 'ton_api', tag = '0.3.82' }
 
 [build-dependencies]
