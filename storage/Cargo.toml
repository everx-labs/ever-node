--- conflicted
+++ resolved
@@ -4,16 +4,17 @@
 version = '0.5.0'
 
 [dependencies]
-adnl = { git = 'https://github.com/tonlabs/ever-adnl.git', tag = '0.10.15' }
+adnl = { git = 'https://github.com/everx-labs/ever-adnl.git', tag = '0.10.22' }
 ahash = '0.8'
 async-trait = '0.1.31'
 bytes = '1.1.0'
+ever_block = { git = 'https://github.com/everx-labs/ever-block.git', tag = '1.10.0' }
 failure = '0.1'
 fnv = '1.0.6'
 futures = '0.3.4'
 hex = '0.4'
 lazy_static = '1.4.0'
-lockfree = { git = 'https://github.com/tonlabs/lockfree.git' }
+lockfree = { git = 'https://github.com/everx-labs/lockfree.git' }
 log = '0.4'
 log4rs = '1.2'
 lru = '0.11.0'
@@ -28,16 +29,7 @@
 strum = '0.18.0'
 strum_macros = '0.18.0'
 tokio = { features = [ 'fs', 'rt-multi-thread' ], version = '1.5' }
-<<<<<<< HEAD
-ton_api = { git = 'https://github.com/tonlabs/ever-tl.git', package = 'ton_api', tag = '0.3.72' }
-ton_block = { git = 'https://github.com/tonlabs/ever-block.git', tag = '1.9.141' }
-ton_types = { git = 'https://github.com/tonlabs/ever-types.git', tag = '2.0.39' }
-=======
-adnl = { git = 'https://github.com/everx-labs/ever-adnl.git', tag = '0.10.22' }
-ever_block = { git = 'https://github.com/everx-labs/ever-block.git', tag = '1.10.0' }
-lockfree = { git = 'https://github.com/everx-labs/lockfree.git' }
 ton_api = { git = 'https://github.com/everx-labs/ever-tl.git', package = 'ton_api', tag = '0.3.77' }
->>>>>>> 76f6e59d
 
 [build-dependencies]
 cc = { features = [ 'parallel' ], version = '1.0.61' }
