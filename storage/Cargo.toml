[package]
edition = '2018'
name = 'storage'
version = '0.5.0'

[dependencies]
adnl = { git = 'https://github.com/tonlabs/ever-adnl.git', tag = '0.10.2' }
ahash = '0.8'
async-trait = '0.1.31'
bytes = '1.1.0'
failure = '0.1'
fnv = '1.0.6'
futures = '0.3.4'
hex = '0.4'
lazy_static = '1.4.0'
lockfree = { git = 'https://github.com/tonlabs/lockfree.git' }
log = '0.4'
log4rs = '1.2'
lru = '0.11.0'
metrics = '0.21.1'
parking_lot = '0.12.1'
quick_cache = '0.4.0'
rand = { features = [ 'small_rng' ], version = '0.8' }
rocksdb = '0.21'
serde = '1.0.114'
serde_cbor = '0.11.1'
serde_derive = '1.0.114'
strum = '0.18.0'
strum_macros = '0.18.0'
tokio = { features = [ 'fs', 'rt-multi-thread' ], version = '1.5' }
<<<<<<< HEAD
ton_api = { git = 'https://github.com/tonlabs/ever-tl.git', package = 'ton_api', tag = '0.3.62' }
ton_block = { git = 'https://github.com/tonlabs/ever-block.git', tag = '1.9.126' }
ton_types = { git = 'https://github.com/tonlabs/ever-types.git', tag = '2.0.33' }
=======
adnl = { git = 'https://github.com/tonlabs/ever-adnl.git', tag = '0.10.12' }
lockfree = { git = 'https://github.com/tonlabs/lockfree.git' }
ton_api = { git = 'https://github.com/tonlabs/ever-tl.git', package = 'ton_api', tag = '0.3.69' }
ton_block = { git = 'https://github.com/tonlabs/ever-block.git', tag = '1.9.139' }
ton_types = { git = 'https://github.com/tonlabs/ever-types.git', tag = '2.0.38' }
>>>>>>> ed7fd87c

[build-dependencies]
cc = { features = [ 'parallel' ], version = '1.0.61' }

[features]
default = [  ]
telemetry = [  ]

[[bench]]
harness = false
name = 'shardstate_db'
path = 'benches/shardstate_db.rs'
<|MERGE_RESOLUTION|>--- conflicted
+++ resolved
@@ -4,7 +4,7 @@
 version = '0.5.0'
 
 [dependencies]
-adnl = { git = 'https://github.com/tonlabs/ever-adnl.git', tag = '0.10.2' }
+adnl = { git = 'https://github.com/tonlabs/ever-adnl.git', tag = '0.10.13' }
 ahash = '0.8'
 async-trait = '0.1.31'
 bytes = '1.1.0'
@@ -28,17 +28,9 @@
 strum = '0.18.0'
 strum_macros = '0.18.0'
 tokio = { features = [ 'fs', 'rt-multi-thread' ], version = '1.5' }
-<<<<<<< HEAD
-ton_api = { git = 'https://github.com/tonlabs/ever-tl.git', package = 'ton_api', tag = '0.3.62' }
-ton_block = { git = 'https://github.com/tonlabs/ever-block.git', tag = '1.9.126' }
-ton_types = { git = 'https://github.com/tonlabs/ever-types.git', tag = '2.0.33' }
-=======
-adnl = { git = 'https://github.com/tonlabs/ever-adnl.git', tag = '0.10.12' }
-lockfree = { git = 'https://github.com/tonlabs/lockfree.git' }
-ton_api = { git = 'https://github.com/tonlabs/ever-tl.git', package = 'ton_api', tag = '0.3.69' }
+ton_api = { git = 'https://github.com/tonlabs/ever-tl.git', package = 'ton_api', tag = '0.3.70' }
 ton_block = { git = 'https://github.com/tonlabs/ever-block.git', tag = '1.9.139' }
 ton_types = { git = 'https://github.com/tonlabs/ever-types.git', tag = '2.0.38' }
->>>>>>> ed7fd87c
 
 [build-dependencies]
 cc = { features = [ 'parallel' ], version = '1.0.61' }
