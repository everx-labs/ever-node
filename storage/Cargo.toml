[package]
edition = '2018'
name = 'storage'
version = '0.5.0'

[dependencies]
ahash = '0.8'
async-trait = '0.1.31'
bytes = '1.1.0'
failure = '0.1'
fnv = '1.0.6'
futures = '0.3.4'
hex = '0.4'
lazy_static = '1.4.0'
log = '0.4'
log4rs = '1.2'
lru = '0.11.0'
metrics = '0.21.1'
parking_lot = '0.12.1'
<<<<<<< HEAD
quick_cache = "0.4.0"
=======
quick_cache = '0.4.0'
rocksdb = '0.21'
>>>>>>> 90a77360
serde = '1.0.114'
serde_cbor = '0.11.1'
serde_derive = '1.0.114'
strum = '0.18.0'
strum_macros = '0.18.0'
<<<<<<< HEAD
adnl = { git = 'https://github.com/tonlabs/ever-adnl.git', tag = 'pre_feature-common-message' }
lockfree = { git = 'https://github.com/tonlabs/lockfree.git' }
rand = { features = [ 'small_rng' ], version = '0.8' }
tokio = { features = [ 'fs', 'rt-multi-thread' ], version = '1.5' }
ton_api = { git = 'https://github.com/tonlabs/ever-tl.git', package = 'ton_api', tag = 'pre_feature-common-message' }
ton_block = { git = 'https://github.com/tonlabs/ever-block.git', tag = 'pre_feature-common-message' }
ton_types = { git = 'https://github.com/tonlabs/ever-types.git', tag = 'pre_feature-common-message' }
=======
adnl = { git = 'https://github.com/tonlabs/ever-adnl.git', tag = '0.9.20' }
lockfree = { git = 'https://github.com/tonlabs/lockfree.git' }
rand = { features = [ 'small_rng' ], version = '0.8' }
tokio = { features = [ 'fs', 'rt-multi-thread' ], version = '1.5' }
ton_api = { git = 'https://github.com/tonlabs/ever-tl.git', package = 'ton_api', tag = '0.3.57' }
ton_block = { git = 'https://github.com/tonlabs/ever-block.git', tag = '1.9.121' }
ton_types = { git = 'https://github.com/tonlabs/ever-types.git', tag = '2.0.31' }
>>>>>>> 90a77360

[build-dependencies]
cc = { features = [ 'parallel' ], version = '1.0.61' }

[features]
default = [  ]
telemetry = [  ]

[[bench]]
harness = false
name = 'shardstate_db'
path = 'benches/shardstate_db.rs'
<|MERGE_RESOLUTION|>--- conflicted
+++ resolved
@@ -17,18 +17,13 @@
 lru = '0.11.0'
 metrics = '0.21.1'
 parking_lot = '0.12.1'
-<<<<<<< HEAD
-quick_cache = "0.4.0"
-=======
 quick_cache = '0.4.0'
 rocksdb = '0.21'
->>>>>>> 90a77360
 serde = '1.0.114'
 serde_cbor = '0.11.1'
 serde_derive = '1.0.114'
 strum = '0.18.0'
 strum_macros = '0.18.0'
-<<<<<<< HEAD
 adnl = { git = 'https://github.com/tonlabs/ever-adnl.git', tag = 'pre_feature-common-message' }
 lockfree = { git = 'https://github.com/tonlabs/lockfree.git' }
 rand = { features = [ 'small_rng' ], version = '0.8' }
@@ -36,15 +31,6 @@
 ton_api = { git = 'https://github.com/tonlabs/ever-tl.git', package = 'ton_api', tag = 'pre_feature-common-message' }
 ton_block = { git = 'https://github.com/tonlabs/ever-block.git', tag = 'pre_feature-common-message' }
 ton_types = { git = 'https://github.com/tonlabs/ever-types.git', tag = 'pre_feature-common-message' }
-=======
-adnl = { git = 'https://github.com/tonlabs/ever-adnl.git', tag = '0.9.20' }
-lockfree = { git = 'https://github.com/tonlabs/lockfree.git' }
-rand = { features = [ 'small_rng' ], version = '0.8' }
-tokio = { features = [ 'fs', 'rt-multi-thread' ], version = '1.5' }
-ton_api = { git = 'https://github.com/tonlabs/ever-tl.git', package = 'ton_api', tag = '0.3.57' }
-ton_block = { git = 'https://github.com/tonlabs/ever-block.git', tag = '1.9.121' }
-ton_types = { git = 'https://github.com/tonlabs/ever-types.git', tag = '2.0.31' }
->>>>>>> 90a77360
 
 [build-dependencies]
 cc = { features = [ 'parallel' ], version = '1.0.61' }
