--- conflicted
+++ resolved
@@ -21,20 +21,11 @@
 serde_derive = '1.0.114'
 strum = '0.18.0'
 strum_macros = '0.18.0'
-<<<<<<< HEAD
+tokio = { features = [ 'fs', 'rt-multi-thread' ], version = '1.5' }
 adnl = { git = 'https://github.com/tonlabs/ever-adnl.git', tag = '0.9.15' }
 lockfree = { git = 'https://github.com/tonlabs/lockfree.git' }
-rand = { features = [ 'small_rng' ], version = '0.8' }
-tokio = { features = [ 'fs', 'rt-multi-thread' ], version = '1.5' }
 ton_api = { git = 'https://github.com/tonlabs/ever-tl.git', package = 'ton_api', tag = '0.3.53' }
 ton_block = { git = 'https://github.com/tonlabs/ever-block.git', tag = '1.9.117' }
-=======
-tokio = { features = [ 'fs', 'rt-multi-thread' ], version = '1.5' }
-adnl = { git = 'https://github.com/tonlabs/ever-adnl.git', tag = '0.9.9' }
-lockfree = { git = 'https://github.com/tonlabs/lockfree.git' }
-ton_api = { git = 'https://github.com/tonlabs/ever-tl.git', package = 'ton_api', tag = '0.3.48' }
-ton_block = { git = 'https://github.com/tonlabs/ever-block.git', tag = '1.9.110' }
->>>>>>> c5ed19cc
 ton_types = { git = 'https://github.com/tonlabs/ever-types.git', tag = '2.0.31' }
 
 [build-dependencies]
