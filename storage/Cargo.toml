--- conflicted
+++ resolved
@@ -25,22 +25,12 @@
 serde_derive = '1.0.114'
 strum = '0.18.0'
 strum_macros = '0.18.0'
-<<<<<<< HEAD
 adnl = { git = 'https://github.com/tonlabs/ever-adnl.git', tag = 'pre_feature-common-message' }
 lockfree = { git = 'https://github.com/tonlabs/lockfree.git' }
-rand = { features = [ 'small_rng' ], version = '0.8' }
 tokio = { features = [ 'fs', 'rt-multi-thread' ], version = '1.5' }
 ton_api = { git = 'https://github.com/tonlabs/ever-tl.git', package = 'ton_api', tag = 'pre_feature-common-message' }
 ton_block = { git = 'https://github.com/tonlabs/ever-block.git', tag = 'pre_feature-common-message' }
 ton_types = { git = 'https://github.com/tonlabs/ever-types.git', tag = 'pre_feature-common-message' }
-=======
-tokio = { features = [ 'fs', 'rt-multi-thread' ], version = '1.5' }
-adnl = { git = 'https://github.com/tonlabs/ever-adnl.git', tag = '0.9.24' }
-lockfree = { git = 'https://github.com/tonlabs/lockfree.git' }
-ton_api = { git = 'https://github.com/tonlabs/ever-tl.git', package = 'ton_api', tag = '0.3.61' }
-ton_block = { git = 'https://github.com/tonlabs/ever-block.git', tag = '1.9.126' }
-ton_types = { git = 'https://github.com/tonlabs/ever-types.git', tag = '2.0.33' }
->>>>>>> 8fa6da7a
 
 [build-dependencies]
 cc = { features = [ 'parallel' ], version = '1.0.61' }
