--- conflicted
+++ resolved
@@ -17,6 +17,7 @@
 lru = '0.11.0'
 metrics = '0.21.1'
 parking_lot = '0.12.1'
+quick_cache = "0.4.0"
 rand = { features = [ 'small_rng' ], version = '0.8' }
 serde = '1.0.114'
 serde_cbor = '0.11.1'
@@ -24,18 +25,11 @@
 strum = '0.18.0'
 strum_macros = '0.18.0'
 tokio = { features = [ 'fs', 'rt-multi-thread' ], version = '1.5' }
-<<<<<<< HEAD
-ton_api = { git = 'https://github.com/tonlabs/ever-tl.git', package = 'ton_api', tag = '0.3.41' }
-ton_block = { git = 'https://github.com/tonlabs/ever-block.git', tag = '1.9.104' }
-ton_types = { git = 'https://github.com/tonlabs/ever-types.git', tag = '2.0.28' }
-quick_cache = "0.4.0"
-=======
 adnl = { git = 'https://github.com/tonlabs/ever-adnl.git', tag = '0.9.15' }
 lockfree = { git = 'https://github.com/tonlabs/lockfree.git' }
 ton_api = { git = 'https://github.com/tonlabs/ever-tl.git', package = 'ton_api', tag = '0.3.53' }
 ton_block = { git = 'https://github.com/tonlabs/ever-block.git', tag = '1.9.117' }
 ton_types = { git = 'https://github.com/tonlabs/ever-types.git', tag = '2.0.31' }
->>>>>>> 19e6018d
 
 [build-dependencies]
 cc = { features = [ 'parallel' ], version = '1.0.61' }
