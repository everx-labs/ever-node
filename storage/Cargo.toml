[package]
edition = '2018'
name = 'storage'
version = '0.5.0'

[dependencies]
ahash = '0.8'
async-trait = '0.1.31'
bytes = '1.1.0'
failure = '0.1'
fnv = '1.0.6'
futures = '0.3.4'
hex = '0.4'
lazy_static = '1.4.0'
log = '0.4'
log4rs = '1.2'
lru = '0.11.0'
metrics = '0.21.1'
parking_lot = '0.12.1'
quick_cache = '0.4.0'
rand = { features = [ 'small_rng' ], version = '0.8' }
rocksdb = '0.21'
serde = '1.0.114'
serde_cbor = '0.11.1'
serde_derive = '1.0.114'
strum = '0.18.0'
strum_macros = '0.18.0'
<<<<<<< HEAD
adnl = { git = 'https://github.com/tonlabs/ever-adnl.git', tag = 'pre_feature-common-message' }
lockfree = { git = 'https://github.com/tonlabs/lockfree.git' }
tokio = { features = [ 'fs', 'rt-multi-thread' ], version = '1.5' }
ton_api = { git = 'https://github.com/tonlabs/ever-tl.git', package = 'ton_api', tag = 'pre_feature-common-message' }
ton_block = { git = 'https://github.com/tonlabs/ever-block.git', tag = 'pre_feature-common-message' }
ton_types = { git = 'https://github.com/tonlabs/ever-types.git', tag = 'pre_feature-common-message' }
=======
tokio = { features = [ 'fs', 'rt-multi-thread' ], version = '1.5' }
adnl = { git = 'https://github.com/everx-labs/ever-adnl.git', tag = '0.10.22' }
ever_block = { git = 'https://github.com/everx-labs/ever-block.git', tag = '1.10.0' }
lockfree = { git = 'https://github.com/everx-labs/lockfree.git' }
ton_api = { git = 'https://github.com/everx-labs/ever-tl.git', package = 'ton_api', tag = '0.3.77' }
>>>>>>> 76f6e59d

[build-dependencies]
cc = { features = [ 'parallel' ], version = '1.0.61' }

[features]
default = [  ]
telemetry = [  ]

[[bench]]
harness = false
name = 'shardstate_db'
path = 'benches/shardstate_db.rs'
<|MERGE_RESOLUTION|>--- conflicted
+++ resolved
@@ -25,20 +25,11 @@
 serde_derive = '1.0.114'
 strum = '0.18.0'
 strum_macros = '0.18.0'
-<<<<<<< HEAD
-adnl = { git = 'https://github.com/tonlabs/ever-adnl.git', tag = 'pre_feature-common-message' }
-lockfree = { git = 'https://github.com/tonlabs/lockfree.git' }
 tokio = { features = [ 'fs', 'rt-multi-thread' ], version = '1.5' }
-ton_api = { git = 'https://github.com/tonlabs/ever-tl.git', package = 'ton_api', tag = 'pre_feature-common-message' }
-ton_block = { git = 'https://github.com/tonlabs/ever-block.git', tag = 'pre_feature-common-message' }
-ton_types = { git = 'https://github.com/tonlabs/ever-types.git', tag = 'pre_feature-common-message' }
-=======
-tokio = { features = [ 'fs', 'rt-multi-thread' ], version = '1.5' }
-adnl = { git = 'https://github.com/everx-labs/ever-adnl.git', tag = '0.10.22' }
-ever_block = { git = 'https://github.com/everx-labs/ever-block.git', tag = '1.10.0' }
+adnl = { git = 'https://github.com/everx-labs/ever-adnl.git', branch = 'feature-mesh' }
+ever_block = { git = 'https://github.com/everx-labs/ever-block.git', branch = 'feature-mesh' }
 lockfree = { git = 'https://github.com/everx-labs/lockfree.git' }
-ton_api = { git = 'https://github.com/everx-labs/ever-tl.git', package = 'ton_api', tag = '0.3.77' }
->>>>>>> 76f6e59d
+ton_api = { git = 'https://github.com/everx-labs/ever-tl.git', package = 'ton_api', branch = 'feature-mesh' }
 
 [build-dependencies]
 cc = { features = [ 'parallel' ], version = '1.0.61' }
