[package]
build = 'common/build/build.rs'
edition = '2021'
name = 'ever-node'
version = '0.58.11'

[workspace]
members = [ 'storage' ]

[[bin]]
name = 'adnl_resolve'
path = 'bin/adnl_resolve.rs'

[[bin]]
name = 'adnl_ping'
path = 'bin/adnl_ping.rs'

[[bin]]
name = 'console'
path = 'bin/console.rs'

[[bin]]
name = 'dhtscan'
path = 'bin/dhtscan.rs'

[[bin]]
name = 'gendht'
path = 'bin/gendht.rs'

[[bin]]
name = 'keygen'
path = 'bin/keygen.rs'

[[bin]]
name = 'keyid'
path = 'bin/keyid.rs'

[[bin]]
name = 'print'
path = 'bin/print.rs'

[[bin]]
name = 'zerostate'
path = 'bin/zerostate.rs'

[dependencies]
adnl = { features = [ 'client', 'node', 'server' ], git = 'https://github.com/everx-labs/ever-adnl.git', tag = '0.10.26' }
arc-swap = '0.3.11'
async-recursion = '0.3.2'
async-trait = '0.1.22'
bitflags = '1.2.1'
catchain = { path = 'catchain' }
chrono = '=0.4.19'
clap = '2.33'
colored = '1.9.3'
crossbeam-channel = '0.4.2'
ctrlc = { features = [ 'termination' ], version = '3.4.0' }
dashmap = '5.4.0'
deflate = '1.0.0'
dirs = '2.0.2'
enum-as-inner = '=0.5.1'
env_logger = '0.7.1'
ever_abi = { git = 'https://github.com/everx-labs/ever-abi.git', tag = '2.5.5' }
ever_block = { git = 'https://github.com/everx-labs/ever-block.git', tag = '1.10.4' }
ever_block_json = { git = 'https://github.com/everx-labs/ever-block-json.git', tag = '0.8.9' }
ever_executor = { git = 'https://github.com/everx-labs/ever-executor.git', tag = '1.17.9' }
ever_vm = { git = 'https://github.com/everx-labs/ever-vm.git', tag = '2.1.7' }
failure = '0.1'
futures = '0.3.1'
futures-timer = '3.0.1'
hex = '0.4'
inflate = '0.4.5'
lazy_static = '1.4.0'
lockfree = { git = 'https://github.com/everx-labs/lockfree.git' }
log = '0.4'
log4rs = '1.2'
log4rs-rolling-file = '0.2.0'
metrics = '0.21.0'
metrics-exporter-prometheus = { optional = true, version = '0.12.1' }
metrics-exporter-statsd = { optional = true, version = '0.5.0' }
num-bigint = '0.4'
num_cpus = '1.13'
openssl = '0.10.35'
parking_lot = '0.12'
rand = '0.7'
regex = '^1.3.0'
serde = '1.0.105'
serde_derive = '1.0.105'
serde_json = '1.0.64'
shell-words = '1.0'
spin = '0.7.1'
statsd = { optional = true, version = '0.15' }
storage = { path = 'storage' }
stream-cancel = '0.8.0'
string-builder = '^0.2.0'
tokio = { features = [ 'rt-multi-thread' ], version = '1.5' }
tokio-util = '0.7'
<<<<<<< HEAD
=======
adnl = { features = [ 'client', 'node', 'server' ], git = 'https://github.com/everx-labs/ever-adnl.git', tag = '0.10.27-fixed' }
catchain = { path = 'catchain' }
ever_abi = { git = 'https://github.com/everx-labs/ever-abi.git', tag = '2.5.6' }
ever_block = { git = 'https://github.com/everx-labs/ever-block.git', tag = '1.10.4' }
ever_block_json = { git = 'https://github.com/everx-labs/ever-block-json.git', tag = '0.8.9' }
ever_executor = { git = 'https://github.com/everx-labs/ever-executor.git', tag = '1.17.10' }
ever_vm = { git = 'https://github.com/everx-labs/ever-vm.git', tag = '2.1.8' }
lockfree = { git = 'https://github.com/everx-labs/lockfree.git' }
storage = { path = 'storage' }
>>>>>>> f53dca85
ton_api = { git = 'https://github.com/everx-labs/ever-tl.git', package = 'ton_api', tag = '0.3.82' }
validator_session = { path = 'validator-session' }

[dev-dependencies]
difference = '2.0'
external-ip = '5'
pretty_assertions = '1.3'
tokio = { features = [ 'macros' ], version = '1.5' }

[features]
default = [ 'telemetry', 'ever_block/export_key', 'validator_session/export_key' ]
export_key = [ 'catchain/export_key', 'ever_block/export_key' ]
external_db = [ 'rdkafka' ]
fast_finality_extra = [  ]
gosh = [ 'ever_block/gosh', 'ever_vm/gosh' ]
log_metrics = [  ]
only_sorted_clean = [  ]
prometheus = [ 'metrics-exporter-prometheus', 'log_metrics' ]
signature_with_id = [ 'ever_block/signature_with_id', 'ever_vm/signature_with_id', 'ever_executor/signature_with_id' ]
slashing = [ 'validator_session/slashing' ]
statsd = [ 'metrics-exporter-statsd', 'log_metrics', 'dep:statsd' ]
telemetry = [ 'adnl/telemetry', 'storage/telemetry' ]
trace_alloc = [  ]
trace_alloc_detail = [ 'trace_alloc' ]
verification = [ 'ever_block/export_key' ]

[profile]

[target.'cfg(unix)'.dependencies.rdkafka]
optional = true
version = '0.26.0'

[target.'cfg(windows)'.dependencies.rdkafka]
features = [ 'cmake_build' ]
optional = true
version = '0.26.0'
<|MERGE_RESOLUTION|>--- conflicted
+++ resolved
@@ -44,7 +44,7 @@
 path = 'bin/zerostate.rs'
 
 [dependencies]
-adnl = { features = [ 'client', 'node', 'server' ], git = 'https://github.com/everx-labs/ever-adnl.git', tag = '0.10.26' }
+adnl = { features = [ 'client', 'node', 'server' ], git = 'https://github.com/everx-labs/ever-adnl.git', tag = '0.10.27-fixed' }
 arc-swap = '0.3.11'
 async-recursion = '0.3.2'
 async-trait = '0.1.22'
@@ -60,11 +60,11 @@
 dirs = '2.0.2'
 enum-as-inner = '=0.5.1'
 env_logger = '0.7.1'
-ever_abi = { git = 'https://github.com/everx-labs/ever-abi.git', tag = '2.5.5' }
+ever_abi = { git = 'https://github.com/everx-labs/ever-abi.git', tag = '2.5.6' }
 ever_block = { git = 'https://github.com/everx-labs/ever-block.git', tag = '1.10.4' }
 ever_block_json = { git = 'https://github.com/everx-labs/ever-block-json.git', tag = '0.8.9' }
-ever_executor = { git = 'https://github.com/everx-labs/ever-executor.git', tag = '1.17.9' }
-ever_vm = { git = 'https://github.com/everx-labs/ever-vm.git', tag = '2.1.7' }
+ever_executor = { git = 'https://github.com/everx-labs/ever-executor.git', tag = '1.17.10' }
+ever_vm = { git = 'https://github.com/everx-labs/ever-vm.git', tag = '2.1.8' }
 failure = '0.1'
 futures = '0.3.1'
 futures-timer = '3.0.1'
@@ -95,18 +95,6 @@
 string-builder = '^0.2.0'
 tokio = { features = [ 'rt-multi-thread' ], version = '1.5' }
 tokio-util = '0.7'
-<<<<<<< HEAD
-=======
-adnl = { features = [ 'client', 'node', 'server' ], git = 'https://github.com/everx-labs/ever-adnl.git', tag = '0.10.27-fixed' }
-catchain = { path = 'catchain' }
-ever_abi = { git = 'https://github.com/everx-labs/ever-abi.git', tag = '2.5.6' }
-ever_block = { git = 'https://github.com/everx-labs/ever-block.git', tag = '1.10.4' }
-ever_block_json = { git = 'https://github.com/everx-labs/ever-block-json.git', tag = '0.8.9' }
-ever_executor = { git = 'https://github.com/everx-labs/ever-executor.git', tag = '1.17.10' }
-ever_vm = { git = 'https://github.com/everx-labs/ever-vm.git', tag = '2.1.8' }
-lockfree = { git = 'https://github.com/everx-labs/lockfree.git' }
-storage = { path = 'storage' }
->>>>>>> f53dca85
 ton_api = { git = 'https://github.com/everx-labs/ever-tl.git', package = 'ton_api', tag = '0.3.82' }
 validator_session = { path = 'validator-session' }
 
