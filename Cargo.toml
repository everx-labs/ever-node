--- conflicted
+++ resolved
@@ -44,7 +44,7 @@
 path = 'bin/zerostate.rs'
 
 [dependencies]
-adnl = { features = [ 'client', 'node', 'server' ], git = 'https://github.com/tonlabs/ever-adnl.git', tag = '0.10.13' }
+adnl = { features = [ 'client', 'node', 'server' ], git = 'https://github.com/tonlabs/ever-adnl.git', tag = '0.10.15' }
 arc-swap = '0.3.11'
 async-recursion = '0.3.2'
 async-trait = '0.1.22'
@@ -56,11 +56,7 @@
 crossbeam-channel = '0.4.2'
 ctrlc = { features = [ 'termination' ], version = '3.4.0' }
 dashmap = '5.4.0'
-<<<<<<< HEAD
-dht = { git = 'https://github.com/tonlabs/ever-dht.git', tag = '0.6.96' }
-=======
 deflate = '1.0.0'
->>>>>>> 3dba9a90
 dirs = '2.0.2'
 enum-as-inner = '=0.5.1'
 env_logger = '0.7.1'
@@ -80,11 +76,9 @@
 num-bigint = '0.4'
 num_cpus = '1.13'
 openssl = '0.10.35'
-overlay = { git = 'https://github.com/tonlabs/ever-overlay.git', tag = '0.7.27' }
 parking_lot = '0.12'
 rand = '0.7'
 regex = '^1.3.0'
-rldp = { git = 'https://github.com/tonlabs/ever-rldp.git', tag = '0.8.21' }
 serde = '1.0.105'
 serde_derive = '1.0.105'
 serde_json = '1.0.64'
@@ -96,19 +90,6 @@
 string-builder = '^0.2.0'
 tokio = { features = [ 'rt-multi-thread' ], version = '1.5' }
 tokio-util = '0.7'
-<<<<<<< HEAD
-ton_abi = { git = 'https://github.com/tonlabs/ever-abi.git', optional = true, tag = '2.4.23' }
-ton_api = { git = 'https://github.com/tonlabs/ever-tl.git', package = 'ton_api', tag = '0.3.70' }
-ton_block = { git = 'https://github.com/tonlabs/ever-block.git', tag = '1.9.139' }
-ton_block_json = { git = 'https://github.com/tonlabs/ever-block-json.git', tag = '0.7.228' }
-ton_executor = { git = 'https://github.com/tonlabs/ever-executor.git', tag = '1.16.119' }
-ton_types = { git = 'https://github.com/tonlabs/ever-types.git', tag = '2.0.38' }
-ton_vm = { git = 'https://github.com/tonlabs/ever-vm.git', tag = '1.9.20' }
-=======
-adnl = { features = [ 'client', 'node', 'server' ], git = 'https://github.com/tonlabs/ever-adnl.git', tag = '0.10.15' }
-catchain = { path = 'catchain' }
-lockfree = { git = 'https://github.com/tonlabs/lockfree.git' }
-storage = { path = 'storage' }
 ton_abi = { git = 'https://github.com/tonlabs/ever-abi.git', tag = '2.4.25' }
 ton_api = { git = 'https://github.com/tonlabs/ever-tl.git', package = 'ton_api', tag = '0.3.72' }
 ton_block = { git = 'https://github.com/tonlabs/ever-block.git', tag = '1.9.141' }
@@ -116,7 +97,6 @@
 ton_executor = { git = 'https://github.com/tonlabs/ever-executor.git', tag = '1.16.122' }
 ton_types = { git = 'https://github.com/tonlabs/ever-types.git', tag = '2.0.39' }
 ton_vm = { git = 'https://github.com/tonlabs/ever-vm.git', tag = '1.9.22' }
->>>>>>> 3dba9a90
 validator_session = { path = 'validator-session' }
 
 [dev-dependencies]
