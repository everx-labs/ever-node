--- conflicted
+++ resolved
@@ -2,11 +2,7 @@
 build = 'common/build/build.rs'
 edition = '2021'
 name = 'ton_node'
-<<<<<<< HEAD
-version = '0.55.95'
-=======
-version = '0.55.99'
->>>>>>> 8fa6da7a
+version = '0.55.100'
 
 [workspace]
 members = [ 'storage' ]
