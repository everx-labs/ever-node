--- conflicted
+++ resolved
@@ -44,7 +44,7 @@
 path = 'bin/zerostate.rs'
 
 [dependencies]
-adnl = { features = [ 'client', 'node', 'server' ], git = 'https://github.com/tonlabs/ever-adnl.git', tag = '0.10.15' }
+adnl = { features = [ 'client', 'node', 'server' ], git = 'https://github.com/everx-labs/ever-adnl.git', tag = '0.10.22' }
 arc-swap = '0.3.11'
 async-recursion = '0.3.2'
 async-trait = '0.1.22'
@@ -60,13 +60,18 @@
 dirs = '2.0.2'
 enum-as-inner = '=0.5.1'
 env_logger = '0.7.1'
+ever_abi = { git = 'https://github.com/everx-labs/ever-abi.git', tag = '2.5.1' }
+ever_block = { git = 'https://github.com/everx-labs/ever-block.git', tag = '1.10.0' }
+ever_block_json = { git = 'https://github.com/everx-labs/ever-block-json.git', tag = '0.8.3' }
+ever_executor = { git = 'https://github.com/everx-labs/ever-executor.git', tag = '1.17.3' }
+ever_vm = { git = 'https://github.com/everx-labs/ever-vm.git', tag = '2.1.2' }
 failure = '0.1'
 futures = '0.3.1'
 futures-timer = '3.0.1'
 hex = '0.4'
 inflate = '0.4.5'
 lazy_static = '1.4.0'
-lockfree = { git = 'https://github.com/tonlabs/lockfree.git' }
+lockfree = { git = 'https://github.com/everx-labs/lockfree.git' }
 log = '0.4'
 log4rs = '1.2'
 log4rs-rolling-file = '0.2.0'
@@ -90,26 +95,7 @@
 string-builder = '^0.2.0'
 tokio = { features = [ 'rt-multi-thread' ], version = '1.5' }
 tokio-util = '0.7'
-<<<<<<< HEAD
-ton_abi = { git = 'https://github.com/tonlabs/ever-abi.git', tag = '2.4.25' }
-ton_api = { git = 'https://github.com/tonlabs/ever-tl.git', package = 'ton_api', tag = '0.3.72' }
-ton_block = { git = 'https://github.com/tonlabs/ever-block.git', tag = '1.9.141' }
-ton_block_json = { git = 'https://github.com/tonlabs/ever-block-json.git', tag = '0.7.231' }
-ton_executor = { git = 'https://github.com/tonlabs/ever-executor.git', tag = '1.16.122' }
-ton_types = { git = 'https://github.com/tonlabs/ever-types.git', tag = '2.0.39' }
-ton_vm = { git = 'https://github.com/tonlabs/ever-vm.git', tag = '1.9.22' }
-=======
-adnl = { features = [ 'client', 'node', 'server' ], git = 'https://github.com/everx-labs/ever-adnl.git', tag = '0.10.22' }
-catchain = { path = 'catchain' }
-ever_abi = { git = 'https://github.com/everx-labs/ever-abi.git', tag = '2.5.1' }
-ever_block = { git = 'https://github.com/everx-labs/ever-block.git', tag = '1.10.0' }
-ever_block_json = { git = 'https://github.com/everx-labs/ever-block-json.git', tag = '0.8.3' }
-ever_executor = { git = 'https://github.com/everx-labs/ever-executor.git', tag = '1.17.3' }
-ever_vm = { git = 'https://github.com/everx-labs/ever-vm.git', tag = '2.1.2' }
-lockfree = { git = 'https://github.com/everx-labs/lockfree.git' }
-storage = { path = 'storage' }
 ton_api = { git = 'https://github.com/everx-labs/ever-tl.git', package = 'ton_api', tag = '0.3.77' }
->>>>>>> 76f6e59d
 validator_session = { path = 'validator-session' }
 
 [dev-dependencies]
