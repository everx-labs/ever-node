[package]
build = 'common/build/build.rs'
edition = '2021'
name = 'ton_node'
<<<<<<< HEAD
version = '0.55.100'
=======
version = '0.56.1'
>>>>>>> c76ab894

[workspace]
members = [ 'storage' ]

[[bin]]
name = 'adnl_resolve'
path = 'bin/adnl_resolve.rs'

[[bin]]
name = 'adnl_ping'
path = 'bin/adnl_ping.rs'

[[bin]]
name = 'console'
path = 'bin/console.rs'

[[bin]]
name = 'dhtscan'
path = 'bin/dhtscan.rs'

[[bin]]
name = 'gendht'
path = 'bin/gendht.rs'

[[bin]]
name = 'keygen'
path = 'bin/keygen.rs'

[[bin]]
name = 'keyid'
path = 'bin/keyid.rs'

[[bin]]
name = 'print'
path = 'bin/print.rs'

[[bin]]
name = 'zerostate'
path = 'bin/zerostate.rs'

[dependencies]
adnl = { features = [ 'client', 'node', 'server' ], git = 'https://github.com/tonlabs/ever-adnl.git', tag = '0.9.24' }
arc-swap = '0.3.11'
async-recursion = '0.3.2'
async-trait = '0.1.22'
bitflags = '1.2.1'
catchain = { path = 'catchain' }
chrono = '=0.4.19'
clap = '2.33'
colored = '1.9.3'
crossbeam-channel = '0.4.2'
ctrlc = { features = [ 'termination' ], version = '3.4.0' }
dashmap = '5.4.0'
dht = { git = 'https://github.com/tonlabs/ever-dht.git', tag = '0.6.91' }
dirs = '2.0.2'
enum-as-inner = '=0.5.1'
env_logger = '0.7.1'
failure = '0.1'
futures = '0.3.1'
futures-timer = '3.0.1'
hex = '0.4'
lazy_static = '1.4.0'
lockfree = { git = 'https://github.com/tonlabs/lockfree.git' }
log = '0.4'
log4rs = '1.2'
log4rs-rolling-file = '0.2.0'
metrics = '0.21.0'
metrics-exporter-prometheus = { optional = true, version = '0.12.1' }
metrics-exporter-statsd = { optional = true, version = '0.5.0' }
num-bigint = '0.4'
num_cpus = '1.13'
openssl = '0.10.35'
overlay = { git = 'https://github.com/tonlabs/ever-overlay.git', tag = '0.7.22' }
parking_lot = '0.12'
rand = '0.7'
regex = '^1.3.0'
rldp = { git = 'https://github.com/tonlabs/ever-rldp.git', tag = '0.8.18' }
serde = '1.0.105'
serde_derive = '1.0.105'
serde_json = '1.0.64'
shell-words = '1.0'
spin = '0.7.1'
statsd = { optional = true, version = '0.15' }
storage = { path = 'storage' }
stream-cancel = '0.8.0'
string-builder = '^0.2.0'
tokio = { features = [ 'rt-multi-thread' ], version = '1.5' }
tokio-util = '0.7'
<<<<<<< HEAD
=======
adnl = { features = [ 'client', 'node', 'server' ], git = 'https://github.com/tonlabs/ever-adnl.git', tag = '0.10.2' }
catchain = { path = 'catchain' }
dht = { git = 'https://github.com/tonlabs/ever-dht.git', tag = '0.6.96' }
lockfree = { git = 'https://github.com/tonlabs/lockfree.git' }
overlay = { git = 'https://github.com/tonlabs/ever-overlay.git', tag = '0.7.27' }
rldp = { git = 'https://github.com/tonlabs/ever-rldp.git', tag = '0.8.21' }
storage = { path = 'storage' }
>>>>>>> c76ab894
ton_abi = { git = 'https://github.com/tonlabs/ever-abi.git', optional = true, tag = '2.4.16' }
ton_api = { git = 'https://github.com/tonlabs/ever-tl.git', package = 'ton_api', tag = '0.3.62' }
ton_block = { git = 'https://github.com/tonlabs/ever-block.git', tag = '1.9.126' }
ton_block_json = { git = 'https://github.com/tonlabs/ever-block-json.git', tag = '0.7.215' }
ton_executor = { git = 'https://github.com/tonlabs/ever-executor.git', tag = '1.16.112' }
ton_types = { git = 'https://github.com/tonlabs/ever-types.git', tag = '2.0.33' }
ton_vm = { git = 'https://github.com/tonlabs/ever-vm.git', tag = '1.9.9' }
validator_session = { path = 'validator-session' }

[dev-dependencies]
async-trait = '0.1'
difference = '2.0'
ed25519-dalek = '1.0.1'
external-ip = '4.1.0'
pretty_assertions = '1.3'
tokio = { features = [ 'macros' ], version = '1.5' }

[features]
default = [ 'telemetry' ]
export_key = [ 'catchain/export_key', 'ton_types/export_key' ]
external_db = [ 'rdkafka' ]
gosh = [ 'ton_block/gosh', 'ton_vm/gosh' ]
log_metrics = [  ]
prometheus = [ 'metrics-exporter-prometheus', 'log_metrics' ]
signature_with_id = [ 'ton_block/signature_with_id', 'ton_vm/signature_with_id', 'ton_executor/signature_with_id' ]
slashing = [ 'ton_abi', 'validator_session/slashing' ]
statsd = [ 'metrics-exporter-statsd', 'log_metrics', 'dep:statsd' ]
telemetry = [ 'adnl/telemetry', 'dht/telemetry', 'rldp/telemetry', 'overlay/telemetry', 'storage/telemetry' ]
trace_alloc = [  ]
trace_alloc_detail = [ 'trace_alloc' ]

[profile]

[target.'cfg(unix)'.dependencies.rdkafka]
optional = true
version = '0.26.0'

[target.'cfg(windows)'.dependencies.rdkafka]
features = [ 'cmake_build' ]
optional = true
version = '0.26.0'<|MERGE_RESOLUTION|>--- conflicted
+++ resolved
@@ -2,11 +2,7 @@
 build = 'common/build/build.rs'
 edition = '2021'
 name = 'ton_node'
-<<<<<<< HEAD
-version = '0.55.100'
-=======
 version = '0.56.1'
->>>>>>> c76ab894
 
 [workspace]
 members = [ 'storage' ]
@@ -48,7 +44,7 @@
 path = 'bin/zerostate.rs'
 
 [dependencies]
-adnl = { features = [ 'client', 'node', 'server' ], git = 'https://github.com/tonlabs/ever-adnl.git', tag = '0.9.24' }
+adnl = { features = [ 'client', 'node', 'server' ], git = 'https://github.com/tonlabs/ever-adnl.git', tag = '0.10.2' }
 arc-swap = '0.3.11'
 async-recursion = '0.3.2'
 async-trait = '0.1.22'
@@ -60,7 +56,7 @@
 crossbeam-channel = '0.4.2'
 ctrlc = { features = [ 'termination' ], version = '3.4.0' }
 dashmap = '5.4.0'
-dht = { git = 'https://github.com/tonlabs/ever-dht.git', tag = '0.6.91' }
+dht = { git = 'https://github.com/tonlabs/ever-dht.git', tag = '0.6.96' }
 dirs = '2.0.2'
 enum-as-inner = '=0.5.1'
 env_logger = '0.7.1'
@@ -79,11 +75,11 @@
 num-bigint = '0.4'
 num_cpus = '1.13'
 openssl = '0.10.35'
-overlay = { git = 'https://github.com/tonlabs/ever-overlay.git', tag = '0.7.22' }
+overlay = { git = 'https://github.com/tonlabs/ever-overlay.git', tag = '0.7.27' }
 parking_lot = '0.12'
 rand = '0.7'
 regex = '^1.3.0'
-rldp = { git = 'https://github.com/tonlabs/ever-rldp.git', tag = '0.8.18' }
+rldp = { git = 'https://github.com/tonlabs/ever-rldp.git', tag = '0.8.21' }
 serde = '1.0.105'
 serde_derive = '1.0.105'
 serde_json = '1.0.64'
@@ -95,16 +91,6 @@
 string-builder = '^0.2.0'
 tokio = { features = [ 'rt-multi-thread' ], version = '1.5' }
 tokio-util = '0.7'
-<<<<<<< HEAD
-=======
-adnl = { features = [ 'client', 'node', 'server' ], git = 'https://github.com/tonlabs/ever-adnl.git', tag = '0.10.2' }
-catchain = { path = 'catchain' }
-dht = { git = 'https://github.com/tonlabs/ever-dht.git', tag = '0.6.96' }
-lockfree = { git = 'https://github.com/tonlabs/lockfree.git' }
-overlay = { git = 'https://github.com/tonlabs/ever-overlay.git', tag = '0.7.27' }
-rldp = { git = 'https://github.com/tonlabs/ever-rldp.git', tag = '0.8.21' }
-storage = { path = 'storage' }
->>>>>>> c76ab894
 ton_abi = { git = 'https://github.com/tonlabs/ever-abi.git', optional = true, tag = '2.4.16' }
 ton_api = { git = 'https://github.com/tonlabs/ever-tl.git', package = 'ton_api', tag = '0.3.62' }
 ton_block = { git = 'https://github.com/tonlabs/ever-block.git', tag = '1.9.126' }
