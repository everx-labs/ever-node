[package]
build = 'common/build/build.rs'
edition = '2021'
name = 'ton_node'
<<<<<<< HEAD
version = '0.55.83'
=======
version = '0.55.90'
>>>>>>> 90a77360

[workspace]
members = [ 'storage' ]

[dependencies]
arc-swap = '0.3.11'
async-recursion = '0.3.2'
async-trait = '0.1.22'
bitflags = '1.2.1'
chrono = '=0.4.19'
clap = '2.33.1'
colored = '1.9.3'
crossbeam-channel = '0.4.2'
dashmap = '5.4.0'
dirs = '2.0.2'
enum-as-inner = '=0.5.1'
env_logger = '0.7.1'
failure = '0.1'
futures = '0.3.1'
futures-timer = '3.0.1'
hex = '0.4'
lazy_static = '1.4.0'
log = '0.4'
log4rs = '1.2'
log4rs-rolling-file = '0.2.0'
metrics = '0.21.0'
num-bigint = '0.4'
num_cpus = '1.13'
openssl = '0.10.35'
parking_lot = '0.12'
rand = '0.7'
regex = '^1.3.0'
serde = '1.0.105'
serde_derive = '1.0.105'
serde_json = '1.0.64'
spin = '0.7.1'
stream-cancel = '0.8.0'
string-builder = '^0.2.0'
tokio-util = '0.7'
adnl = { features = [ 'client', 'node', 'server' ], git = 'https://github.com/tonlabs/ever-adnl.git', tag = '0.9.20' }
catchain = { path = 'catchain' }
ctrlc = { features = [ 'termination' ], version = '3.4.0' }
dht = { git = 'https://github.com/tonlabs/ever-dht.git', tag = '0.6.85' }
lockfree = { git = 'https://github.com/tonlabs/lockfree.git' }
metrics-exporter-prometheus = { optional = true, version = '0.12.1' }
metrics-exporter-statsd = { optional = true, version = '0.5.0' }
overlay = { git = 'https://github.com/tonlabs/ever-overlay.git', tag = '0.7.17' }
rldp = { git = 'https://github.com/tonlabs/ever-rldp.git', tag = '0.8.13' }
statsd = { optional = true, version = '0.15' }
storage = { path = 'storage' }
tokio = { features = [ 'rt-multi-thread' ], version = '1.5' }
ton_abi = { git = 'https://github.com/tonlabs/ever-abi.git', optional = true, tag = '2.4.13' }
ton_api = { git = 'https://github.com/tonlabs/ever-tl.git', package = 'ton_api', tag = '0.3.57' }
ton_block = { git = 'https://github.com/tonlabs/ever-block.git', tag = '1.9.121' }
ton_block_json = { git = 'https://github.com/tonlabs/ever-block-json.git', tag = '0.7.209' }
ton_executor = { git = 'https://github.com/tonlabs/ever-executor.git', tag = '1.16.108' }
ton_types = { git = 'https://github.com/tonlabs/ever-types.git', tag = '2.0.31' }
ton_vm = { git = 'https://github.com/tonlabs/ever-vm.git', tag = '1.9.5' }
validator_session = { path = 'validator-session' }

[dev-dependencies]
difference = '2.0'
ed25519-dalek = '1.0.1'
external-ip = '4.1.0'
pretty_assertions = '1.3'
tokio = { features = [ 'macros' ], version = '1.5' }

[features]
default = [ 'telemetry' ]
export_key = [ 'catchain/export_key', 'ton_types/export_key' ]
external_db = [ 'rdkafka' ]
gosh = [ 'ton_block/gosh', 'ton_vm/gosh' ]
log_metrics = [  ]
prometheus = [ 'metrics-exporter-prometheus', 'log_metrics' ]
signature_with_id = [ 'ton_block/signature_with_id', 'ton_vm/signature_with_id', 'ton_executor/signature_with_id' ]
slashing = [ 'ton_abi', 'validator_session/slashing' ]
statsd = [ 'metrics-exporter-statsd', 'log_metrics', 'dep:statsd' ]
telemetry = [ 'adnl/telemetry', 'dht/telemetry', 'rldp/telemetry', 'overlay/telemetry', 'storage/telemetry' ]
trace_alloc = [  ]
trace_alloc_detail = [ 'trace_alloc' ]

[profile]


[target.'cfg(unix)'.dependencies.rdkafka]
optional = true
version = '0.26.0'

[target.'cfg(windows)'.dependencies.rdkafka]
features = [ 'cmake_build' ]
optional = true
version = '0.26.0'
<|MERGE_RESOLUTION|>--- conflicted
+++ resolved
@@ -2,11 +2,7 @@
 build = 'common/build/build.rs'
 edition = '2021'
 name = 'ton_node'
-<<<<<<< HEAD
-version = '0.55.83'
-=======
-version = '0.55.90'
->>>>>>> 90a77360
+version = '0.55.91'
 
 [workspace]
 members = [ 'storage' ]
