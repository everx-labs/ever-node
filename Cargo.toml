--- conflicted
+++ resolved
@@ -44,7 +44,7 @@
 path = 'bin/zerostate.rs'
 
 [dependencies]
-adnl = { features = [ 'client', 'node', 'server' ], git = 'https://github.com/tonlabs/ever-adnl.git', tag = '0.10.2' }
+adnl = { features = [ 'client', 'node', 'server' ], git = 'https://github.com/tonlabs/ever-adnl.git', tag = '0.10.13' }
 arc-swap = '0.3.11'
 async-recursion = '0.3.2'
 async-trait = '0.1.22'
@@ -91,27 +91,13 @@
 string-builder = '^0.2.0'
 tokio = { features = [ 'rt-multi-thread' ], version = '1.5' }
 tokio-util = '0.7'
-<<<<<<< HEAD
-ton_abi = { git = 'https://github.com/tonlabs/ever-abi.git', optional = true, tag = '2.4.16' }
-ton_api = { git = 'https://github.com/tonlabs/ever-tl.git', package = 'ton_api', tag = '0.3.62' }
-ton_block = { git = 'https://github.com/tonlabs/ever-block.git', tag = '1.9.126' }
-ton_block_json = { git = 'https://github.com/tonlabs/ever-block-json.git', tag = '0.7.215' }
-ton_executor = { git = 'https://github.com/tonlabs/ever-executor.git', tag = '1.16.112' }
-ton_types = { git = 'https://github.com/tonlabs/ever-types.git', tag = '2.0.33' }
-ton_vm = { git = 'https://github.com/tonlabs/ever-vm.git', tag = '1.9.9' }
-=======
-adnl = { features = [ 'client', 'node', 'server' ], git = 'https://github.com/tonlabs/ever-adnl.git', tag = '0.10.12' }
-catchain = { path = 'catchain' }
-lockfree = { git = 'https://github.com/tonlabs/lockfree.git' }
-storage = { path = 'storage' }
 ton_abi = { git = 'https://github.com/tonlabs/ever-abi.git', optional = true, tag = '2.4.23' }
-ton_api = { git = 'https://github.com/tonlabs/ever-tl.git', package = 'ton_api', tag = '0.3.69' }
+ton_api = { git = 'https://github.com/tonlabs/ever-tl.git', package = 'ton_api', tag = '0.3.70' }
 ton_block = { git = 'https://github.com/tonlabs/ever-block.git', tag = '1.9.139' }
 ton_block_json = { git = 'https://github.com/tonlabs/ever-block-json.git', tag = '0.7.228' }
 ton_executor = { git = 'https://github.com/tonlabs/ever-executor.git', tag = '1.16.119' }
 ton_types = { git = 'https://github.com/tonlabs/ever-types.git', tag = '2.0.38' }
 ton_vm = { git = 'https://github.com/tonlabs/ever-vm.git', tag = '1.9.20' }
->>>>>>> ed7fd87c
 validator_session = { path = 'validator-session' }
 
 [dev-dependencies]
