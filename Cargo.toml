[package]
build = 'common/build/build.rs'
edition = '2021'
name = 'ton_node'
version = '0.55.90'

[workspace]
members = [ 'storage' ]

[dependencies]
adnl = { features = [ 'client', 'node', 'server' ], git = 'https://github.com/tonlabs/ever-adnl.git', tag = '0.9.21' }
arc-swap = '0.3.11'
async-recursion = '0.3.2'
async-trait = '0.1.22'
bitflags = '1.2.1'
catchain = { path = 'catchain' }
chrono = '=0.4.19'
clap = '2.33.1'
colored = '1.9.3'
crossbeam-channel = '0.4.2'
ctrlc = { features = [ 'termination' ], version = '3.4.0' }
dashmap = '5.4.0'
dht = { git = 'https://github.com/tonlabs/ever-dht.git', tag = '0.6.86' }
dirs = '2.0.2'
enum-as-inner = '=0.5.1'
env_logger = '0.7.1'
failure = '0.1'
futures = '0.3.1'
futures-timer = '3.0.1'
hex = '0.4'
lazy_static = '1.4.0'
lockfree = { git = 'https://github.com/tonlabs/lockfree.git' }
log = '0.4'
log4rs = '1.2'
log4rs-rolling-file = '0.2.0'
metrics = '0.21.0'
metrics-exporter-prometheus = { optional = true, version = '0.12.1' }
metrics-exporter-statsd = { optional = true, version = '0.5.0' }
num-bigint = '0.4'
num_cpus = '1.13'
openssl = '0.10.35'
overlay = { git = 'https://github.com/tonlabs/ever-overlay.git', tag = '0.7.18' }
parking_lot = '0.12'
rand = '0.7'
regex = '^1.3.0'
rldp = { git = 'https://github.com/tonlabs/ever-rldp.git', tag = '0.8.14' }
serde = '1.0.105'
serde_derive = '1.0.105'
serde_json = '1.0.64'
spin = '0.7.1'
<<<<<<< HEAD
=======
stream-cancel = '0.8.0'
string-builder = '^0.2.0'
tokio-util = '0.7'
adnl = { features = [ 'client', 'node', 'server' ], git = 'https://github.com/tonlabs/ever-adnl.git', tag = '0.9.20' }
catchain = { path = 'catchain' }
ctrlc = { features = [ 'termination' ], version = '3.4.0' }
dht = { git = 'https://github.com/tonlabs/ever-dht.git', tag = '0.6.85' }
lockfree = { git = 'https://github.com/tonlabs/lockfree.git' }
metrics-exporter-prometheus = { optional = true, version = '0.12.1' }
metrics-exporter-statsd = { optional = true, version = '0.5.0' }
overlay = { git = 'https://github.com/tonlabs/ever-overlay.git', tag = '0.7.17' }
rldp = { git = 'https://github.com/tonlabs/ever-rldp.git', tag = '0.8.13' }
>>>>>>> 2a6de819
statsd = { optional = true, version = '0.15' }
storage = { path = 'storage' }
stream-cancel = '0.8.0'
string-builder = '^0.2.0'
tokio = { features = [ 'rt-multi-thread' ], version = '1.5' }
<<<<<<< HEAD
tokio-util = '0.7'
ton_abi = { git = 'https://github.com/tonlabs/ever-abi.git', optional = true, tag = '2.4.14' }
ton_api = { git = 'https://github.com/tonlabs/ever-tl.git', package = 'ton_api', tag = '0.3.58' }
ton_block = { git = 'https://github.com/tonlabs/ever-block.git', tag = '1.9.122' }
ton_block_json = { git = 'https://github.com/tonlabs/ever-block-json.git', tag = '0.7.210' }
ton_executor = { git = 'https://github.com/tonlabs/ever-executor.git', tag = '1.16.109' }
ton_types = { git = 'https://github.com/tonlabs/ever-types.git', tag = '2.0.32' }
ton_vm = { git = 'https://github.com/tonlabs/ever-vm.git', tag = '1.9.6' }
=======
ton_abi = { git = 'https://github.com/tonlabs/ever-abi.git', optional = true, tag = '2.4.13' }
ton_api = { git = 'https://github.com/tonlabs/ever-tl.git', package = 'ton_api', tag = '0.3.57' }
ton_block = { git = 'https://github.com/tonlabs/ever-block.git', tag = '1.9.121' }
ton_block_json = { git = 'https://github.com/tonlabs/ever-block-json.git', tag = '0.7.209' }
ton_executor = { git = 'https://github.com/tonlabs/ever-executor.git', tag = '1.16.108' }
ton_types = { git = 'https://github.com/tonlabs/ever-types.git', tag = '2.0.31' }
ton_vm = { git = 'https://github.com/tonlabs/ever-vm.git', tag = '1.9.5' }
>>>>>>> 2a6de819
validator_session = { path = 'validator-session' }

[dev-dependencies]
difference = '2.0'
ed25519-dalek = '1.0.1'
external-ip = '4.1.0'
pretty_assertions = '1.3'
tokio = { features = [ 'macros' ], version = '1.5' }

[features]
default = [ 'telemetry' ]
export_key = [ 'catchain/export_key', 'ton_types/export_key' ]
external_db = [ 'rdkafka' ]
gosh = [ 'ton_block/gosh', 'ton_vm/gosh' ]
log_metrics = [  ]
prometheus = [ 'metrics-exporter-prometheus', 'log_metrics' ]
signature_with_id = [ 'ton_block/signature_with_id', 'ton_vm/signature_with_id', 'ton_executor/signature_with_id' ]
slashing = [ 'ton_abi', 'validator_session/slashing' ]
statsd = [ 'metrics-exporter-statsd', 'log_metrics', 'dep:statsd' ]
telemetry = [ 'adnl/telemetry', 'dht/telemetry', 'rldp/telemetry', 'overlay/telemetry', 'storage/telemetry' ]
trace_alloc = [  ]
trace_alloc_detail = [ 'trace_alloc' ]

[profile]


[target.'cfg(unix)'.dependencies.rdkafka]
optional = true
version = '0.26.0'

[target.'cfg(windows)'.dependencies.rdkafka]
features = [ 'cmake_build' ]
optional = true
version = '0.26.0'
<|MERGE_RESOLUTION|>--- conflicted
+++ resolved
@@ -8,19 +8,16 @@
 members = [ 'storage' ]
 
 [dependencies]
-adnl = { features = [ 'client', 'node', 'server' ], git = 'https://github.com/tonlabs/ever-adnl.git', tag = '0.9.21' }
 arc-swap = '0.3.11'
 async-recursion = '0.3.2'
 async-trait = '0.1.22'
 bitflags = '1.2.1'
-catchain = { path = 'catchain' }
 chrono = '=0.4.19'
 clap = '2.33.1'
 colored = '1.9.3'
 crossbeam-channel = '0.4.2'
 ctrlc = { features = [ 'termination' ], version = '3.4.0' }
 dashmap = '5.4.0'
-dht = { git = 'https://github.com/tonlabs/ever-dht.git', tag = '0.6.86' }
 dirs = '2.0.2'
 enum-as-inner = '=0.5.1'
 env_logger = '0.7.1'
@@ -29,7 +26,6 @@
 futures-timer = '3.0.1'
 hex = '0.4'
 lazy_static = '1.4.0'
-lockfree = { git = 'https://github.com/tonlabs/lockfree.git' }
 log = '0.4'
 log4rs = '1.2'
 log4rs-rolling-file = '0.2.0'
@@ -39,37 +35,25 @@
 num-bigint = '0.4'
 num_cpus = '1.13'
 openssl = '0.10.35'
-overlay = { git = 'https://github.com/tonlabs/ever-overlay.git', tag = '0.7.18' }
 parking_lot = '0.12'
 rand = '0.7'
 regex = '^1.3.0'
-rldp = { git = 'https://github.com/tonlabs/ever-rldp.git', tag = '0.8.14' }
 serde = '1.0.105'
 serde_derive = '1.0.105'
 serde_json = '1.0.64'
 spin = '0.7.1'
-<<<<<<< HEAD
-=======
-stream-cancel = '0.8.0'
-string-builder = '^0.2.0'
-tokio-util = '0.7'
-adnl = { features = [ 'client', 'node', 'server' ], git = 'https://github.com/tonlabs/ever-adnl.git', tag = '0.9.20' }
-catchain = { path = 'catchain' }
-ctrlc = { features = [ 'termination' ], version = '3.4.0' }
-dht = { git = 'https://github.com/tonlabs/ever-dht.git', tag = '0.6.85' }
-lockfree = { git = 'https://github.com/tonlabs/lockfree.git' }
-metrics-exporter-prometheus = { optional = true, version = '0.12.1' }
-metrics-exporter-statsd = { optional = true, version = '0.5.0' }
-overlay = { git = 'https://github.com/tonlabs/ever-overlay.git', tag = '0.7.17' }
-rldp = { git = 'https://github.com/tonlabs/ever-rldp.git', tag = '0.8.13' }
->>>>>>> 2a6de819
 statsd = { optional = true, version = '0.15' }
-storage = { path = 'storage' }
 stream-cancel = '0.8.0'
 string-builder = '^0.2.0'
 tokio = { features = [ 'rt-multi-thread' ], version = '1.5' }
-<<<<<<< HEAD
 tokio-util = '0.7'
+adnl = { features = [ 'client', 'node', 'server' ], git = 'https://github.com/tonlabs/ever-adnl.git', tag = '0.9.21' }
+catchain = { path = 'catchain' }
+dht = { git = 'https://github.com/tonlabs/ever-dht.git', tag = '0.6.86' }
+lockfree = { git = 'https://github.com/tonlabs/lockfree.git' }
+overlay = { git = 'https://github.com/tonlabs/ever-overlay.git', tag = '0.7.18' }
+rldp = { git = 'https://github.com/tonlabs/ever-rldp.git', tag = '0.8.14' }
+storage = { path = 'storage' }
 ton_abi = { git = 'https://github.com/tonlabs/ever-abi.git', optional = true, tag = '2.4.14' }
 ton_api = { git = 'https://github.com/tonlabs/ever-tl.git', package = 'ton_api', tag = '0.3.58' }
 ton_block = { git = 'https://github.com/tonlabs/ever-block.git', tag = '1.9.122' }
@@ -77,15 +61,6 @@
 ton_executor = { git = 'https://github.com/tonlabs/ever-executor.git', tag = '1.16.109' }
 ton_types = { git = 'https://github.com/tonlabs/ever-types.git', tag = '2.0.32' }
 ton_vm = { git = 'https://github.com/tonlabs/ever-vm.git', tag = '1.9.6' }
-=======
-ton_abi = { git = 'https://github.com/tonlabs/ever-abi.git', optional = true, tag = '2.4.13' }
-ton_api = { git = 'https://github.com/tonlabs/ever-tl.git', package = 'ton_api', tag = '0.3.57' }
-ton_block = { git = 'https://github.com/tonlabs/ever-block.git', tag = '1.9.121' }
-ton_block_json = { git = 'https://github.com/tonlabs/ever-block-json.git', tag = '0.7.209' }
-ton_executor = { git = 'https://github.com/tonlabs/ever-executor.git', tag = '1.16.108' }
-ton_types = { git = 'https://github.com/tonlabs/ever-types.git', tag = '2.0.31' }
-ton_vm = { git = 'https://github.com/tonlabs/ever-vm.git', tag = '1.9.5' }
->>>>>>> 2a6de819
 validator_session = { path = 'validator-session' }
 
 [dev-dependencies]
@@ -111,7 +86,6 @@
 
 [profile]
 
-
 [target.'cfg(unix)'.dependencies.rdkafka]
 optional = true
 version = '0.26.0'
@@ -119,4 +93,4 @@
 [target.'cfg(windows)'.dependencies.rdkafka]
 features = [ 'cmake_build' ]
 optional = true
-version = '0.26.0'
+version = '0.26.0'