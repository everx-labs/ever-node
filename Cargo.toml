--- conflicted
+++ resolved
@@ -84,35 +84,18 @@
 statsd = { optional = true, version = '0.15' }
 stream-cancel = '0.8.0'
 string-builder = '^0.2.0'
+tokio = { features = [ 'rt-multi-thread' ], version = '1.5' }
 tokio-util = '0.7'
-<<<<<<< HEAD
-adnl = { features = [ 'client', 'node', 'server' ], git = 'https://github.com/tonlabs/ever-adnl.git', tag = 'pre_feature-common-message' }
+adnl = { features = [ 'client', 'node', 'server' ], git = 'https://github.com/everx-labs/ever-adnl.git', branch = 'feature-mesh' }
 catchain = { path = 'catchain' }
-dht = { git = 'https://github.com/tonlabs/ever-dht.git', tag = 'pre_feature-common-message' }
-lockfree = { git = 'https://github.com/tonlabs/lockfree.git' }
-overlay = { git = 'https://github.com/tonlabs/ever-overlay.git', tag = 'pre_feature-common-message' }
-rldp = { git = 'https://github.com/tonlabs/ever-rldp.git', tag = 'pre_feature-common-message' }
-storage = { path = 'storage' }
-tokio = { features = [ 'rt-multi-thread' ], version = '1.5' }
-ton_abi = { git = 'https://github.com/tonlabs/ever-abi.git', optional = true, tag = 'pre_feature-common-message' }
-ton_api = { git = 'https://github.com/tonlabs/ever-tl.git', package = 'ton_api', tag = 'pre_feature-common-message' }
-ton_block = { git = 'https://github.com/tonlabs/ever-block.git', tag = 'pre_feature-common-message' }
-ton_block_json = { git = 'https://github.com/tonlabs/ever-block-json.git', tag = 'pre_feature-common-message' }
-ton_executor = { git = 'https://github.com/tonlabs/ever-executor.git', tag = 'pre_feature-common-message' }
-ton_types = { git = 'https://github.com/tonlabs/ever-types.git', tag = 'pre_feature-common-message' }
-ton_vm = { git = 'https://github.com/tonlabs/ever-vm.git', tag = 'pre_feature-common-message' }
-=======
-adnl = { features = [ 'client', 'node', 'server' ], git = 'https://github.com/everx-labs/ever-adnl.git', tag = '0.10.22' }
-catchain = { path = 'catchain' }
-ever_abi = { git = 'https://github.com/everx-labs/ever-abi.git', tag = '2.5.1' }
-ever_block = { git = 'https://github.com/everx-labs/ever-block.git', tag = '1.10.0' }
-ever_block_json = { git = 'https://github.com/everx-labs/ever-block-json.git', tag = '0.8.3' }
-ever_executor = { git = 'https://github.com/everx-labs/ever-executor.git', tag = '1.17.3' }
-ever_vm = { git = 'https://github.com/everx-labs/ever-vm.git', tag = '2.1.2' }
+ever_abi = { git = 'https://github.com/everx-labs/ever-abi.git', branch = 'feature-mesh' }
+ever_block = { git = 'https://github.com/everx-labs/ever-block.git', branch = 'feature-mesh' }
+ever_block_json = { git = 'https://github.com/everx-labs/ever-block-json.git', branch = 'feature-mesh' }
+ever_executor = { git = 'https://github.com/everx-labs/ever-executor.git', branch = 'feature-mesh' }
+ever_vm = { git = 'https://github.com/everx-labs/ever-vm.git', branch = 'feature-mesh' }
 lockfree = { git = 'https://github.com/everx-labs/lockfree.git' }
 storage = { path = 'storage' }
-ton_api = { git = 'https://github.com/everx-labs/ever-tl.git', package = 'ton_api', tag = '0.3.77' }
->>>>>>> 76f6e59d
+ton_api = { git = 'https://github.com/everx-labs/ever-tl.git', package = 'ton_api', branch = 'feature-mesh' }
 validator_session = { path = 'validator-session' }
 
 [dev-dependencies]
@@ -148,24 +131,4 @@
 [target.'cfg(windows)'.dependencies.rdkafka]
 features = [ 'cmake_build' ]
 optional = true
-version = '0.26.0'
-
-[patch.'https://github.com/tonlabs/ever-types.git']
-ton_types = { git = 'https://github.com/tonlabs/ever-types.git?branch=feature-mesh', branch = 'feature-mesh'}
-# ton_types = { path = '../ever-types' }
-
-[patch.'https://github.com/tonlabs/ever-block.git']
-ton_block = { git = 'https://github.com/tonlabs/ever-block.git?branch=feature-mesh', branch = 'feature-mesh'}
-# ton_block = { path = '../ever-block' }
-
-[patch.'https://github.com/tonlabs/ever-block-json.git']
-ton_block_json = { git = 'https://github.com/tonlabs/ever-block-json.git?branch=feature-mesh', branch = 'feature-mesh' }
-# ton_block_json = { path = '../ever-block-json' }
-
-[patch.'https://github.com/tonlabs/ever-tl.git']
-ton_api = { git = 'https://github.com/tonlabs/ever-tl.git?branch=feature-mesh', branch = 'feature-mesh' }
-# ton_api = { path = '../ever-tl/ton_api' }
-
-[patch.'https://github.com/tonlabs/ever-dht.git']
-dht = { git = 'https://github.com/tonlabs/ever-dht.git?branch=feature-mesh', branch = 'feature-mesh' }
-# dht = { path = '../ever-dht' }+version = '0.26.0'