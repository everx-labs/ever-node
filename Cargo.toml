--- conflicted
+++ resolved
@@ -2,11 +2,7 @@
 build = 'common/build/build.rs'
 edition = '2021'
 name = 'ton_node'
-<<<<<<< HEAD
-version = '0.55.93'
-=======
-version = '0.55.94'
->>>>>>> d9227edc
+version = '0.55.95'
 
 [workspace]
 members = [ 'storage' ]
