[package]
build = 'common/build/build.rs'
edition = '2021'
name = 'ever-node'
<<<<<<< HEAD
version = '0.58.14'
=======
version = '0.58.16'
>>>>>>> 9cbe13de

[workspace]
members = [ 'storage' ]

[[bin]]
name = 'adnl_resolve'
path = 'bin/adnl_resolve.rs'

[[bin]]
name = 'adnl_ping'
path = 'bin/adnl_ping.rs'

[[bin]]
name = 'console'
path = 'bin/console.rs'

[[bin]]
name = 'dhtscan'
path = 'bin/dhtscan.rs'

[[bin]]
name = 'gendht'
path = 'bin/gendht.rs'

[[bin]]
name = 'keygen'
path = 'bin/keygen.rs'

[[bin]]
name = 'keyid'
path = 'bin/keyid.rs'

[[bin]]
name = 'print'
path = 'bin/print.rs'

[[bin]]
name = 'zerostate'
path = 'bin/zerostate.rs'

[dependencies]
arc-swap = '0.3.11'
async-recursion = '0.3.2'
async-trait = '0.1.22'
bitflags = '1.2.1'
chrono = '=0.4.19'
clap = '2.33'
colored = '1.9.3'
crossbeam-channel = '0.4.2'
ctrlc = { features = [ 'termination' ], version = '3.4.0' }
dashmap = '5.4.0'
deflate = '1.0.0'
dirs = '2.0.2'
enum-as-inner = '=0.5.1'
env_logger = '0.7.1'
failure = '0.1'
futures = '0.3.1'
futures-timer = '3.0.1'
hex = '0.4'
inflate = '0.4.5'
lazy_static = '1.4.0'
log = '0.4'
log4rs = '1.2'
log4rs-rolling-file = '0.2.0'
metrics = '0.21.0'
metrics-exporter-prometheus = { optional = true, version = '0.12.1' }
metrics-exporter-statsd = { optional = true, version = '0.5.0' }
num-bigint = '0.4'
num_cpus = '1.13'
openssl = '0.10.35'
parking_lot = '0.12'
rand = '0.7'
regex = '^1.3.0'
serde = '1.0.105'
serde_derive = '1.0.105'
serde_json = '1.0.64'
shell-words = '1.0'
spin = '0.7.1'
statsd = { optional = true, version = '0.15' }
stream-cancel = '0.8.0'
string-builder = '^0.2.0'
tokio = { features = [ 'rt-multi-thread' ], version = '1.5' }
tokio-util = '0.7'
adnl = { features = [ 'client', 'node', 'server' ], git = 'https://github.com/everx-labs/ever-adnl.git', tag = '0.10.30' }
catchain = { path = 'catchain' }
ever_abi = { git = 'https://github.com/everx-labs/ever-abi.git', tag = '2.5.6' }
ever_block = { git = 'https://github.com/everx-labs/ever-block.git', tag = '1.10.4' }
ever_block_json = { git = 'https://github.com/everx-labs/ever-block-json.git', tag = '0.8.10' }
ever_executor = { git = 'https://github.com/everx-labs/ever-executor.git', tag = '1.17.11' }
ever_vm = { git = 'https://github.com/everx-labs/ever-vm.git', tag = '2.1.9' }
lockfree = { git = 'https://github.com/everx-labs/lockfree.git' }
storage = { path = 'storage' }
ton_api = { git = 'https://github.com/everx-labs/ever-tl.git', package = 'ton_api', tag = '0.3.83' }
validator_session = { path = 'validator-session' }

[dev-dependencies]
difference = '2.0'
external-ip = '5'
pretty_assertions = '1.3'
tokio = { features = [ 'macros' ], version = '1.5' }

[features]
default = [ 'telemetry', 'ever_block/export_key', 'validator_session/export_key' ]
export_key = [ 'catchain/export_key', 'ever_block/export_key' ]
external_db = [ 'rdkafka' ]
fast_finality_extra = [  ]
gosh = [ 'ever_block/gosh', 'ever_vm/gosh' ]
log_metrics = [  ]
only_sorted_clean = [  ]
prometheus = [ 'metrics-exporter-prometheus', 'log_metrics' ]
signature_with_id = [ 'ever_block/signature_with_id', 'ever_vm/signature_with_id', 'ever_executor/signature_with_id' ]
slashing = [ 'validator_session/slashing' ]
statsd = [ 'metrics-exporter-statsd', 'log_metrics', 'dep:statsd' ]
telemetry = [ 'adnl/telemetry', 'storage/telemetry' ]
trace_alloc = [  ]
trace_alloc_detail = [ 'trace_alloc' ]
verification = [ 'ever_block/export_key' ]

[profile]

[target.'cfg(unix)'.dependencies.rdkafka]
optional = true
version = '0.26.0'

[target.'cfg(windows)'.dependencies.rdkafka]
features = [ 'cmake_build' ]
optional = true
version = '0.26.0'
<|MERGE_RESOLUTION|>--- conflicted
+++ resolved
@@ -2,11 +2,7 @@
 build = 'common/build/build.rs'
 edition = '2021'
 name = 'ever-node'
-<<<<<<< HEAD
-version = '0.58.14'
-=======
-version = '0.58.16'
->>>>>>> 9cbe13de
+version = '0.58.17'
 
 [workspace]
 members = [ 'storage' ]
